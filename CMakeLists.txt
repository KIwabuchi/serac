# Copyright (c) 2019-2021, Lawrence Livermore National Security, LLC and
# other Serac Project Developers. See the top-level LICENSE file for
# details.
#
# SPDX-License-Identifier: (BSD-3-Clause)

#------------------------------------------------------------------------------
# Basic CMake Setup
#------------------------------------------------------------------------------

cmake_minimum_required(VERSION 3.8)

project(serac LANGUAGES CXX C)

# MPI is required in Serac.
set(ENABLE_MPI ON CACHE BOOL "")

<<<<<<< HEAD
# Save off "raw" flags before they are modified by serac/BLT
set(RAW_CMAKE_C_FLAGS   ${CMAKE_C_FLAGS}   CACHE STRING "")
set(RAW_CMAKE_CXX_FLAGS ${CMAKE_CXX_FLAGS} CACHE STRING "")
=======
if (NOT MPI_C_COMPILER OR NOT MPI_CXX_COMPILER)
    message(FATAL_ERROR 
            "Serac requires MPI.  It is required to provide the MPI C/C++ "
            "compiler wrappers via the CMake variables, "
            "MPI_C_COMPILER and MPI_CXX_COMPILER."
            )
endif()
>>>>>>> a5e8719c

#------------------------------------------------------------------------------
# Setup BLT
#------------------------------------------------------------------------------

if(DEFINED BLT_SOURCE_DIR)
    # Support having a shared BLT outside of the repository if given a BLT_SOURCE_DIR
    if(NOT EXISTS ${BLT_SOURCE_DIR}/SetupBLT.cmake)
        message(FATAL_ERROR "Given BLT_SOURCE_DIR does not contain SetupBLT.cmake")
    endif()
else()
    set(BLT_SOURCE_DIR "${PROJECT_SOURCE_DIR}/cmake/blt" CACHE PATH "")
    if (NOT EXISTS ${BLT_SOURCE_DIR}/SetupBLT.cmake)
        message(FATAL_ERROR
            "The BLT is not present. "
            "Either run the following two commands in your git repository: \n"
            "    git submodule init\n"
            "    git submodule update\n"
            "Or add -DBLT_SOURCE_DIR=/path/to/blt to your CMake command." )
    endif()
endif()

# Tune BLT to our needs
if (NOT BLT_CXX_STD)
    set(BLT_CXX_STD "c++17" CACHE STRING "")
endif()

# These BLT tools are not used in Serac, turn them off
set(_unused_blt_tools
    CLANGQUERY
    VALGRIND
    ASTYLE
    CMAKEFORMAT
    UNCRUSTIFY
    YAPF)
foreach(_tool ${_unused_blt_tools})
    set(ENABLE_${_tool} OFF CACHE BOOL "")
endforeach()

# These BLT tools are only used by Serac developers, so turn them off
# unless an explicit executable path is given
set(_used_blt_tools
    CLANGFORMAT
    CLANGTIDY
    CPPCHECK
    DOXYGEN
    SPHINX)
foreach(_tool ${_used_blt_tools})
    if(NOT ${_tool}_EXECUTABLE)
        set(ENABLE_${_tool} OFF CACHE BOOL "")
    else()
        set(ENABLE_${_tool} ON CACHE BOOL "")
    endif()
endforeach()

set(BLT_REQUIRED_CLANGFORMAT_VERSION  "10" CACHE STRING "")

set(ENABLE_BENCHMARKS  OFF CACHE BOOL "")

set(ENABLE_ALL_WARNINGS ON CACHE BOOL "")
set(ENABLE_WARNINGS_AS_ERRORS ON CACHE BOOL "")

# Allows MPI/CUDA/etc targets to be exported in the serac namespace
set(BLT_EXPORT_THIRDPARTY ON CACHE BOOL "")

include(${BLT_SOURCE_DIR}/SetupBLT.cmake)

#------------------------------------------------------------------------------
# Setup Macros and dependencies
#------------------------------------------------------------------------------

include(${PROJECT_SOURCE_DIR}/cmake/SeracMacros.cmake)
include(${PROJECT_SOURCE_DIR}/cmake/SeracBasics.cmake)
include(${PROJECT_SOURCE_DIR}/cmake/SeracCompilerFlags.cmake)

# Restore raw compiler flags so subprojects don't end up using Serac's flags
set(SERAC_CMAKE_C_FLAGS   ${CMAKE_C_FLAGS})
set(SERAC_CMAKE_CXX_FLAGS ${CMAKE_CXX_FLAGS})
set(CMAKE_C_FLAGS         ${RAW_CMAKE_C_FLAGS} CACHE STRING "" FORCE)
set(CMAKE_CXX_FLAGS       ${RAW_CMAKE_CXX_FLAGS} CACHE STRING "" FORCE)

include(${PROJECT_SOURCE_DIR}/cmake/thirdparty/SetupSeracThirdParty.cmake)

set(CMAKE_C_FLAGS   ${SERAC_CMAKE_C_FLAGS})
set(CMAKE_CXX_FLAGS ${SERAC_CMAKE_CXX_FLAGS})

include(${PROJECT_SOURCE_DIR}/cmake/SeracConfigHeader.cmake)

#------------------------------------------------------------------------------
# Build src
#------------------------------------------------------------------------------

add_subdirectory(src)

#------------------------------------------------------------------------------
# Build tests
#------------------------------------------------------------------------------

if(ENABLE_TESTS)
    add_subdirectory(tests)
endif()

#------------------------------------------------------------------------------
# Configure examples
#------------------------------------------------------------------------------

add_subdirectory(examples)

#------------------------------------------------------------------------------
# Add Code Checks
#------------------------------------------------------------------------------

message(STATUS "Serac Code Checks: ${SERAC_ENABLE_CODE_CHECKS}")
if (SERAC_ENABLE_CODE_CHECKS)
    serac_add_code_checks(PREFIX   serac
                          INCLUDES /src/ /tests/
                          EXCLUDES cmake/blt uberenv_libs)
endif()

#------------------------------------------------------------------------------
# Export Targets
#------------------------------------------------------------------------------
set(exported_targets
    serac_coefficients
    serac_physics
    serac_infrastructure
    serac_numerics
    serac_physics_utilities
    serac_physics_operators
    serac_physics_integrators)

add_library(serac INTERFACE)
target_link_libraries(serac INTERFACE ${exported_targets})
install(TARGETS              serac
        EXPORT               serac-targets
        DESTINATION          lib
        )

install(EXPORT serac-targets 
        NAMESPACE serac::
        DESTINATION lib/cmake
        )<|MERGE_RESOLUTION|>--- conflicted
+++ resolved
@@ -15,19 +15,17 @@
 # MPI is required in Serac.
 set(ENABLE_MPI ON CACHE BOOL "")
 
-<<<<<<< HEAD
+if (NOT MPI_C_COMPILER OR NOT MPI_CXX_COMPILER)
+message(FATAL_ERROR 
+"Serac requires MPI.  It is required to provide the MPI C/C++ "
+"compiler wrappers via the CMake variables, "
+"MPI_C_COMPILER and MPI_CXX_COMPILER."
+)
+endif()
+
 # Save off "raw" flags before they are modified by serac/BLT
 set(RAW_CMAKE_C_FLAGS   ${CMAKE_C_FLAGS}   CACHE STRING "")
 set(RAW_CMAKE_CXX_FLAGS ${CMAKE_CXX_FLAGS} CACHE STRING "")
-=======
-if (NOT MPI_C_COMPILER OR NOT MPI_CXX_COMPILER)
-    message(FATAL_ERROR 
-            "Serac requires MPI.  It is required to provide the MPI C/C++ "
-            "compiler wrappers via the CMake variables, "
-            "MPI_C_COMPILER and MPI_CXX_COMPILER."
-            )
-endif()
->>>>>>> a5e8719c
 
 #------------------------------------------------------------------------------
 # Setup BLT
