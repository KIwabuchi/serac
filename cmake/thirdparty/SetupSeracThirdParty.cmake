# Copyright (c) 2019-2023, Lawrence Livermore National Security, LLC and
# other Serac Project Developers. See the top-level LICENSE file for
# details.
#
# SPDX-License-Identifier: (BSD-3-Clause)

if (NOT SERAC_THIRD_PARTY_LIBRARIES_FOUND)
    # Prevent this file from being called twice in the same scope
    set(SERAC_THIRD_PARTY_LIBRARIES_FOUND TRUE)

    #------------------------------------------------------------------------------
    # CUDA
    #------------------------------------------------------------------------------
    if(ENABLE_CUDA)
        # Manually set includes as system includes
        foreach(_target cuda_runtime cuda)
            get_target_property(_dirs ${_target} INTERFACE_INCLUDE_DIRECTORIES)
            set_property(TARGET ${_target} 
                         APPEND PROPERTY INTERFACE_SYSTEM_INCLUDE_DIRECTORIES
                         "${_dirs}")
        endforeach()
    endif()

    # Policy to use <PackageName>_ROOT variable in find_<Package> commands
    # Policy added in 3.12+
    if(POLICY CMP0074)
        set(CMAKE_POLICY_DEFAULT_CMP0074 NEW)
    endif()

    #------------------------------------------------------------------------------
    # Camp
    #------------------------------------------------------------------------------
    if (NOT CAMP_DIR)
        message(FATAL_ERROR "CAMP_DIR is required.")
    endif()

    if (NOT EXISTS "${CAMP_DIR}")
        message(FATAL_ERROR "Given CAMP_DIR does not exist: ${CAMP_DIR}")
    endif()

    if (NOT IS_DIRECTORY "${CAMP_DIR}")
        message(FATAL_ERROR "Given CAMP_DIR is not a directory: ${CAMP_DIR}")
    endif()

    find_package(camp REQUIRED PATHS ${CAMP_DIR})

    message(STATUS "Checking for expected Camp target 'camp'")
    if (NOT TARGET camp)
        message(FATAL_ERROR "Camp failed to load: ${CAMP_DIR}")
    else()
        message(STATUS "Camp loaded: ${CAMP_DIR}")
    endif()

    # Note: camp sets a compile feature that is not available on XL
    set_target_properties(camp PROPERTIES INTERFACE_COMPILE_FEATURES "")

    #------------------------------------------------------------------------------
    # Umpire
    #------------------------------------------------------------------------------
    if(UMPIRE_DIR)
        serac_assert_is_directory(VARIABLE_NAME UMPIRE_DIR)
        find_package(umpire REQUIRED NO_DEFAULT_PATH 
                     PATHS ${UMPIRE_DIR})
        message(STATUS "Umpire support is ON")
        set(UMPIRE_FOUND TRUE)
    else()
        message(STATUS "Umpire support is OFF")
        set(UMPIRE_FOUND FALSE)
    endif()

    #------------------------------------------------------------------------------
    # RAJA
    #------------------------------------------------------------------------------
    if(RAJA_DIR)
        serac_assert_is_directory(VARIABLE_NAME RAJA_DIR)
        find_package(RAJA REQUIRED NO_DEFAULT_PATH 
                     PATHS ${RAJA_DIR})
        message(STATUS "RAJA support is ON")
        set(RAJA_FOUND TRUE)
    else()
        message(STATUS "RAJA support is OFF")
        set(RAJA_FOUND FALSE)
    endif()

    #------------------------------------------------------------------------------
    # Conduit (required by Axom)
    #------------------------------------------------------------------------------
    if(NOT CONDUIT_DIR)
        MESSAGE(FATAL_ERROR "Could not find Conduit. Conduit requires explicit CONDUIT_DIR.")
    endif()

    set(_conduit_config "${CONDUIT_DIR}/lib/cmake/conduit/ConduitConfig.cmake")
    if(NOT EXISTS ${_conduit_config})
        MESSAGE(FATAL_ERROR "Could not find Conduit CMake include file ${_conduit_config}")
    endif()

    find_package(Conduit REQUIRED
                 NO_DEFAULT_PATH
                 PATHS ${CONDUIT_DIR}/lib/cmake/conduit)

    # Manually set includes as system includes
    get_target_property(_dirs conduit::conduit INTERFACE_INCLUDE_DIRECTORIES)
    set_property(TARGET conduit::conduit 
                 APPEND PROPERTY INTERFACE_SYSTEM_INCLUDE_DIRECTORIES
                 "${_dirs}")


    #------------------------------------------------------------------------------
    # PETSC
    #------------------------------------------------------------------------------
    if(PETSC_DIR)
        serac_assert_is_directory(VARIABLE_NAME PETSC_DIR)
        include(${CMAKE_CURRENT_LIST_DIR}/FindPETSc.cmake)
        message(STATUS "PETSc support is ON")
        set(PETSC_FOUND TRUE)
    else()
        message(STATUS "PETSc support is OFF")
        set(PETSC_FOUND FALSE)
    endif()

    #------------------------------------------------------------------------------
    # Adiak
    #------------------------------------------------------------------------------
    if(SERAC_ENABLE_PROFILING AND NOT ADIAK_DIR)
        message(FATAL_ERROR "SERAC_ENABLE_PROFILING cannot be ON without ADIAK_DIR defined.")
    endif()

    if(ADIAK_DIR AND SERAC_ENABLE_PROFILING)
        serac_assert_is_directory(VARIABLE_NAME ADIAK_DIR)

        find_package(adiak REQUIRED NO_DEFAULT_PATH PATHS ${ADIAK_DIR})
        message(STATUS "Adiak support is ON")
        set(ADIAK_FOUND TRUE)
    else()
        message(STATUS "Adiak support is OFF")
        set(ADIAK_FOUND FALSE)
    endif()

    #------------------------------------------------------------------------------
    # Caliper
    #------------------------------------------------------------------------------
    if(SERAC_ENABLE_PROFILING AND NOT CALIPER_DIR)
        message(FATAL_ERROR "SERAC_ENABLE_PROFILING cannot be ON without CALIPER_DIR defined.")
    endif()

    if(CALIPER_DIR AND SERAC_ENABLE_PROFILING)
        serac_assert_is_directory(VARIABLE_NAME CALIPER_DIR)

        # Should this logic be in the Caliper CMake package?
        # If CMake version doesn't support CUDAToolkit the libraries
        # are just "baked in"
        if(ENABLE_CUDA)
            if(CMAKE_VERSION VERSION_LESS 3.17)
                message(FATAL_ERROR "Serac+Caliper+CUDA requires CMake > 3.17.")
            else()
                find_package(CUDAToolkit REQUIRED)
            endif() 
        endif()

        find_package(caliper REQUIRED NO_DEFAULT_PATH 
                     PATHS ${CALIPER_DIR})
        message(STATUS "Caliper support is ON")
        set(CALIPER_FOUND TRUE)
    else()
        message(STATUS "Caliper support is OFF")
        set(CALIPER_FOUND FALSE)
    endif()

    #------------------------------------------------------------------------------
    # MFEM
    #------------------------------------------------------------------------------
    if(NOT SERAC_ENABLE_CODEVELOP)
        message(STATUS "Using installed MFEM")
        include(${CMAKE_CURRENT_LIST_DIR}/FindMFEM.cmake)
    else()
        message(STATUS "Using MFEM submodule")

        #### Store Data that MFEM clears
        set(tpls_to_save AMGX AXOM CALIPER CAMP CONDUIT HDF5
                         HYPRE LUA METIS MFEM NETCDF PARMETIS PETSC RAJA 
                         SUPERLU_DIST SUNDIALS TRIBOL UMPIRE)
        foreach(_tpl ${tpls_to_save})
            set(${_tpl}_DIR_SAVE "${${_tpl}_DIR}")
        endforeach()

        #### MFEM "Use" Options

        # Assumes that we have AMGX if we have CUDA
        set(MFEM_USE_AMGX ${ENABLE_CUDA} CACHE BOOL "")
        set(MFEM_USE_CALIPER ${CALIPER_FOUND} CACHE BOOL "")
        # We don't use MFEM's Conduit/Axom support
        set(MFEM_USE_CONDUIT OFF CACHE BOOL "")
        set(MFEM_USE_CUDA ${ENABLE_CUDA} CACHE BOOL "")
        set(MFEM_USE_LAPACK ON CACHE BOOL "")
        # mfem+mpi requires metis
        set(MFEM_USE_METIS ${ENABLE_MPI} CACHE BOOL "")
        set(MFEM_USE_METIS_5 ${ENABLE_MPI} CACHE BOOL "")
        set(MFEM_USE_MPI ${ENABLE_MPI} CACHE BOOL "")
        if(NETCDF_DIR)
            serac_assert_is_directory(VARIABLE_NAME NETCDF_DIR)
            set(MFEM_USE_NETCDF ON CACHE BOOL "")
        endif()
        # mfem+mpi also needs parmetis
        if(ENABLE_MPI)
            serac_assert_is_directory(VARIABLE_NAME PARMETIS_DIR)
            # Slightly different naming convention
            set(ParMETIS_DIR ${PARMETIS_DIR} CACHE PATH "")
        endif()
        set(MFEM_USE_OPENMP ${ENABLE_OPENMP} CACHE BOOL "")
        set(MFEM_USE_PETSC ${PETSC_FOUND} CACHE BOOL "")
        set(MFEM_USE_RAJA OFF CACHE BOOL "")
        if(SUNDIALS_DIR)
            serac_assert_is_directory(VARIABLE_NAME SUNDIALS_DIR)
            set(MFEM_USE_SUNDIALS ON CACHE BOOL "")
        else()
            set(MFEM_USE_SUNDIALS OFF CACHE BOOL "")
        endif()
        if(SUPERLUDIST_DIR)
            serac_assert_is_directory(VARIABLE_NAME SUPERLUDIST_DIR)
            # MFEM uses a slightly different naming convention
            set(SuperLUDist_DIR ${SUPERLUDIST_DIR} CACHE PATH "")
            set(MFEM_USE_SUPERLU ${ENABLE_MPI} CACHE BOOL "")
        endif()
        set(MFEM_USE_UMPIRE OFF CACHE BOOL "")
        set(MFEM_USE_ZLIB ON CACHE BOOL "")

        #### MFEM Configuration Options

        # Prefix the "check" targets
        set(MFEM_CUSTOM_TARGET_PREFIX "mfem_" CACHE STRING "")

        # Tweaks needed after Spack converted to the HDF5 CMake build system
        # NOTE: we check if an hdf5 target is namespaced or not, since some versions
        #       of hdf5 do not namespace their targets and others do
        set(HDF5_TARGET_NAMES "" CACHE STRING "")
        if(TARGET hdf5::hdf5-static)
            list(APPEND HDF5_TARGET_NAMES hdf5::hdf5-static)
        else()
            list(APPEND HDF5_TARGET_NAMES hdf5-static)
        endif()
        if(TARGET hdf5::hdf5-shared)
            list(APPEND HDF5_TARGET_NAMES hdf5::hdf5-shared)
        else()
            list(APPEND HDF5_TARGET_NAMES hdf5-shared)
        endif()

        if(TARGET hdf5::hdf5_hl-static)
            set(HDF5_C_LIBRARY_hdf5_hl hdf5::hdf5_hl-static CACHE STRING "")
        else()
            set(HDF5_C_LIBRARY_hdf5_hl hdf5_hl-static CACHE STRING "")
        endif()

        set(HDF5_IMPORT_CONFIG "RELEASE" CACHE STRING "")

        # Disable tests + examples
        set(MFEM_ENABLE_TESTING  OFF CACHE BOOL "")
        set(MFEM_ENABLE_EXAMPLES OFF CACHE BOOL "")
        set(MFEM_ENABLE_MINIAPPS OFF CACHE BOOL "")

        if(${PROJECT_NAME} STREQUAL "smith")
            add_subdirectory(${PROJECT_SOURCE_DIR}/serac/mfem  ${CMAKE_BINARY_DIR}/mfem)
        else()
            add_subdirectory(${PROJECT_SOURCE_DIR}/mfem  ${CMAKE_BINARY_DIR}/mfem)
        endif()
 
        set(MFEM_FOUND TRUE CACHE BOOL "" FORCE)

        # Temporary hack to inject the hdf5_hl after netcdf and before hdf5
        # This should go away when mfem fixes their FindNetCDF.cmake
        get_target_property(_mfem_libraries mfem INTERFACE_LINK_LIBRARIES)
        list(FIND _mfem_libraries ${NETCDF_DIR}/lib/libnetcdf.a _index)
        math(EXPR _index "${_index} + 1")
        list(INSERT _mfem_libraries ${_index} ${HDF5_C_LIBRARY_hdf5_hl})
        set_property(TARGET mfem PROPERTY
                              INTERFACE_LINK_LIBRARIES ${_mfem_libraries})
        set_property(TARGET mfem PROPERTY
                              LINK_LIBRARIES ${_mfem_libraries})

        # Patch the mfem target with the correct include directories
        get_target_property(_mfem_includes mfem INCLUDE_DIRECTORIES)
        target_include_directories(mfem SYSTEM INTERFACE ${_mfem_includes})
        target_include_directories(mfem SYSTEM INTERFACE $<BUILD_INTERFACE:${SERAC_SOURCE_DIR}>)
        target_include_directories(mfem SYSTEM INTERFACE $<BUILD_INTERFACE:${CMAKE_BINARY_DIR}/mfem>)

        #### Restore previously stored data
        foreach(_tpl ${tpls_to_save})
            set(${_tpl}_DIR "${${_tpl}_DIR_SAVE}" CACHE PATH "" FORCE)
        endforeach()

        set(MFEM_BUILT_WITH_CMAKE TRUE)
    endif()

    #------------------------------------------------------------------------------
    # Axom
    #------------------------------------------------------------------------------
    if(NOT SERAC_ENABLE_CODEVELOP)
        message(STATUS "Using installed Axom")
        serac_assert_is_directory(VARIABLE_NAME AXOM_DIR)

        find_package(axom REQUIRED
                        NO_DEFAULT_PATH 
                        PATHS ${AXOM_DIR}/lib/cmake)

        message(STATUS "Axom support is ON")

        #
        # Check for optional Axom headers that are required for Serac
        #

        # sol.hpp
        find_path(
            _sol_found sol.hpp
            PATHS ${AXOM_DIR}/include/axom
            NO_DEFAULT_PATH
            NO_CMAKE_ENVIRONMENT_PATH
            NO_CMAKE_PATH
            NO_SYSTEM_ENVIRONMENT_PATH
            NO_CMAKE_SYSTEM_PATH
        )
        if (NOT _sol_found)
            message(FATAL_ERROR "Given AXOM_DIR did not contain a required header: axom/sol.hpp"
                                "\nTry building Axom with '-DBLT_CXX_STD=c++14' or higher\n ")
        endif()

        # LuaReader.hpp
        find_path(
            _luareader_found LuaReader.hpp
            PATHS ${AXOM_DIR}/include/axom/inlet
            NO_DEFAULT_PATH
            NO_CMAKE_ENVIRONMENT_PATH
            NO_CMAKE_PATH
            NO_SYSTEM_ENVIRONMENT_PATH
            NO_CMAKE_SYSTEM_PATH
        )
        if (NOT _luareader_found)
            message(FATAL_ERROR "Given AXOM_DIR did not contain a required header: axom/inlet/LuaReader.hpp"
                                "\nTry building Axom with '-DLUA_DIR=path/to/lua/install'\n ")
        endif()
        set(LUA_FOUND TRUE CACHE BOOL "")

        # MFEMSidreDataCollection.hpp
        find_path(
            _mfemdatacollection_found MFEMSidreDataCollection.hpp
            PATHS ${AXOM_DIR}/include/axom/sidre/core
            NO_DEFAULT_PATH
            NO_CMAKE_ENVIRONMENT_PATH
            NO_CMAKE_PATH
            NO_SYSTEM_ENVIRONMENT_PATH
            NO_CMAKE_SYSTEM_PATH
        )
        if (NOT _mfemdatacollection_found)
            message(FATAL_ERROR "Given AXOM_DIR did not contain a required header: axom/sidre/core/MFEMSidreDataCollection.hpp"
                                "\nTry building Axom with '-DAXOM_ENABLE_MFEM_SIDRE_DATACOLLECTION=ON'\n ")
        endif()

    else()

        # Otherwise we use the submodule
        message(STATUS "Using Axom submodule")
        if(NOT LUA_DIR)
            message(FATAL_ERROR "LUA_DIR is required to use the Axom submodule"
                                "\nTry running CMake with '-DLUA_DIR=path/to/lua/install'\n ")
        endif()
        set(AXOM_ENABLE_EXAMPLES OFF CACHE BOOL "")
        set(AXOM_ENABLE_TESTS    OFF CACHE BOOL "")
        set(AXOM_ENABLE_DOCS     OFF CACHE BOOL "")
        set(AXOM_ENABLE_TOOLS    OFF CACHE BOOL "")
        set(AXOM_USE_CALIPER ${CALIPER_FOUND} CACHE BOOL "")
        set(CUDA_SEPARABLE_COMPILATION ON CACHE BOOL "")

        # Used for the doxygen target
        set(AXOM_CUSTOM_TARGET_PREFIX "axom_" CACHE STRING "" FORCE)
        if(ENABLE_CUDA)
            # This appears to be unconditionally needed for Axom, why isn't it part of the build system?
            set(CMAKE_CUDA_FLAGS "${CMAKE_CUDA_FLAGS} --expt-extended-lambda")
        endif()
        if(${PROJECT_NAME} STREQUAL "smith")
            add_subdirectory(${PROJECT_SOURCE_DIR}/serac/axom/src  ${CMAKE_BINARY_DIR}/axom)
        else()
            add_subdirectory(${PROJECT_SOURCE_DIR}/axom/src ${CMAKE_BINARY_DIR}/axom)
        endif()
        set(AXOM_FOUND TRUE CACHE BOOL "" FORCE)

        # Alias axom builtin thirdparty targets under axom namespace
        if(NOT TARGET axom::fmt)
            add_library(axom::fmt ALIAS fmt)
        endif()
        if(NOT TARGET axom::cli11)
            add_library(axom::cli11 ALIAS cli11)
        endif()

        if(NOT TARGET axom)
            # New axom target case where all components have individual libraries

            # Create convenience target that bundles all Axom targets (axom)
            # This normally happens in axom's installed config file
            add_library(axom INTERFACE IMPORTED)

            set(AXOM_COMPONENTS_ENABLED
              core;lumberjack;slic;slam;primal;sidre;mint;spin;inlet;klee;quest;multimat)
            target_link_libraries(axom INTERFACE ${AXOM_COMPONENTS_ENABLED})

            if(ENABLE_OPENMP)
                target_link_libraries(axom INTERFACE openmp)
            endif()

            # Mark the axom includes as "system" and filter unallowed directories
            get_target_property(_dirs core INTERFACE_INCLUDE_DIRECTORIES)
            set_property(TARGET core 
                         PROPERTY INTERFACE_INCLUDE_DIRECTORIES
                         "${_dirs}")
            set_property(TARGET core 
                         APPEND PROPERTY INTERFACE_SYSTEM_INCLUDE_DIRECTORIES
                         "${_dirs}")
        else()
            # Old axom way where there is a singular combined axom library

            # Mark the axom includes as "system" and filter unallowed directories
            get_target_property(_dirs axom INTERFACE_INCLUDE_DIRECTORIES)
            list(REMOVE_ITEM _dirs ${PROJECT_SOURCE_DIR})
            set_property(TARGET axom 
                         PROPERTY INTERFACE_INCLUDE_DIRECTORIES
                         "${_dirs}")
            set_property(TARGET axom 
                         APPEND PROPERTY INTERFACE_SYSTEM_INCLUDE_DIRECTORIES
                         "${_dirs}")
        endif()
    endif()

    #------------------------------------------------------------------------------
    # Tribol
    #------------------------------------------------------------------------------
    if (NOT SERAC_ENABLE_CODEVELOP)
        if(TRIBOL_DIR)
            serac_assert_is_directory(VARIABLE_NAME TRIBOL_DIR)

            find_package(tribol REQUIRED
                                NO_DEFAULT_PATH 
                                PATHS ${TRIBOL_DIR}/lib/cmake)

            if(TARGET tribol)
                message(STATUS "Tribol CMake exported library loaded: tribol")
            else()
                message(FATAL_ERROR "Could not load Tribol CMake exported library: tribol")
            endif()

            # Set include dir to system
            set(TRIBOL_INCLUDE_DIR ${TRIBOL_DIR}/include)
            set_property(TARGET tribol
                        APPEND PROPERTY INTERFACE_SYSTEM_INCLUDE_DIRECTORIES
                        ${TRIBOL_INCLUDE_DIR})
        else()
            set(TRIBOL_FOUND OFF)
        endif()
<<<<<<< HEAD
        
        message(STATUS "Tribol support is " ${TRIBOL_FOUND})
=======

        # Set include dir to system
        set(TRIBOL_INCLUDE_DIR ${TRIBOL_DIR}/include)
        set_property(TARGET tribol
                     APPEND PROPERTY INTERFACE_SYSTEM_INCLUDE_DIRECTORIES
                     ${TRIBOL_INCLUDE_DIR})

        set(TRIBOL_FOUND ON)
>>>>>>> 80cee1b3
    else()
        # Otherwise we use the submodule
        message(STATUS "Using Tribol submodule")
        set(BUILD_REDECOMP ${ENABLE_MPI} CACHE BOOL "")
        set(TRIBOL_USE_MPI ${ENABLE_MPI} CACHE BOOL "")
        set(TRIBOL_ENABLE_TESTS OFF CACHE BOOL "")
        set(TRIBOL_ENABLE_EXAMPLES OFF CACHE BOOL "")
        set(TRIBOL_ENABLE_DOCS OFF CACHE BOOL "")
        if(${PROJECT_NAME} STREQUAL "smith")
            include(serac/tribol/cmake/TribolMacros.cmake)
            add_subdirectory(${PROJECT_SOURCE_DIR}/serac/tribol/src  ${CMAKE_BINARY_DIR}/tribol)
            tribol_configure_file(${PROJECT_SOURCE_DIR}/serac/tribol/src/tribol/config.hpp.in
                                  ${PROJECT_BINARY_DIR}/serac/tribol/include/tribol/config.hpp)
        else()
            include(tribol/cmake/TribolMacros.cmake)
            add_subdirectory(${PROJECT_SOURCE_DIR}/tribol/src ${CMAKE_BINARY_DIR}/tribol)
            tribol_configure_file(${PROJECT_SOURCE_DIR}/tribol/src/tribol/config.hpp.in
                                  ${PROJECT_BINARY_DIR}/tribol/include/tribol/config.hpp)
        endif()
        
        target_include_directories(redecomp PUBLIC
            $<BUILD_INTERFACE:${PROJECT_SOURCE_DIR}/tribol/src>
        )

        target_include_directories(tribol PUBLIC
            $<BUILD_INTERFACE:${PROJECT_SOURCE_DIR}/tribol/src>
            $<BUILD_INTERFACE:${CMAKE_BINARY_DIR}/tribol/include>
            $<INSTALL_INTERFACE:include>
        ) 
        
        set(tribol_depends axom mfem hdf5 sparsehash sol lua fmt)
        blt_list_append(TO tribol_depends ELEMENTS mpi IF ENABLE_MPI)
        blt_list_append(TO tribol_depends ELEMENTS openmp IF ENABLE_OPENMP)
        install(TARGETS              ${tribol_depends}
                EXPORT               tribol-targets
                DESTINATION          lib
        )
        
        set(tribol_exported_targets tribol)
        blt_list_append(TO tribol_exported_targets ELEMENTS redecomp IF BUILD_REDECOMP)
        
        set(TRIBOL_FOUND TRUE CACHE BOOL "" FORCE)
    endif()

    #------------------------------------------------------------------------------
    # PETSC
    #------------------------------------------------------------------------------
    if(PETSC_DIR)
        serac_assert_is_directory(VARIABLE_NAME PETSC_DIR)
        include(${CMAKE_CURRENT_LIST_DIR}/FindPETSc.cmake)
        message(STATUS "PETSc support is ON")
        set(PETSC_FOUND TRUE)
    else()
        message(STATUS "PETSc support is OFF")
        set(PETSC_FOUND FALSE)
    endif()

    #------------------------------------------------------------------------------
    # Remove exported OpenMP flags because they are not language agnostic
    #------------------------------------------------------------------------------
    if (NOT SERAC_ENABLE_CODEVELOP)

        set(_props)
        if( ${CMAKE_VERSION} VERSION_GREATER_EQUAL "3.13.0" )
            list(APPEND _props INTERFACE_LINK_OPTIONS)
        endif()
        list(APPEND _props INTERFACE_COMPILE_OPTIONS)

        # This flag is empty due to us not enabling fortran but we need to strip it
        # so it doesn't propagate in our project
        if("${OpenMP_Fortran_FLAGS}" STREQUAL "")
            set(OpenMP_Fortran_FLAGS "$<$<NOT:$<COMPILE_LANGUAGE:Fortran>>:-fopenmp=libomp>;$<$<COMPILE_LANGUAGE:Fortran>:-fopenmp>")
        endif()

        foreach(_target axom)
            if(TARGET ${_target})
                message(STATUS "Removing OpenMP Flags from target[${_target}]")

                foreach(_prop ${_props})
                    get_target_property(_flags ${_target} ${_prop})
                    if ( _flags )
                        string( REPLACE "${OpenMP_CXX_FLAGS}" ""
                                correct_flags "${_flags}" )
                        string( REPLACE "${OpenMP_Fortran_FLAGS}" ""
                                correct_flags "${correct_flags}" )

                        set_target_properties( ${_target} PROPERTIES ${_prop} "${correct_flags}" )
                    endif()
                endforeach()
            endif()
        endforeach()

    endif()

    #---------------------------------------------------------------------------
    # Remove non-existant INTERFACE_INCLUDE_DIRECTORIES from imported targets
    # to work around CMake error
    #---------------------------------------------------------------------------
    set(_imported_targets
        axom
        conduit
        conduit::conduit_mpi
        conduit::conduit
        conduit_relay_mpi
        conduit_relay_mpi_io
        conduit_blueprint
        conduit_blueprint_mpi)

    foreach(_target ${_imported_targets})
        if(TARGET ${_target})
            message(STATUS "Removing non-existant include directories from target[${_target}]")

            get_target_property(_dirs ${_target} INTERFACE_INCLUDE_DIRECTORIES)
            set(_existing_dirs)
            foreach(_dir ${_dirs})
                if (EXISTS "${_dir}")
                    list(APPEND _existing_dirs "${_dir}")
                endif()
            endforeach()
            if (_existing_dirs)
                set_target_properties(${_target} PROPERTIES
                                      INTERFACE_INCLUDE_DIRECTORIES "${_existing_dirs}" )
            endif()
        endif()
    endforeach()

    # List of TPL targets built in to BLT - will need to be adjusted when we start using HIP
    set(TPL_DEPS)
    blt_list_append(TO TPL_DEPS ELEMENTS cuda cuda_runtime IF ENABLE_CUDA)
    blt_list_append(TO TPL_DEPS ELEMENTS mpi IF ENABLE_MPI)

    foreach(dep ${TPL_DEPS})
        # If the target is EXPORTABLE, add it to the export set
        get_target_property(_is_imported ${dep} IMPORTED)
        if(NOT ${_is_imported})
            install(TARGETS              ${dep}
                    EXPORT               serac-targets
                    DESTINATION          lib)
        endif()
    endforeach()
endif()<|MERGE_RESOLUTION|>--- conflicted
+++ resolved
@@ -449,22 +449,12 @@
             set_property(TARGET tribol
                         APPEND PROPERTY INTERFACE_SYSTEM_INCLUDE_DIRECTORIES
                         ${TRIBOL_INCLUDE_DIR})
+            set(TRIBOL_FOUND ON)
         else()
             set(TRIBOL_FOUND OFF)
         endif()
-<<<<<<< HEAD
         
         message(STATUS "Tribol support is " ${TRIBOL_FOUND})
-=======
-
-        # Set include dir to system
-        set(TRIBOL_INCLUDE_DIR ${TRIBOL_DIR}/include)
-        set_property(TARGET tribol
-                     APPEND PROPERTY INTERFACE_SYSTEM_INCLUDE_DIRECTORIES
-                     ${TRIBOL_INCLUDE_DIR})
-
-        set(TRIBOL_FOUND ON)
->>>>>>> 80cee1b3
     else()
         # Otherwise we use the submodule
         message(STATUS "Using Tribol submodule")
