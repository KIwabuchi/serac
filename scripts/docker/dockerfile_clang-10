FROM axom/compilers:clang-10
LABEL maintainer="bramwell1@llnl.gov"
ARG branch=develop

SHELL ["/bin/bash", "-c"]
RUN sudo apt-get update -y
RUN sudo apt-get install curl ssh pkg-config build-essential libopenblas-dev mpich cmake -fy
RUN sudo apt-get -qq install -y --no-install-recommends gfortran-7 && sudo update-alternatives --install /usr/bin/gfortran gfortran /usr/bin/gfortran-7 100
RUN sudo ln -s -f python3 /usr/bin/python # Compatibility with legacy Python

RUN sudo useradd -m -s /bin/bash -G sudo serac

WORKDIR "/home/serac"
USER serac

<<<<<<< HEAD
RUN git clone --recursive https://github.com/LLNL/serac.git
RUN cd serac && git checkout $branch && cd ..
=======
RUN git clone --recursive --branch $branch --single-branch --depth 1 https://github.com/joshessman-llnl/serac.git
>>>>>>> 78bdb47c

# New containers will use Python3
RUN python3 ./serac/scripts/uberenv/uberenv.py --spack-config-dir=./serac/scripts/uberenv/spack_configs/docker/ubuntu18/ --spec=%clang@10.0.0 --prefix=/home/serac/serac_tpls -k

<<<<<<< HEAD
RUN mkdir -p /home/serac/export_hostconfig
RUN cp ./serac/*.cmake /home/serac/export_hostconfig
=======
# Make sure the new hostconfig worked
RUN cd serac && python3 config-build.py -hc *.cmake -bp build && cd build && make -j && make -j test
>>>>>>> 78bdb47c

RUN mkdir -p /home/serac/export_hostconfig
RUN cp ./serac/*.cmake /home/serac/export_hostconfig

RUN rm -rf serac
RUN rm -rf serac_tpls/builds<|MERGE_RESOLUTION|>--- conflicted
+++ resolved
@@ -13,23 +13,13 @@
 WORKDIR "/home/serac"
 USER serac
 
-<<<<<<< HEAD
-RUN git clone --recursive https://github.com/LLNL/serac.git
-RUN cd serac && git checkout $branch && cd ..
-=======
 RUN git clone --recursive --branch $branch --single-branch --depth 1 https://github.com/joshessman-llnl/serac.git
->>>>>>> 78bdb47c
 
 # New containers will use Python3
 RUN python3 ./serac/scripts/uberenv/uberenv.py --spack-config-dir=./serac/scripts/uberenv/spack_configs/docker/ubuntu18/ --spec=%clang@10.0.0 --prefix=/home/serac/serac_tpls -k
 
-<<<<<<< HEAD
-RUN mkdir -p /home/serac/export_hostconfig
-RUN cp ./serac/*.cmake /home/serac/export_hostconfig
-=======
 # Make sure the new hostconfig worked
 RUN cd serac && python3 config-build.py -hc *.cmake -bp build && cd build && make -j && make -j test
->>>>>>> 78bdb47c
 
 RUN mkdir -p /home/serac/export_hostconfig
 RUN cp ./serac/*.cmake /home/serac/export_hostconfig
