--- conflicted
+++ resolved
@@ -42,15 +42,7 @@
     # SERAC EDIT START
     # Note: We add a number to the end of the real version number to indicate that we have
     #  moved forward past the release. Increment the last number when updating the commit sha.
-<<<<<<< HEAD
-<<<<<<< HEAD
-    version("0.1.0.6", commit="b08d0000ab84a2700605b4384407d1ddf873c9f3", submodules=True, preferred=True)
-=======
     version("0.1.0.6", commit="bf449e1b7ba6769f2c481bd725d3384442b721f1", submodules=True, preferred=True)
->>>>>>> feature/chin23/contact_mechanics
-=======
-    version("0.1.0.6", commit="bf449e1b7ba6769f2c481bd725d3384442b721f1", submodules=True, preferred=True)
->>>>>>> 80cee1b3
     # SERAC EDIT END
 
     # -----------------------------------------------------------------------
