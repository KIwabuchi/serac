--- conflicted
+++ resolved
@@ -129,12 +129,9 @@
         depends_on("{0}+debug".format(dep), when="+debug")
     depends_on("mfem+netcdf", when="+netcdf")
     depends_on("mfem+petsc", when="+petsc")
-<<<<<<< HEAD
     depends_on("mfem+sundials", when="+sundials")
     depends_on("sundials~shared", when="+sundials")
     depends_on("netcdf-c@4.7.4~shared", when="+netcdf")
-=======
->>>>>>> fb6bff50
 
     # Needs to be first due to a bug with the Spack concretizer
     depends_on("hdf5+hl@1.8.21~shared")
