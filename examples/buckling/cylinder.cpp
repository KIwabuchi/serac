// Copyright (c) 2019-2024, Lawrence Livermore National Security, LLC and
// other Serac Project Developers. See the top-level LICENSE file for
// details.
//
// SPDX-License-Identifier: (BSD-3-Clause)

/**
 * @file cylinder.cpp
 *
 * @brief A buckling cylinder under compression, run with or without contact
 *
 * @note Run with mortar contact and PETSc preconditioners:
 * @code{.sh}
 * ./build/examples/buckling_cylinder --contact-type 1 --preconditioner 6 \
 *     -options_file examples/buckling/cylinder_petsc_options.yml
 * @endcode
 * @note Run with penalty contact and HYPRE BoomerAMG preconditioner
 * @code{.sh}
 * ./build/examples/buckling_cylinder --penalty 1e3
 * @endcode
 * @note Run without contact:
 * @code{.sh}
 * ./build/examples/buckling_cylinder --no-contact
 * @endcode
 */

#include <set>
#include <string>

#include "axom/slic/core/SimpleLogger.hpp"
#include "axom/inlet.hpp"

#include "mfem.hpp"

#include "serac/numerics/functional/domain.hpp"
#include "serac/physics/solid_mechanics_contact.hpp"
#include "serac/infrastructure/terminator.hpp"
#include "serac/mesh/mesh_utils.hpp"
#include "serac/physics/state/state_manager.hpp"
#include "serac/physics/materials/parameterized_solid_material.hpp"
#include "serac/serac_config.hpp"

using namespace serac;

std::function<std::string(const std::string&)> petscPCTypeValidator = [](const std::string& in) -> std::string {
  return std::to_string(static_cast<int>(mfem_ext::stringToPetscPCType(in)));
};

/**
 * @brief Run buckling cylinder example
 *
 * @note Based on doi:10.1016/j.cma.2014.08.012
 */
int main(int argc, char* argv[])
{
  constexpr int dim = 3;
  constexpr int p   = 1;

  // Command line arguments
  // Mesh options
  int    serial_refinement   = 0;
  int    parallel_refinement = 0;
  double dt                  = 0.1;

  // Solver options
  NonlinearSolverOptions nonlinear_options     = solid_mechanics::default_nonlinear_options;
  LinearSolverOptions    linear_options        = solid_mechanics::default_linear_options;
  nonlinear_options.nonlin_solver              = serac::NonlinearSolver::TrustRegion;
  nonlinear_options.relative_tol               = 1e-6;
  nonlinear_options.absolute_tol               = 1e-10;
  nonlinear_options.min_iterations             = 1;
  nonlinear_options.max_iterations             = 500;
  nonlinear_options.max_line_search_iterations = 20;
  nonlinear_options.print_level                = 1;
#ifdef SERAC_USE_PETSC
  linear_options.linear_solver  = serac::LinearSolver::GMRES;
  linear_options.preconditioner = serac::Preconditioner::HypreAMG;
  linear_options.relative_tol   = 1e-8;
  linear_options.absolute_tol   = 1e-16;
  linear_options.max_iterations = 2000;
#endif

  // Contact specific options
  double penalty      = 1e3;
  bool   use_contact  = true;
  auto   contact_type = serac::ContactEnforcement::Penalty;

  // Initialize Serac and all of the external libraried
  serac::initialize(argc, argv);

  // Handle command line arguments
  axom::CLI::App app{"Hollow cylinder buckling example"};
  // Mesh options
  app.add_option("--serial-refinement", serial_refinement, "Serial refinement steps", true);
  app.add_option("--parallel-refinement", parallel_refinement, "Parallel refinement steps", true);
  // Solver options
  app.add_option("--nonlinear-solver", nonlinear_options.nonlin_solver, "Nonlinear solver", true);
  app.add_option("--linear-solver", linear_options.linear_solver, "Linear solver", true);
  app.add_option("--preconditioner", linear_options.preconditioner, "Preconditioner", true);
  app.add_option("--petsc-pc-type", linear_options.petsc_preconditioner, "Petsc preconditioner", true)
      ->transform(
          [](const std::string& in) -> std::string {
            return std::to_string(static_cast<int>(mfem_ext::stringToPetscPCType(in)));
          },
          "Convert string to PetscPCType", "PetscPCTypeTransform");
  app.add_option("--dt", dt, "Size of pseudo-time step pre-contact", true);
  // Contact options
  app.add_flag("--contact,!--no-contact", use_contact, "Use contact for the inner faces of the cylinder");
  app.add_option("--contact-type", contact_type,
                 "Type of contact enforcement, 0 for penalty or 1 for Lagrange multipliers", true)
      ->needs("--contact");
  app.add_option("--penalty", penalty, "Penalty for contact", true)->needs("--contact");

  // Need to allow extra arguments for PETSc support
  app.set_help_flag("--help");
  app.allow_extras()->parse(argc, argv);

  nonlinear_options.force_monolithic = linear_options.preconditioner != Preconditioner::Petsc;

  // Create DataStore
  std::string            name     = use_contact ? "buckling_cylinder_contact" : "buckling_cylinder";
  std::string            mesh_tag = "mesh";
  axom::sidre::DataStore datastore;
  serac::StateManager::initialize(datastore, name + "_data");

  // Create and refine mesh
  std::string filename = SERAC_REPO_DIR "/data/meshes/hollow-cylinder.mesh";
<<<<<<< HEAD
  auto        mesh     = serac::buildMeshFromFile(filename);
  auto        refined_mesh    = mesh::refineAndDistribute(std::move(mesh), serial_refinement, parallel_refinement);
  auto& pmesh = serac::StateManager::setMesh(std::move(refined_mesh), mesh_tag);
=======
  auto  mesh  = mesh::refineAndDistribute(serac::buildMeshFromFile(filename), serial_refinement, parallel_refinement);
  auto& pmesh = serac::StateManager::setMesh(std::move(mesh), mesh_tag);
>>>>>>> d4aacdca

  // Surfaces for boundary conditions
  constexpr int xneg_attr{2};
  constexpr int xpos_attr{3};
  auto xneg = serac::Domain::ofBoundaryElements(pmesh, serac::by_attr<dim>(xneg_attr));
  auto xpos = serac::Domain::ofBoundaryElements(pmesh, serac::by_attr<dim>(xpos_attr));
  auto bottom = serac::Domain::ofBoundaryElements(pmesh, serac::by_attr<dim>(1));
  auto top = serac::Domain::ofBoundaryElements(pmesh, serac::by_attr<dim>(4));

  // Create solver, either with or without contact
  std::unique_ptr<SolidMechanics<p, dim>> solid_solver;
  if (use_contact) {
    auto solid_contact_solver = std::make_unique<serac::SolidMechanicsContact<p, dim>>(
        nonlinear_options, linear_options, serac::solid_mechanics::default_quasistatic_options, name, mesh_tag);

    // Add the contact interaction
    serac::ContactOptions contact_options{.method      = serac::ContactMethod::SingleMortar,
                                          .enforcement = contact_type,
                                          .type        = serac::ContactType::Frictionless,
                                          .penalty     = penalty};
    auto                  contact_interaction_id = 0;
    solid_contact_solver->addContactInteraction(contact_interaction_id, {xpos_attr}, {xneg_attr}, contact_options);
    solid_solver = std::move(solid_contact_solver);
  } else {
    solid_solver = std::make_unique<serac::SolidMechanics<p, dim>>(
        nonlinear_options, linear_options, serac::solid_mechanics::default_quasistatic_options, name, mesh_tag);
    solid_solver->setPressure([&](auto&, double t) { return 0.01 * t; }, xpos);
  }

  // Define a Neo-Hookean material
  auto                        lambda = 1.0;
  auto                        G      = 0.1;
  solid_mechanics::NeoHookean mat{.density = 1.0, .K = (3 * lambda + 2 * G) / 3, .G = G};
  Domain                      whole_mesh = EntireDomain(pmesh);
  solid_solver->setMaterial(mat, whole_mesh);

  // Set up essential boundary conditions
  // Bottom of cylinder is fixed
  solid_solver->setFixedBCs(bottom);

  // Top of cylinder has prescribed displacement of magnitude in x-z direction
  auto compress = [&](const serac::tensor<double, dim>, double t) {
    serac::tensor<double, dim> u{};
    u[0] = u[2] = -1.5 / std::sqrt(2.0) * t;
    return u;
  };
  solid_solver->setDisplacementBCs(compress, top, X_COMPONENT | Z_COMPONENT);
  solid_solver->setDisplacementBCs(compress, top, Y_COMPONENT); // BT: Would it be better to leave this component free?

  // Finalize the data structures
  solid_solver->completeSetup();

  // Save initial state
  std::string paraview_name = name + "_paraview";
  solid_solver->outputStateToDisk(paraview_name);

  // Perform the quasi-static solve
  SLIC_INFO_ROOT(axom::fmt::format("Running hollow cylinder bucking example with {} displacement dofs",
                                   solid_solver->displacement().GlobalSize()));
  SLIC_INFO_ROOT("Starting pseudo-timestepping.");
  serac::logger::flush();
  while (solid_solver->time() < 1.0 && std::abs(solid_solver->time() - 1) > DBL_EPSILON) {
    SLIC_INFO_ROOT(axom::fmt::format("time = {} (out of 1.0)", solid_solver->time()));
    serac::logger::flush();

    // Refine dt as contact starts
    auto next_dt = solid_solver->time() < 0.65 ? dt : dt * 0.1;
    solid_solver->advanceTimestep(next_dt);

    // Output the sidre-based plot files
    solid_solver->outputStateToDisk(paraview_name);
  }
  SLIC_INFO_ROOT(axom::fmt::format("final time = {}", solid_solver->time()));

  // Exit without error
  serac::exitGracefully();
}<|MERGE_RESOLUTION|>--- conflicted
+++ resolved
@@ -125,14 +125,9 @@
 
   // Create and refine mesh
   std::string filename = SERAC_REPO_DIR "/data/meshes/hollow-cylinder.mesh";
-<<<<<<< HEAD
   auto        mesh     = serac::buildMeshFromFile(filename);
   auto        refined_mesh    = mesh::refineAndDistribute(std::move(mesh), serial_refinement, parallel_refinement);
   auto& pmesh = serac::StateManager::setMesh(std::move(refined_mesh), mesh_tag);
-=======
-  auto  mesh  = mesh::refineAndDistribute(serac::buildMeshFromFile(filename), serial_refinement, parallel_refinement);
-  auto& pmesh = serac::StateManager::setMesh(std::move(mesh), mesh_tag);
->>>>>>> d4aacdca
 
   // Surfaces for boundary conditions
   constexpr int xneg_attr{2};
