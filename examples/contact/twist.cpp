--- conflicted
+++ resolved
@@ -38,11 +38,7 @@
   // Construct the appropriate dimension mesh and give it to the data store
   std::string filename = SERAC_REPO_DIR "/data/meshes/twohex_for_contact.mesh";
 
-<<<<<<< HEAD
-  auto mesh = serac::mesh::refineAndDistribute(serac::buildMeshFromFile(filename), 3, 0);
-=======
   auto  mesh  = serac::mesh::refineAndDistribute(serac::buildMeshFromFile(filename), 3, 0);
->>>>>>> d4aacdca
   auto& pmesh = serac::StateManager::setMesh(std::move(mesh), "twist_mesh");
 
   serac::LinearSolverOptions linear_options{.linear_solver = serac::LinearSolver::Strumpack, .print_level = 1};
