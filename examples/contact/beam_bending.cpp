// Copyright (c) 2019-2024, Lawrence Livermore National Security, LLC and
// other Serac Project Developers. See the top-level LICENSE file for
// details.
//
// SPDX-License-Identifier: (BSD-3-Clause)

#include <set>
#include <string>

#include "axom/slic/core/SimpleLogger.hpp"

#include "mfem.hpp"

#include "serac/physics/solid_mechanics_contact.hpp"
#include "serac/infrastructure/terminator.hpp"
#include "serac/mesh/mesh_utils.hpp"
#include "serac/physics/state/state_manager.hpp"
#include "serac/physics/materials/parameterized_solid_material.hpp"
#include "serac/serac_config.hpp"

int main(int argc, char* argv[])
{
  serac::initialize(argc, argv);

  // NOTE: p must be equal to 1 to work with Tribol's mortar method
  constexpr int p = 1;
  // NOTE: dim must be equal to 3
  constexpr int dim = 3;

  // Create DataStore
  std::string            name = "contact_beam_example";
  axom::sidre::DataStore datastore;
  serac::StateManager::initialize(datastore, name + "_data");

  // Construct the appropriate dimension mesh and give it to the data store
  std::string filename = SERAC_REPO_DIR "/data/meshes/beam-hex-with-contact-block.mesh";

<<<<<<< HEAD
  auto mesh = serac::mesh::refineAndDistribute(serac::buildMeshFromFile(filename), 2, 0);
=======
  auto  mesh  = serac::mesh::refineAndDistribute(serac::buildMeshFromFile(filename), 2, 0);
>>>>>>> d4aacdca
  auto& pmesh = serac::StateManager::setMesh(std::move(mesh), "beam_mesh");

  serac::LinearSolverOptions linear_options{.linear_solver = serac::LinearSolver::Strumpack, .print_level = 1};
#ifndef MFEM_USE_STRUMPACK
  SLIC_INFO_ROOT("Contact requires MFEM built with strumpack.");
  return 1;
#endif

  serac::NonlinearSolverOptions nonlinear_options{.nonlin_solver  = serac::NonlinearSolver::Newton,
                                                  .relative_tol   = 1.0e-12,
                                                  .absolute_tol   = 1.0e-12,
                                                  .max_iterations = 200,
                                                  .print_level    = 1};

  serac::ContactOptions contact_options{.method      = serac::ContactMethod::SingleMortar,
                                        .enforcement = serac::ContactEnforcement::Penalty,
                                        .type        = serac::ContactType::Frictionless,
                                        .penalty     = 1.0e3};

  serac::SolidMechanicsContact<p, dim, serac::Parameters<serac::L2<0>, serac::L2<0>>> solid_solver(
      nonlinear_options, linear_options, serac::solid_mechanics::default_quasistatic_options, name, "beam_mesh",
      {"bulk_mod", "shear_mod"});

  serac::FiniteElementState K_field(serac::StateManager::newState(serac::L2<0>{}, "bulk_mod", "beam_mesh"));
  // each vector value corresponds to a different element attribute:
  // [0] (element attribute 1) : the beam
  // [1] (element attribute 2) : indenter block
  mfem::Vector             K_values({10.0, 100.0});
  mfem::PWConstCoefficient K_coeff(K_values);
  K_field.project(K_coeff);
  solid_solver.setParameter(0, K_field);

  serac::FiniteElementState G_field(serac::StateManager::newState(serac::L2<0>{}, "shear_mod", "beam_mesh"));
  // each vector value corresponds to a different element attribute:
  // [0] (element attribute 1) : the beam
  // [1] (element attribute 2) : indenter block
  mfem::Vector             G_values({0.25, 2.5});
  mfem::PWConstCoefficient G_coeff(G_values);
  G_field.project(G_coeff);
  solid_solver.setParameter(1, G_field);

  serac::solid_mechanics::ParameterizedNeoHookeanSolid mat{1.0, 0.0, 0.0};
  serac::Domain                                        whole_mesh = serac::EntireDomain(pmesh);
  solid_solver.setMaterial(serac::DependsOn<0, 1>{}, mat, whole_mesh);

  // Pass the BC information to the solver object
  solid_solver.setFixedBCs(serac::Domain::ofBoundaryElements(pmesh, serac::by_attr<dim>(1)));
  
  auto applied_displacement = [](serac::tensor<double, dim>, double t) {
    serac::tensor<double, dim> u{};
    u[2] = -0.05 * t;
    return u;
  };
  
  auto applied_displacement_surface = serac::Domain::ofBoundaryElements(pmesh, serac::by_attr<dim>(6));
  
  solid_solver.setDisplacementBCs(applied_displacement, applied_displacement_surface);

  // Add the contact interaction
  auto          contact_interaction_id = 0;
  std::set<int> surface_1_boundary_attributes({7});
  std::set<int> surface_2_boundary_attributes({5});
  solid_solver.addContactInteraction(contact_interaction_id, surface_1_boundary_attributes,
                                     surface_2_boundary_attributes, contact_options);

  // Finalize the data structures
  solid_solver.completeSetup();

  std::string paraview_name = name + "_paraview";
  solid_solver.outputStateToDisk(paraview_name);

  // Perform the quasi-static solve
  double dt = 1.0;

  for (int i{0}; i < 12; ++i) {
    solid_solver.advanceTimestep(dt);

    // Output the sidre-based plot files
    solid_solver.outputStateToDisk(paraview_name);
  }

  serac::exitGracefully();

  return 0;
}<|MERGE_RESOLUTION|>--- conflicted
+++ resolved
@@ -35,11 +35,7 @@
   // Construct the appropriate dimension mesh and give it to the data store
   std::string filename = SERAC_REPO_DIR "/data/meshes/beam-hex-with-contact-block.mesh";
 
-<<<<<<< HEAD
-  auto mesh = serac::mesh::refineAndDistribute(serac::buildMeshFromFile(filename), 2, 0);
-=======
   auto  mesh  = serac::mesh::refineAndDistribute(serac::buildMeshFromFile(filename), 2, 0);
->>>>>>> d4aacdca
   auto& pmesh = serac::StateManager::setMesh(std::move(mesh), "beam_mesh");
 
   serac::LinearSolverOptions linear_options{.linear_solver = serac::LinearSolver::Strumpack, .print_level = 1};
