--- conflicted
+++ resolved
@@ -24,12 +24,8 @@
        Compiler_ImageName: 'seracllnl/tpls:clang-6'
        CMAKE_EXTRA_FLAGS: ''
        COMPILER: 'clang++'
-<<<<<<< HEAD
        TEST_TARGET: 'linux_clang6'
        HOST_CONFIG: 'docker-linux-ubuntu16.04-x86_64-clang@6.0.0'
-=======
-       TEST_TARGET: 'linux_clang4'
-       HOST_CONFIG: 'docker-linux-ubuntu16.04-x86_64-clang@4.0.0'
    linux_clang10:
        VM_ImageName: 'ubuntu-18.04'
        Compiler_ImageName: 'seracllnl/tpls:clang-10'
@@ -37,7 +33,6 @@
        COMPILER: 'clang++'
        TEST_TARGET: 'linux_clang10'
        HOST_CONFIG: 'docker-linux-ubuntu18.04-x86_64-clang@10.0.0'
->>>>>>> b92c5ce0
 
 pool:
   vmImage: $(VM_ImageName)
