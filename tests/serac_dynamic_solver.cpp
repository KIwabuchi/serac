--- conflicted
+++ resolved
@@ -21,24 +21,6 @@
 
 void initialVelocity(const mfem::Vector& x, mfem::Vector& v);
 
-<<<<<<< HEAD
-=======
-const IterativeSolverParameters default_dyn_linear_params = {.rel_tol     = 1.0e-4,
-                                                             .abs_tol     = 1.0e-8,
-                                                             .print_level = 0,
-                                                             .max_iter    = 500,
-                                                             .lin_solver  = LinearSolver::GMRES,
-                                                             .prec        = HypreBoomerAMGPrec{}};
-
-const NonlinearSolverParameters default_dyn_nonlinear_params = {
-    .rel_tol = 1.0e-4, .abs_tol = 1.0e-8, .max_iter = 500, .print_level = 1};
-
-const NonlinearSolid::SolverParameters default_dynamic = {
-    default_dyn_linear_params, default_dyn_nonlinear_params,
-    NonlinearSolid::DynamicSolverParameters{TimestepMethod::AverageAcceleration,
-                                            DirichletEnforcementMethod::RateControl}};
-
->>>>>>> bac04a96
 TEST(dynamic_solver, dyn_solve)
 {
   MPI_Barrier(MPI_COMM_WORLD);
@@ -90,13 +72,8 @@
   dyn_solver.completeSetup();
 
   double t       = 0.0;
-<<<<<<< HEAD
   double t_final = inlet["t_final"];
   double dt      = inlet["dt"];
-=======
-  double t_final = 6.0;
-  double dt      = 1.0;
->>>>>>> bac04a96
 
   // Ouput the initial state
   dyn_solver.outputState();
@@ -123,13 +100,8 @@
   double v_norm = dyn_solver.velocity().gridFunc().ComputeLpError(2.0, zerovec);
   double x_norm = dyn_solver.displacement().gridFunc().ComputeLpError(2.0, zerovec);
 
-<<<<<<< HEAD
   EXPECT_NEAR(inlet["expected_x_l2norm"], x_norm, inlet["epsilon"]);
   EXPECT_NEAR(inlet["expected_v_l2norm"], v_norm, inlet["epsilon"]);
-=======
-  EXPECT_NEAR(1.4225, x_norm, 0.0001);
-  EXPECT_NEAR(0.2252, v_norm, 0.0001);
->>>>>>> bac04a96
 
   MPI_Barrier(MPI_COMM_WORLD);
 }
@@ -157,8 +129,7 @@
   // Define the solid solver object
   auto solid_solver_info = inlet["nonlinear_solid"].get<serac::NonlinearSolid::InputInfo>();
   // FIXME: These should be moved to part of the schema once the contains() logic is updated in Inlet
-  solid_solver_info.solver_params.H_lin_params         = DirectSolverParameters{0};
-  solid_solver_info.solver_params.dyn_params->M_params = DirectSolverParameters{0};
+  solid_solver_info.solver_params.H_lin_params = DirectSolverParameters{0};
   NonlinearSolid dyn_solver(mesh, solid_solver_info);
 
   int dim = mesh->Dimension();
@@ -177,14 +148,6 @@
   }
 
   // initialize the dynamic solver object
-<<<<<<< HEAD
-=======
-  auto solver_params         = default_dynamic;
-  solver_params.H_lin_params = DirectSolverParameters{0};
-  NonlinearSolid dyn_solver(1, pmesh, solver_params);
-  dyn_solver.setDisplacementBCs(ess_bdr, deform);
-  dyn_solver.setHyperelasticMaterialParameters(0.25, 5.0);
->>>>>>> bac04a96
   dyn_solver.setViscosity(std::move(visc));
   dyn_solver.setDisplacement(*deform);
   dyn_solver.setVelocity(*velo);
@@ -196,13 +159,8 @@
   dyn_solver.completeSetup();
 
   double t       = 0.0;
-<<<<<<< HEAD
   double t_final = inlet["t_final"];
   double dt      = inlet["dt"];
-=======
-  double t_final = 6.0;
-  double dt      = 1.0;
->>>>>>> bac04a96
 
   // Ouput the initial state
   dyn_solver.outputState();
@@ -229,13 +187,8 @@
   double v_norm = dyn_solver.velocity().gridFunc().ComputeLpError(2.0, zerovec);
   double x_norm = dyn_solver.displacement().gridFunc().ComputeLpError(2.0, zerovec);
 
-<<<<<<< HEAD
   EXPECT_NEAR(inlet["expected_x_l2norm"], x_norm, inlet["epsilon"]);
   EXPECT_NEAR(inlet["expected_v_l2norm"], v_norm, inlet["epsilon"]);
-=======
-  EXPECT_NEAR(1.4225, x_norm, 0.0001);
-  EXPECT_NEAR(0.2252, v_norm, 0.0001);
->>>>>>> bac04a96
 
   MPI_Barrier(MPI_COMM_WORLD);
 }
@@ -292,13 +245,8 @@
   dyn_solver.completeSetup();
 
   double t       = 0.0;
-<<<<<<< HEAD
   double t_final = inlet["t_final"];
   double dt      = inlet["dt"];
-=======
-  double t_final = 6.0;
-  double dt      = 1.0;
->>>>>>> bac04a96
 
   // Ouput the initial state
   dyn_solver.outputState();
@@ -325,13 +273,8 @@
   double v_norm = dyn_solver.velocity().gridFunc().ComputeLpError(2.0, zerovec);
   double x_norm = dyn_solver.displacement().gridFunc().ComputeLpError(2.0, zerovec);
 
-<<<<<<< HEAD
   EXPECT_NEAR(inlet["expected_x_l2norm"], x_norm, inlet["epsilon"]);
   EXPECT_NEAR(inlet["expected_v_l2norm"], v_norm, inlet["epsilon"]);
-=======
-  EXPECT_NEAR(1.4225, x_norm, 0.0001);
-  EXPECT_NEAR(0.2252, v_norm, 0.0001);
->>>>>>> bac04a96
 
   MPI_Barrier(MPI_COMM_WORLD);
 }
@@ -342,26 +285,42 @@
 {
   MPI_Barrier(MPI_COMM_WORLD);
 
-  // Open the mesh
-  std::string mesh_file = std::string(SERAC_REPO_DIR) + "/data/meshes/beam-hex.mesh";
-
-  auto pmesh = buildMeshFromFile(mesh_file, 1, 0);
-
-  int dim = pmesh->Dimension();
-
-  std::set<int> ess_bdr = {1};
+  std::string input_file_path =
+      std::string(SERAC_REPO_DIR) + "/data/input_files/tests/nonlinear_solid/serac_dynamic_solver/dyn_amgx_solve.lua";
+
+  // Create DataStore
+  axom::sidre::DataStore datastore;
+
+  // Initialize Inlet and read input file
+  auto inlet = serac::input::initialize(datastore, input_file_path);
+
+  testing::defineNonlinSolidInputFileSchema(inlet, /* dynamic = */ true);
+
+  // Build the mesh
+  auto mesh_info      = inlet["main_mesh"].get<serac::mesh::InputInfo>();
+  auto full_mesh_path = serac::input::findMeshFilePath(mesh_info.relative_mesh_file_name, input_file_path);
+  auto mesh           = serac::buildMeshFromFile(full_mesh_path, mesh_info.ser_ref_levels, mesh_info.par_ref_levels);
+
+  // Define the solid solver object
+  auto           solid_solver_info = inlet["nonlinear_solid"].get<serac::NonlinearSolid::InputInfo>();
+  NonlinearSolid dyn_solver(mesh, solid_solver_info);
+
+  int dim = mesh->Dimension();
 
   auto visc   = std::make_unique<mfem::ConstantCoefficient>(0.0);
   auto deform = std::make_shared<mfem::VectorFunctionCoefficient>(dim, initialDeformation);
   auto velo   = std::make_shared<mfem::VectorFunctionCoefficient>(dim, initialVelocity);
 
+  // Pass the BC information to the solver object setting only the z direction
+  for (const auto& bc : solid_solver_info.boundary_conditions) {
+    if (bc.name == "displacement") {
+      dyn_solver.setDisplacementBCs(bc.attrs, deform);
+    } else {
+      SLIC_WARNING("Ignoring unrecognized boundary condition: " << bc.name);
+    }
+  }
+
   // initialize the dynamic solver object
-  auto  dyn_solver_params = default_dynamic;
-  auto& H_iter_params     = std::get<IterativeSolverParameters>(dyn_solver_params.H_lin_params);
-  H_iter_params.prec      = AMGXPrec{};
-  NonlinearSolid dyn_solver(1, pmesh, dyn_solver_params);
-  dyn_solver.setDisplacementBCs(ess_bdr, deform);
-  dyn_solver.setHyperelasticMaterialParameters(0.25, 5.0);
   dyn_solver.setViscosity(std::move(visc));
   dyn_solver.setDisplacement(*deform);
   dyn_solver.setVelocity(*velo);
@@ -373,8 +332,8 @@
   dyn_solver.completeSetup();
 
   double t       = 0.0;
-  double t_final = 6.0;
-  double dt      = 1.0;
+  double t_final = inlet["t_final"];
+  double dt      = inlet["dt"];
 
   // Ouput the initial state
   dyn_solver.outputState();
@@ -401,8 +360,8 @@
   double v_norm = dyn_solver.velocity().gridFunc().ComputeLpError(2.0, zerovec);
   double x_norm = dyn_solver.displacement().gridFunc().ComputeLpError(2.0, zerovec);
 
-  EXPECT_NEAR(1.4225, x_norm, 0.0001);
-  EXPECT_NEAR(0.2252, v_norm, 0.0001);
+  EXPECT_NEAR(inlet["expected_x_l2norm"], x_norm, inlet["epsilon"]);
+  EXPECT_NEAR(inlet["expected_v_l2norm"], v_norm, inlet["epsilon"]);
 
   MPI_Barrier(MPI_COMM_WORLD);
 }
