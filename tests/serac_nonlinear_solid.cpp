--- conflicted
+++ resolved
@@ -59,18 +59,12 @@
   test_utils::defineTestSchema<NonlinearSolid>(inlet);
 
   // Build the mesh
-<<<<<<< HEAD
-  auto      mesh_options   = inlet["main_mesh"].get<serac::mesh::InputOptions>();
-  auto      full_mesh_path = serac::input::findMeshFilePath(mesh_options.relative_mesh_file_name, input_file_path);
+  auto mesh_options   = inlet["main_mesh"].get<serac::mesh::InputOptions>();
+  auto full_mesh_path = serac::input::findMeshFilePath(
+      std::get<serac::mesh::FileInputOptions>(mesh_options.extra_options).relative_mesh_file_name, input_file_path);
   auto      mesh = serac::buildMeshFromFile(full_mesh_path, mesh_options.ser_ref_levels, mesh_options.par_ref_levels);
   const int dim  = mesh->Dimension();
   serac::StateManager::setMesh(std::move(mesh));
-=======
-  auto mesh_options   = inlet["main_mesh"].get<serac::mesh::InputOptions>();
-  auto full_mesh_path = serac::input::findMeshFilePath(
-      std::get<serac::mesh::FileInputOptions>(mesh_options.extra_options).relative_mesh_file_name, input_file_path);
-  auto mesh = serac::buildMeshFromFile(full_mesh_path, mesh_options.ser_ref_levels, mesh_options.par_ref_levels);
->>>>>>> 03e652e0
 
   // Define the solid solver object
   auto solid_solver_options = inlet["nonlinear_solid"].get<serac::NonlinearSolid::InputOptions>();
