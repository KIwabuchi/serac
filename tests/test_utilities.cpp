--- conflicted
+++ resolved
@@ -30,11 +30,7 @@
   // Physics
   auto& solid_solver_table = inlet.addTable("nonlinear_solid", "Finite deformation solid mechanics module");
   // FIXME: Remove once Inlet's "contains" logic improvements are merged
-<<<<<<< HEAD
-  serac::Solid::InputInfo::defineInputFileSchema(solid_solver_table, dynamic);
-=======
-  serac::NonlinearSolid::InputOptions::defineInputFileSchema(solid_solver_table, dynamic);
->>>>>>> ce015c4b
+  serac::Solid::InputOptions::defineInputFileSchema(solid_solver_table, dynamic);
 
   // Verify input file
   if (!inlet.verify()) {
