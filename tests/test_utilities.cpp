--- conflicted
+++ resolved
@@ -155,12 +155,7 @@
 }  // namespace detail
 
 template <typename PhysicsModule>
-<<<<<<< HEAD
-void runModuleTest(const std::string& input_file, const std::string& test_name)
-=======
-void runModuleTest(const std::string& input_file, const std::string& test_name,
-                   std::unique_ptr<mfem::ParMesh> custom_mesh, std::optional<int> restart_cycle)
->>>>>>> ae3cb0ad
+void runModuleTest(const std::string& input_file, const std::string& test_name, std::optional<int> restart_cycle)
 {
   // Create DataStore
   axom::sidre::DataStore datastore;
@@ -180,28 +175,15 @@
   defineTestSchema<PhysicsModule>(inlet);
 
   // Build the mesh
-<<<<<<< HEAD
-  auto mesh_options = inlet["main_mesh"].get<serac::mesh::InputOptions>();
-  if (const auto file_options = std::get_if<serac::mesh::FileInputOptions>(&mesh_options.extra_options)) {
-    file_options->absolute_mesh_file_name =
-        serac::input::findMeshFilePath(file_options->relative_mesh_file_name, input_file);
-=======
   if (!restart_cycle) {
-    std::unique_ptr<mfem::ParMesh> mesh;
-    if (custom_mesh) {
-      mesh = std::move(custom_mesh);
-    } else {
-      auto mesh_options = inlet["main_mesh"].get<serac::mesh::InputOptions>();
-      if (const auto file_options = std::get_if<serac::mesh::FileInputOptions>(&mesh_options.extra_options)) {
-        file_options->absolute_mesh_file_name =
-            serac::input::findMeshFilePath(file_options->relative_mesh_file_name, input_file);
-      }
-      mesh = serac::mesh::buildParallelMesh(mesh_options);
+    auto mesh_options = inlet["main_mesh"].get<serac::mesh::InputOptions>();
+    if (const auto file_options = std::get_if<serac::mesh::FileInputOptions>(&mesh_options.extra_options)) {
+      file_options->absolute_mesh_file_name =
+          serac::input::findMeshFilePath(file_options->relative_mesh_file_name, input_file);
     }
+    auto mesh = serac::mesh::buildParallelMesh(mesh_options);
     serac::StateManager::setMesh(std::move(mesh));
->>>>>>> ae3cb0ad
-  }
-  auto mesh = serac::mesh::buildParallelMesh(mesh_options);
+  }
 
   const int dim = serac::StateManager::mesh().Dimension();
 
@@ -254,15 +236,8 @@
   // serac::StateManager::reset();
 }
 
-<<<<<<< HEAD
-template void runModuleTest<Solid>(const std::string&, const std::string&);
-template void runModuleTest<ThermalConduction>(const std::string&, const std::string&);
-=======
-template void runModuleTest<Solid>(const std::string&, const std::string&, std::unique_ptr<mfem::ParMesh>,
-                                   std::optional<int>);
-template void runModuleTest<ThermalConduction>(const std::string&, const std::string&, std::unique_ptr<mfem::ParMesh>,
-                                               std::optional<int>);
->>>>>>> ae3cb0ad
+template void runModuleTest<Solid>(const std::string&, const std::string&, std::optional<int>);
+template void runModuleTest<ThermalConduction>(const std::string&, const std::string&, std::optional<int>);
 
 }  // end namespace test_utils
 
