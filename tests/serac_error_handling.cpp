--- conflicted
+++ resolved
@@ -118,16 +118,11 @@
 
 TEST(serac_error_handling, invalid_output_type)
 {
-<<<<<<< HEAD
-  ThermalConduction physics(1, mesh::refineAndDistribute(buildDiskMesh(100)),
-                            ThermalConduction::defaultQuasistaticOptions());
-=======
   // Create DataStore
   axom::sidre::DataStore datastore;
   serac::StateManager::initialize(datastore);
-  serac::StateManager::setMesh(buildDiskMesh(1000));
+  serac::StateManager::setMesh(mesh::refineAndDistribute(buildDiskMesh(1000)));
   ThermalConduction physics(1, ThermalConduction::defaultQuasistaticOptions());
->>>>>>> ae3cb0ad
   // Try a definitely wrong number to ensure that an invalid output type is detected
   EXPECT_THROW(physics.initializeOutput(static_cast<OutputType>(-7), ""), SlicErrorException);
 }
