// Copyright (c) 2019, Lawrence Livermore National Security, LLC and
// other Serac Project Developers. See the top-level LICENSE file for
// details.
//
// SPDX-License-Identifier: (BSD-3-Clause) 

#include <gtest/gtest.h>

#include "mfem.hpp"
#include "coefficients/loading_functions.hpp"
#include "solvers/quasistatic_solver.hpp"
#include <fstream>

const char* mesh_file = "NO_MESH_GIVEN";

inline bool file_exists(const char* path) {
  struct stat buffer;   
  return (stat(path, &buffer) == 0); 
}

TEST(quasistatic_solver, qs_solve)
{
   MPI_Barrier(MPI_COMM_WORLD);

   // Open the mesh
   ASSERT_TRUE(file_exists(mesh_file));
   std::ifstream imesh(mesh_file);
   mfem::Mesh* mesh = new mfem::Mesh(imesh, 1, 1, true);
   imesh.close();

   // declare pointer to parallel mesh object
   mfem::ParMesh *pmesh = NULL;
   mesh->UniformRefinement();
   
   pmesh = new mfem::ParMesh(MPI_COMM_WORLD, *mesh);
   delete mesh;

   int dim = pmesh->Dimension();
   
   // Define the finite element spaces for displacement field
   mfem::H1_FECollection fe_coll(1, dim);
   mfem::ParFiniteElementSpace fe_space(pmesh, &fe_coll, dim, mfem::Ordering::byVDIM);

   // Define a grid function for the global reference configuration, the beginning 
   // step configuration, the global deformation, the current configuration/solution 
   // guess, and the incremental nodal displacements
   mfem::ParGridFunction x_inc(&fe_space);   

   mfem::VectorFunctionCoefficient defo_coef(dim, InitialDeformation);
   x_inc.ProjectCoefficient(defo_coef);
   x_inc.SetTrueVector();
   
   // define a boundary attribute array and initialize to 0
   mfem::Array<int> ess_bdr;
   ess_bdr.SetSize(fe_space.GetMesh()->bdr_attributes.Max());
   ess_bdr = 0;

   // boundary attribute 1 (index 0) is fixed (Dirichlet)
   ess_bdr[0] = 1;
   
   mfem::Array<int> trac_bdr;   
   trac_bdr.SetSize(fe_space.GetMesh()->bdr_attributes.Max());
      
   trac_bdr = 0;
   trac_bdr[1] = 1;
   
   // define the traction vector
   mfem::Vector traction(dim);
   traction = 0.0;
   traction(1) = 1.0e-3;

   mfem::VectorConstantCoefficient traction_coef(traction);
   
   // construct the nonlinear mechanics operator
   QuasistaticSolver oper(fe_space, ess_bdr, trac_bdr,
                          0.25, 10.0, traction_coef,
                          1.0e-3, 1.0e-6, 
                          5000, false, false);
   
   // declare incremental nodal displacement solution vector
   mfem::Vector x_sol(fe_space.TrueVSize());
   x_inc.GetTrueDofs(x_sol);

   // Solve the Newton system 
   bool converged = oper.Solve(x_sol);     

   // distribute the solution vector to x_cur
   x_inc.Distribute(x_sol);

   mfem::Vector zero(dim);
   zero = 0.0;
   mfem::VectorConstantCoefficient zerovec(zero);

   double x_norm = x_inc.ComputeLpError(2.0, zerovec); 
   
<<<<<<< HEAD
   EXPECT_NEAR(0.770937, x_norm, 0.00001);
   EXPECT_EQ(converged, 1);
=======
   EXPECT_NEAR(2.2322, x_norm, 0.0001);
   EXPECT_TRUE(converged);
>>>>>>> 7319e9e1
   
   delete pmesh;
   
   MPI_Barrier(MPI_COMM_WORLD);
}


int main(int argc, char* argv[])
{
  int result = 0;

  ::testing::InitGoogleTest(&argc, argv);

  MPI_Init(&argc, &argv);
  int myid;
  MPI_Comm_rank(MPI_COMM_WORLD, &myid);

  // Parse command line options
  mfem::OptionsParser args(argc, argv);
  args.AddOption(&mesh_file, "-m", "--mesh",
                "Mesh file to use.", true);
  args.Parse();
  if (!args.Good())
  {
    if (myid == 0)
    {
      args.PrintUsage(std::cout);
    }
    MPI_Finalize();
    return 1;
  }
  if (myid == 0)
  {
    args.PrintOptions(std::cout);
  }

  result = RUN_ALL_TESTS();
  MPI_Finalize();

  return result;
}<|MERGE_RESOLUTION|>--- conflicted
+++ resolved
@@ -93,13 +93,8 @@
 
    double x_norm = x_inc.ComputeLpError(2.0, zerovec); 
    
-<<<<<<< HEAD
-   EXPECT_NEAR(0.770937, x_norm, 0.00001);
-   EXPECT_EQ(converged, 1);
-=======
    EXPECT_NEAR(2.2322, x_norm, 0.0001);
    EXPECT_TRUE(converged);
->>>>>>> 7319e9e1
    
    delete pmesh;
    
