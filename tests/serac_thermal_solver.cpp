--- conflicted
+++ resolved
@@ -45,7 +45,6 @@
 
 INSTANTIATE_TEST_SUITE_P(ThermalConductionInputFileTests, InputFileTest, ::testing::ValuesIn(input_files));
 
-<<<<<<< HEAD
 TEST(thermal_solver, dyn_imp_solve_restart)
 {
   // Start a scope block to guarantee separation between the simulated nominal/restart runs
@@ -72,73 +71,6 @@
   serac::StateManager::reset();
 }
 
-TEST(thermal_solver_rework, dyn_imp_solve_time_varying)
-{
-  MPI_Barrier(MPI_COMM_WORLD);
-
-  // Create DataStore
-  axom::sidre::DataStore datastore;
-  serac::StateManager::initialize(datastore);
-
-  // Open the mesh
-  std::string mesh_file = std::string(SERAC_REPO_DIR) + "/data/meshes/star.mesh";
-
-  auto pmesh = buildMeshFromFile(mesh_file, 2, 1);
-  serac::StateManager::setMesh(std::move(pmesh));
-
-  // Initialize the second order thermal solver on the parallel mesh
-  ThermalConduction therm_solver(2, ThermalConduction::defaultDynamicOptions());
-
-  // by construction, f(x, y, t) satisfies df_dt == d2f_dx2 + d2f_dy2
-  auto f = std::make_shared<mfem::FunctionCoefficient>([](const mfem::Vector& x, double t) {
-    return 1.0 + 6.0 * x[0] * t - 2.0 * x[1] * t + (x[0] - x[1]) * x[0] * x[0];
-  });
-
-  therm_solver.setTemperature(*f);
-
-  std::set<int> temp_bdr = {1};
-  therm_solver.setTemperatureBCs(temp_bdr, f);
-
-  // Set the conductivity of the thermal operator
-  auto kappa = std::make_unique<mfem::ConstantCoefficient>(1.0);
-  therm_solver.setConductivity(std::move(kappa));
-
-  // Setup glvis output
-  therm_solver.initializeOutput(serac::OutputType::VisIt, "thermal_implicit");
-
-  // Complete the setup including the dynamic operators
-  therm_solver.completeSetup();
-
-  // Set timestep options
-  double t         = 0.0;
-  double t_final   = 5.0;
-  double dt        = 0.5;
-  bool   last_step = false;
-
-  // Output the initial state
-  therm_solver.outputState();
-
-  for (int ti = 1; !last_step; ti++) {
-    double dt_real = std::min(dt, t_final - t);
-    t += dt_real;
-    last_step = (t >= t_final - 1e-8 * dt);
-
-    // Advance the timestep
-    therm_solver.advanceTimestep(dt_real);
-  }
-
-  // Output the final state
-  therm_solver.outputState();
-
-  f->SetTime(t);
-  double error = therm_solver.temperature().gridFunc().ComputeLpError(2.0, *f);
-  EXPECT_NEAR(0.0, error, 0.00005);
-
-  MPI_Barrier(MPI_COMM_WORLD);
-}
-
-=======
->>>>>>> 99f14806
 #ifdef MFEM_USE_AMGX
 TEST(thermal_solver, static_amgx_solve)
 {
