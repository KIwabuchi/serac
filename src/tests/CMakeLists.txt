# Copyright (c) 2019-2024, Lawrence Livermore National Security, LLC and
# other Serac Project Developers. See the top-level LICENSE file for
# details.
#
# SPDX-License-Identifier: (BSD-3-Clause) 

#
# Language tests
#

set(language_tests
    copy_elision.cpp
    mfem_array_std_algo.cpp)

set(language_dependencies
    gtest
    mfem
    blt::mpi)

blt_list_append(TO language_dependencies ELEMENTS blt::openmp IF ENABLE_OPENMP)

serac_add_tests( SOURCES ${language_tests}
                 DEPENDS_ON ${language_dependencies})

if(ENABLE_CUDA)
    blt_add_library( NAME       cuda_smoketest_kernel
                     SOURCES    cuda_smoketest_kernel.cpp 
                     DEPENDS_ON blt::cuda)

    serac_add_tests( SOURCES    cuda_smoketest.cpp
                     DEPENDS_ON cuda_smoketest_kernel gtest)
endif()

#
# TPL regression and smoke tests
#

serac_add_tests( SOURCES       axom_smoketest.cpp
                 DEPENDS_ON    axom::inlet)

<<<<<<< HEAD
if (PETSC_FOUND)
serac_add_tests(SOURCES       petsc_smoketest.cpp
                DEPENDS_ON    PkgConfig::PETSC gtest axom::slic
                NUM_MPI_TASKS 4)
endif()

if (SLEPC_FOUND)
serac_add_tests(SOURCES       slepc_smoketest.cpp
                DEPENDS_ON    PkgConfig::SLEPC gtest axom::slic
                NUM_MPI_TASKS 4)
=======
if(PETSC_FOUND)
    serac_add_tests(SOURCES       petsc_smoketest.cpp
                    DEPENDS_ON    PkgConfig::PETSC gtest axom::slic
                    NUM_MPI_TASKS 4)

    if(SLEPC_FOUND)
        serac_add_tests(SOURCES       slepc_smoketest.cpp
                        DEPENDS_ON    PkgConfig::SLEPC gtest axom::slic
                        NUM_MPI_TASKS 4)
    endif()
>>>>>>> 7a49cc15
endif()<|MERGE_RESOLUTION|>--- conflicted
+++ resolved
@@ -38,18 +38,7 @@
 serac_add_tests( SOURCES       axom_smoketest.cpp
                  DEPENDS_ON    axom::inlet)
 
-<<<<<<< HEAD
-if (PETSC_FOUND)
-serac_add_tests(SOURCES       petsc_smoketest.cpp
-                DEPENDS_ON    PkgConfig::PETSC gtest axom::slic
-                NUM_MPI_TASKS 4)
-endif()
 
-if (SLEPC_FOUND)
-serac_add_tests(SOURCES       slepc_smoketest.cpp
-                DEPENDS_ON    PkgConfig::SLEPC gtest axom::slic
-                NUM_MPI_TASKS 4)
-=======
 if(PETSC_FOUND)
     serac_add_tests(SOURCES       petsc_smoketest.cpp
                     DEPENDS_ON    PkgConfig::PETSC gtest axom::slic
@@ -60,5 +49,4 @@
                         DEPENDS_ON    PkgConfig::SLEPC gtest axom::slic
                         NUM_MPI_TASKS 4)
     endif()
->>>>>>> 7a49cc15
 endif()