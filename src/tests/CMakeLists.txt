--- conflicted
+++ resolved
@@ -15,16 +15,12 @@
 set(language_dependencies
     gtest
     mfem
-    mpi)
+    blt::mpi)
 
-blt_list_append(TO language_dependencies ELEMENTS openmp IF ENABLE_OPENMP)
+blt_list_append(TO language_dependencies ELEMENTS blt::openmp IF ENABLE_OPENMP)
 
 serac_add_tests( SOURCES ${language_tests}
-<<<<<<< HEAD
                  DEPENDS_ON ${language_dependencies})
-=======
-                 DEPENDS_ON gtest mfem blt::mpi)
->>>>>>> b6d2cc1f
 
 if(ENABLE_CUDA)
     blt_add_library( NAME       cuda_smoketest_kernel
