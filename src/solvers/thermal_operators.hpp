// Copyright (c) 2019-2020, Lawrence Livermore National Security, LLC and
// other Serac Project Developers. See the top-level LICENSE file for
// details.
//
// SPDX-License-Identifier: (BSD-3-Clause)

/**
 * @file thermal_operators.hpp
 *
 * @brief The MFEM oeprators for the thermal conduction solver
 */

#ifndef CONDUCTION_OPER
#define CONDUCTION_OPER

#include <memory>

#include "common/common.hpp"
#include "mfem.hpp"
#include "solvers/equation_solver.hpp"

namespace serac {

/**
 * @brief The time dependent operator for advancing the discretized conduction ODE
 */
class DynamicConductionOperator : public mfem::TimeDependentOperator {
public:
  /**
   * @brief Construct a new Dynamic Conduction Operator object
   *
   * @param[in] fe_space The temperature field finite element space
   * @param[in] params The linear solver parameters
   * @param[in] ess_bdr The essential boundary condition objects
   */
<<<<<<< HEAD
  DynamicConductionOperator(mfem::ParFiniteElementSpace& fe_space, const serac::LinearSolverParameters& params,
=======
  DynamicConductionOperator(mfem::ParFiniteElementSpace& fespace, const serac::LinearSolverParameters& params,
>>>>>>> 6594a3f9
                            std::vector<serac::BoundaryCondition>& ess_bdr);

  /**
   * @brief Set the mass and stiffness matrices
   *
   * @param[in] M_mat The mass matrix
   * @param[in] K_mat The stiffness matrix
   */
  void setMatrices(const mfem::HypreParMatrix* M_mat, mfem::HypreParMatrix* K_mat);

  /**
   * @brief Set the thermal flux load vector
   *
   * @param[in] The thermal flux (RHS vector)
   */
  void setLoadVector(const mfem::Vector* rhs);

  /**
   * @brief Calculate du_dt = M^-1 (-Ku + f)
   *
   * This is all that is required for explicit time integration methods
   *
   * @param[in] u The input state vector
   * @param[out] du_dt The output time derivative of the state vector
   */
  virtual void Mult(const mfem::Vector& u, mfem::Vector& du_dt) const;

  /**
   * @brief Solve the Backward-Euler equation: du_dt = M^-1[-K(u + dt * du_dt)]
   *
   * This is required for implicit time integration schemes
   *
   * @param[in] dt The timestep
   * @param[in] u The input state vector
   * @param[out] du_dt The output time derivative of the state vector
   */
  virtual void ImplicitSolve(const double dt, const mfem::Vector& u, mfem::Vector& du_dt);

  /**
   * @brief Destroy the Dynamic Conduction Operator object
   */
  virtual ~DynamicConductionOperator();

protected:
  /**
<<<<<<< HEAD
   * @brief Finite Element space
   */
  mfem::ParFiniteElementSpace& fe_space_;

  /**
=======
>>>>>>> 6594a3f9
   * @brief Grid function for boundary condition projection
   */
  std::unique_ptr<mfem::ParGridFunction> state_gf_;

  /**
   * @brief Solver for the mass matrix
   */
  EquationSolver M_solver_;

  /**
   * @brief Solver for the T matrix
   */
  EquationSolver T_solver_;

  /**
   * @brief Non-owning pointer to the assembled M matrix
   */
  const mfem::HypreParMatrix* M_mat_ = nullptr;

  /**
   * @brief Non-owning pointer to the assembled K matrix
   */
  mfem::HypreParMatrix* K_mat_ = nullptr;

  /**
   * @brief Pointer to the assembled T ( = M + dt K) matrix
   */
  std::unique_ptr<mfem::HypreParMatrix> T_mat_;

  /**
   * @brief Pointer to the eliminated T matrix
   */
  std::unique_ptr<mfem::HypreParMatrix> T_e_mat_;

  /**
   * @brief Non-owning ptr to assembled RHS vector
   */
  const mfem::Vector* rhs_ = nullptr;

  /**
   * @brief RHS vector including essential boundary elimination
   */
  std::unique_ptr<mfem::Vector> bc_rhs_;

  /**
   * @brief Temperature essential boundary coefficient
   */
  std::vector<serac::BoundaryCondition>& ess_bdr_;

  /**
   * @brief Auxillary working vectors
   */
  mutable mfem::Vector z_;
  mutable mfem::Vector y_;
  mutable mfem::Vector x_;

  /**
   * @brief Storage of old dt use to determine if we should recompute the T matrix
   */
  mutable double old_dt_;
};

}  // namespace serac

#endif<|MERGE_RESOLUTION|>--- conflicted
+++ resolved
@@ -33,11 +33,7 @@
    * @param[in] params The linear solver parameters
    * @param[in] ess_bdr The essential boundary condition objects
    */
-<<<<<<< HEAD
   DynamicConductionOperator(mfem::ParFiniteElementSpace& fe_space, const serac::LinearSolverParameters& params,
-=======
-  DynamicConductionOperator(mfem::ParFiniteElementSpace& fespace, const serac::LinearSolverParameters& params,
->>>>>>> 6594a3f9
                             std::vector<serac::BoundaryCondition>& ess_bdr);
 
   /**
@@ -83,14 +79,6 @@
 
 protected:
   /**
-<<<<<<< HEAD
-   * @brief Finite Element space
-   */
-  mfem::ParFiniteElementSpace& fe_space_;
-
-  /**
-=======
->>>>>>> 6594a3f9
    * @brief Grid function for boundary condition projection
    */
   std::unique_ptr<mfem::ParGridFunction> state_gf_;
