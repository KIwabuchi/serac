// Copyright (c) 2019-2020, Lawrence Livermore National Security, LLC and
// other Serac Project Developers. See the top-level LICENSE file for
// details.
//
// SPDX-License-Identifier: (BSD-3-Clause)

#include "thermal_solver.hpp"

#include "common/logger.hpp"

namespace serac {

constexpr int NUM_FIELDS = 1;

ThermalSolver::ThermalSolver(int order, std::shared_ptr<mfem::ParMesh> pmesh)
    : BaseSolver(pmesh->GetComm(), NUM_FIELDS, order), temperature_(state_[0])
{
  temperature_->mesh     = pmesh;
  temperature_->coll     = std::make_shared<mfem::H1_FECollection>(order, pmesh->Dimension());
  temperature_->space    = std::make_shared<mfem::ParFiniteElementSpace>(pmesh.get(), temperature_->coll.get());
  temperature_->gf       = std::make_shared<mfem::ParGridFunction>(temperature_->space.get());
  temperature_->true_vec = std::make_shared<mfem::HypreParVector>(temperature_->space.get());
  temperature_->name     = "temperature";

  // and initial conditions
<<<<<<< HEAD
  *m_temperature->gf       = 0.0;
  *m_temperature->true_vec = 0.0;
=======
  *temperature_->gf       = 0.0;
  *temperature_->true_vec = 0.0;

  temperature_->name = "temperature";
>>>>>>> ea4c3b19
}

void ThermalSolver::setTemperature(mfem::Coefficient& temp)
{
  // Project the coefficient onto the grid function
  temp.SetTime(time_);
  temperature_->gf->ProjectCoefficient(temp);
  gf_initialized_[0] = true;
}

void ThermalSolver::setTemperatureBCs(const std::set<int>& ess_bdr, std::shared_ptr<mfem::Coefficient> ess_bdr_coef)
{
  setEssentialBCs(ess_bdr, ess_bdr_coef, *temperature_->space);
}

void ThermalSolver::setFluxBCs(const std::set<int>& nat_bdr, std::shared_ptr<mfem::Coefficient> nat_bdr_coef)
{
  // Set the natural (integral) boundary condition
  setNaturalBCs(nat_bdr, nat_bdr_coef);
}

void ThermalSolver::setConductivity(std::shared_ptr<mfem::Coefficient> kappa)
{
  // Set the conduction coefficient
  kappa_ = kappa;
}

void ThermalSolver::setSource(std::shared_ptr<mfem::Coefficient> source)
{
  // Set the body source integral coefficient
  source_ = source;
}

void ThermalSolver::setLinearSolverParameters(const serac::LinearSolverParameters& params)
{
  // Save the solver params object
  // TODO: separate the M and K solver params
  lin_params_ = params;
}

void ThermalSolver::completeSetup()
{
  SLIC_ASSERT_MSG(kappa_ != nullptr, "Conductivity not set in ThermalSolver!");

  // Add the domain diffusion integrator to the K form and assemble the matrix
  K_form_ = std::make_unique<mfem::ParBilinearForm>(temperature_->space.get());
  K_form_->AddDomainIntegrator(new mfem::DiffusionIntegrator(*kappa_));
  K_form_->Assemble(0);  // keep sparsity pattern of M and K the same
  K_form_->Finalize();

  // Add the body source to the RS if specified
  l_form_ = std::make_unique<mfem::ParLinearForm>(temperature_->space.get());
  if (source_ != nullptr) {
    l_form_->AddDomainIntegrator(new mfem::DomainLFIntegrator(*source_));
    rhs_.reset(l_form_->ParallelAssemble());
  } else {
    rhs_  = std::make_shared<mfem::HypreParVector>(temperature_->space.get());
    *rhs_ = 0.0;
  }

  // Assemble the stiffness matrix
  K_mat_.reset(K_form_->ParallelAssemble());

  // Eliminate the essential DOFs from the stiffness matrix
<<<<<<< HEAD
  for (auto &bc : m_ess_bdr) {
    bc.eliminated_matrix_entries.reset(m_K_mat->EliminateRowsCols(bc.true_dofs));
=======
  for (auto& bc : ess_bdr_) {
    bc->eliminated_matrix_entries.reset(K_mat_->EliminateRowsCols(bc->true_dofs));
>>>>>>> ea4c3b19
  }

  // Initialize the eliminated BC RHS vector
  bc_rhs_  = std::make_shared<mfem::HypreParVector>(temperature_->space.get());
  *bc_rhs_ = 0.0;

  // Initialize the true vector
  temperature_->gf->GetTrueDofs(*temperature_->true_vec);

  if (timestepper_ != serac::TimestepMethod::QuasiStatic) {
    // If dynamic, assemble the mass matrix
    M_form_ = std::make_unique<mfem::ParBilinearForm>(temperature_->space.get());
    M_form_->AddDomainIntegrator(new mfem::MassIntegrator());
    M_form_->Assemble(0);  // keep sparsity pattern of M and K the same
    M_form_->Finalize();

    M_mat_.reset(M_form_->ParallelAssemble());

    // Make the time integration operator and set the appropriate matricies
    dyn_oper_ = std::make_unique<DynamicConductionOperator>(temperature_->space, lin_params_, ess_bdr_);
    dyn_oper_->setMatrices(M_mat_, K_mat_);
    dyn_oper_->setLoadVector(rhs_);

    ode_solver_->Init(*dyn_oper_);
  }
}

void ThermalSolver::QuasiStaticSolve()
{
  // Apply the boundary conditions
<<<<<<< HEAD
  *m_bc_rhs = *m_rhs;
  for (auto &bc : m_ess_bdr) {
    SLIC_ERROR_IF(!std::holds_alternative<std::shared_ptr<mfem::Coefficient>>(bc.coef), 
                  "Temperature boundary condition had a non-scalar coefficient.");
    auto scalar_coef = std::get<std::shared_ptr<mfem::Coefficient>>(bc.coef);
    scalar_coef->SetTime(m_time);
    m_temperature->gf->ProjectBdrCoefficient(*scalar_coef, bc.markers);
    m_temperature->gf->GetTrueDofs(*m_temperature->true_vec);
    mfem::EliminateBC(*m_K_mat, *bc.eliminated_matrix_entries, bc.true_dofs, *m_temperature->true_vec, *m_bc_rhs);
=======
  *bc_rhs_ = *rhs_;
  for (auto& bc : ess_bdr_) {
    bc->scalar_coef->SetTime(time_);
    temperature_->gf->ProjectBdrCoefficient(*bc->scalar_coef, bc->markers);
    temperature_->gf->GetTrueDofs(*temperature_->true_vec);
    mfem::EliminateBC(*K_mat_, *bc->eliminated_matrix_entries, bc->true_dofs, *temperature_->true_vec, *bc_rhs_);
>>>>>>> ea4c3b19
  }

  // Solve the stiffness using CG with Jacobi preconditioning
  // and the given solverparams
  K_solver_ = std::make_shared<mfem::CGSolver>(temperature_->space->GetComm());
  K_prec_   = std::make_shared<mfem::HypreSmoother>();

  K_solver_->iterative_mode = false;
  K_solver_->SetRelTol(lin_params_.rel_tol);
  K_solver_->SetAbsTol(lin_params_.abs_tol);
  K_solver_->SetMaxIter(lin_params_.max_iter);
  K_solver_->SetPrintLevel(lin_params_.print_level);
  K_prec_->SetType(mfem::HypreSmoother::Jacobi);
  K_solver_->SetPreconditioner(*K_prec_);
  K_solver_->SetOperator(*K_mat_);

  // Perform the linear solve
  K_solver_->Mult(*bc_rhs_, *temperature_->true_vec);
}

void ThermalSolver::advanceTimestep(double& dt)
{
  // Initialize the true vector
  temperature_->gf->GetTrueDofs(*temperature_->true_vec);

  if (timestepper_ == serac::TimestepMethod::QuasiStatic) {
    QuasiStaticSolve();
  } else {
    SLIC_ASSERT_MSG(gf_initialized_[0], "Thermal state not initialized!");

    // Step the time integrator
    ode_solver_->Step(*temperature_->true_vec, time_, dt);
  }

  // Distribute the shared DOFs
  temperature_->gf->SetFromTrueDofs(*temperature_->true_vec);
  cycle_ += 1;
}

}  // namespace serac<|MERGE_RESOLUTION|>--- conflicted
+++ resolved
@@ -23,15 +23,8 @@
   temperature_->name     = "temperature";
 
   // and initial conditions
-<<<<<<< HEAD
-  *m_temperature->gf       = 0.0;
-  *m_temperature->true_vec = 0.0;
-=======
   *temperature_->gf       = 0.0;
   *temperature_->true_vec = 0.0;
-
-  temperature_->name = "temperature";
->>>>>>> ea4c3b19
 }
 
 void ThermalSolver::setTemperature(mfem::Coefficient& temp)
@@ -96,13 +89,8 @@
   K_mat_.reset(K_form_->ParallelAssemble());
 
   // Eliminate the essential DOFs from the stiffness matrix
-<<<<<<< HEAD
-  for (auto &bc : m_ess_bdr) {
-    bc.eliminated_matrix_entries.reset(m_K_mat->EliminateRowsCols(bc.true_dofs));
-=======
   for (auto& bc : ess_bdr_) {
-    bc->eliminated_matrix_entries.reset(K_mat_->EliminateRowsCols(bc->true_dofs));
->>>>>>> ea4c3b19
+    bc.eliminated_matrix_entries.reset(K_mat_->EliminateRowsCols(bc.true_dofs));
   }
 
   // Initialize the eliminated BC RHS vector
@@ -133,24 +121,15 @@
 void ThermalSolver::QuasiStaticSolve()
 {
   // Apply the boundary conditions
-<<<<<<< HEAD
-  *m_bc_rhs = *m_rhs;
-  for (auto &bc : m_ess_bdr) {
-    SLIC_ERROR_IF(!std::holds_alternative<std::shared_ptr<mfem::Coefficient>>(bc.coef), 
+  *bc_rhs_ = *rhs_;
+  for (auto& bc : ess_bdr_) {
+    SLIC_ERROR_IF(!std::holds_alternative<std::shared_ptr<mfem::Coefficient>>(bc.coef),
                   "Temperature boundary condition had a non-scalar coefficient.");
     auto scalar_coef = std::get<std::shared_ptr<mfem::Coefficient>>(bc.coef);
-    scalar_coef->SetTime(m_time);
-    m_temperature->gf->ProjectBdrCoefficient(*scalar_coef, bc.markers);
-    m_temperature->gf->GetTrueDofs(*m_temperature->true_vec);
-    mfem::EliminateBC(*m_K_mat, *bc.eliminated_matrix_entries, bc.true_dofs, *m_temperature->true_vec, *m_bc_rhs);
-=======
-  *bc_rhs_ = *rhs_;
-  for (auto& bc : ess_bdr_) {
-    bc->scalar_coef->SetTime(time_);
-    temperature_->gf->ProjectBdrCoefficient(*bc->scalar_coef, bc->markers);
+    scalar_coef->SetTime(time_);
+    temperature_->gf->ProjectBdrCoefficient(*scalar_coef, bc.markers);
     temperature_->gf->GetTrueDofs(*temperature_->true_vec);
-    mfem::EliminateBC(*K_mat_, *bc->eliminated_matrix_entries, bc->true_dofs, *temperature_->true_vec, *bc_rhs_);
->>>>>>> ea4c3b19
+    mfem::EliminateBC(*K_mat_, *bc.eliminated_matrix_entries, bc.true_dofs, *temperature_->true_vec, *bc_rhs_);
   }
 
   // Solve the stiffness using CG with Jacobi preconditioning
