// Copyright (c) 2019, Lawrence Livermore National Security, LLC and
// other Serac Project Developers. See the top-level LICENSE file for
// details.
//
// SPDX-License-Identifier: (BSD-3-Clause)

#include "nonlinear_solid_solver.hpp"

#include "common/logger.hpp"
#include "integrators/hyperelastic_traction_integrator.hpp"
#include "integrators/inc_hyperelastic_integrator.hpp"

namespace serac {

constexpr int NUM_FIELDS = 2;

NonlinearSolidSolver::NonlinearSolidSolver(int order, std::shared_ptr<mfem::ParMesh> pmesh)
<<<<<<< HEAD
    : BaseSolver(pmesh->GetComm(), NUM_FIELDS, order),
      velocity_(std::make_shared<FiniteElementState>(
          order, pmesh, FESOptions{.ordering = mfem::Ordering::byVDIM, .name = "velocity"})),
      displacement_(std::make_shared<FiniteElementState>(
          order, pmesh, FESOptions{.ordering = mfem::Ordering::byVDIM, .name = "displacement"})),
      newton_solver_(pmesh->GetComm())
=======
    : BaseSolver(pmesh->GetComm(), NUM_FIELDS, order), velocity_(state_[0]), displacement_(state_[1])
>>>>>>> 0ad1bb03
{
  state_[0] = velocity_;
  state_[1] = displacement_;

  // Initialize the mesh node pointers
  reference_nodes_ = displacement_->createTensorOnSpace<mfem::ParGridFunction>();
  pmesh->GetNodes(*reference_nodes_);
  pmesh->NewNodes(*reference_nodes_);

  deformed_nodes_ = std::make_unique<mfem::ParGridFunction>(*reference_nodes_);

  // Initialize the true DOF vector
  mfem::Array<int> true_offset(NUM_FIELDS + 1);
  int              true_size = velocity_->space().TrueVSize();
  true_offset[0]             = 0;
  true_offset[1]             = true_size;
  true_offset[2]             = 2 * true_size;
  block_                     = std::make_unique<mfem::BlockVector>(true_offset);

  block_->GetBlockView(1, displacement_->trueVec());
  displacement_->trueVec() = 0.0;

  block_->GetBlockView(0, velocity_->trueVec());
  velocity_->trueVec() = 0.0;
}

void NonlinearSolidSolver::setDisplacementBCs(const std::set<int>&                     disp_bdr,
                                              std::shared_ptr<mfem::VectorCoefficient> disp_bdr_coef)
{
<<<<<<< HEAD
  setEssentialBCs(disp_bdr, disp_bdr_coef, displacement_->space(), -1);
=======
  setEssentialBCs(disp_bdr, disp_bdr_coef, *displacement_, -1);
>>>>>>> 0ad1bb03
}

void NonlinearSolidSolver::setDisplacementBCs(const std::set<int>&               disp_bdr,
                                              std::shared_ptr<mfem::Coefficient> disp_bdr_coef, int component)
{
<<<<<<< HEAD
  setEssentialBCs(disp_bdr, disp_bdr_coef, displacement_->space(), component);
=======
  setEssentialBCs(disp_bdr, disp_bdr_coef, *displacement_, component);
>>>>>>> 0ad1bb03
}

void NonlinearSolidSolver::setTractionBCs(const std::set<int>&                     trac_bdr,
                                          std::shared_ptr<mfem::VectorCoefficient> trac_bdr_coef, int component)
{
  setNaturalBCs(trac_bdr, trac_bdr_coef, component);
}

void NonlinearSolidSolver::setHyperelasticMaterialParameters(const double mu, const double K)
{
  model_.reset(new mfem::NeoHookeanModel(mu, K));
}

void NonlinearSolidSolver::setViscosity(std::shared_ptr<mfem::Coefficient> visc) { viscosity_ = visc; }

void NonlinearSolidSolver::setDisplacement(mfem::VectorCoefficient& disp_state)
{
  disp_state.SetTime(time_);
  displacement_->project(disp_state);
  gf_initialized_[1] = true;
}

void NonlinearSolidSolver::setVelocity(mfem::VectorCoefficient& velo_state)
{
  velo_state.SetTime(time_);
  velocity_->project(velo_state);
  gf_initialized_[0] = true;
}

void NonlinearSolidSolver::setSolverParameters(const serac::LinearSolverParameters&    lin_params,
                                               const serac::NonlinearSolverParameters& nonlin_params)
{
  lin_params_    = lin_params;
  nonlin_params_ = nonlin_params;
}

void NonlinearSolidSolver::completeSetup()
{
  // Define the nonlinear form
  auto H_form = displacement_->createTensorOnSpace<mfem::ParNonlinearForm>();

  // Add the hyperelastic integrator
  if (timestepper_ == serac::TimestepMethod::QuasiStatic) {
    H_form->AddDomainIntegrator(new IncrementalHyperelasticIntegrator(model_.get()));
  } else {
    H_form->AddDomainIntegrator(new mfem::HyperelasticNLFIntegrator(model_.get()));
  }

  // Add the traction integrator
  for (auto& nat_bc_data : nat_bdr_) {
    SLIC_ASSERT_MSG(std::holds_alternative<std::shared_ptr<mfem::VectorCoefficient>>(nat_bc_data.coef),
                    "Traction boundary condition had a non-vector coefficient.");
    H_form->AddBdrFaceIntegrator(nat_bc_data.newVecIntegrator<HyperelasticTractionIntegrator>().release(),
                                 nat_bc_data.markers());
  }

  // Add the essential boundary
  mfem::Array<int> essential_dofs(0);

  // Build the dof array lookup tables
  displacement_->space().BuildDofToArrays();

  // Project the essential boundary coefficients
  for (auto& bc : ess_bdr_) {
<<<<<<< HEAD
    // Generate the scalar dof list from the vector dof list
    mfem::Array<int> dof_list(bc.true_dofs.Size());
    for (int i = 0; i < bc.true_dofs.Size(); ++i) {
      dof_list[i] = displacement_->space().VDofToDof(bc.true_dofs[i]);
    }

    // Project the coefficient
    if (bc.component == -1) {
      // If it contains all components, project the vector
      SLIC_ASSERT_MSG(std::holds_alternative<std::shared_ptr<mfem::VectorCoefficient>>(bc.coef),
                      "Displacement boundary condition contained all components but had a non-vector coefficient.");
      displacement_->gridFunc().ProjectCoefficient(*std::get<std::shared_ptr<mfem::VectorCoefficient>>(bc.coef),
                                                   dof_list);
    } else {
      // If it is only a single component, project the scalar
      SLIC_ASSERT_MSG(std::holds_alternative<std::shared_ptr<mfem::Coefficient>>(bc.coef),
                      "Displacement boundary condition contained a single component but had a non-scalar coefficient.");
      displacement_->gridFunc().ProjectCoefficient(*std::get<std::shared_ptr<mfem::Coefficient>>(bc.coef), dof_list,
                                                   bc.component);
    }
=======
    // Project the coefficient
    bc.project(*displacement_->gf, *displacement_->space);
>>>>>>> 0ad1bb03

    // Add the vector dofs to the total essential BC dof list
    essential_dofs.Append(bc.getTrueDofs());
  }

  // Remove any duplicates from the essential BC list
  essential_dofs.Sort();
  essential_dofs.Unique();

  H_form->SetEssentialTrueDofs(essential_dofs);

  // The abstract mass bilinear form
  std::unique_ptr<mfem::ParBilinearForm> M_form;

  // The abstract viscosity bilinear form
  std::unique_ptr<mfem::ParBilinearForm> S_form;

  // If dynamic, create the mass and viscosity forms
  if (timestepper_ != serac::TimestepMethod::QuasiStatic) {
    const double              ref_density = 1.0;  // density in the reference configuration
    mfem::ConstantCoefficient rho0(ref_density);

    M_form = displacement_->createTensorOnSpace<mfem::ParBilinearForm>();

    M_form->AddDomainIntegrator(new mfem::VectorMassIntegrator(rho0));
    M_form->Assemble(0);
    M_form->Finalize(0);

    S_form = displacement_->createTensorOnSpace<mfem::ParBilinearForm>();
    S_form->AddDomainIntegrator(new mfem::VectorDiffusionIntegrator(*viscosity_));
    S_form->Assemble(0);
    S_form->Finalize(0);
  }

  solver_ = AlgebraicSolver(displacement_->space->GetComm(), lin_params_, nonlin_params_);
  // Set up the jacbian solver based on the linear solver options
  if (lin_params_.prec == serac::Preconditioner::BoomerAMG) {
    SLIC_WARNING_IF(displacement_->space().GetOrdering() == mfem::Ordering::byVDIM,
                    "Attempting to use BoomerAMG with nodal ordering.");
    auto prec_amg = std::make_unique<mfem::HypreBoomerAMG>();
    prec_amg->SetPrintLevel(lin_params_.print_level);
<<<<<<< HEAD
    prec_amg->SetElasticityOptions(&displacement_->space());
    J_prec_ = std::move(prec_amg);

    iter_solver = std::make_unique<mfem::GMRESSolver>(displacement_->comm());
=======
    prec_amg->SetElasticityOptions(displacement_->space.get());
    solver_.SetPreconditioner(std::move(prec_amg));
>>>>>>> 0ad1bb03
  } else {
    auto J_hypreSmoother = std::make_unique<mfem::HypreSmoother>();
    J_hypreSmoother->SetType(mfem::HypreSmoother::l1Jacobi);
    J_hypreSmoother->SetPositiveDiagonal(true);
<<<<<<< HEAD
    J_prec_ = std::move(J_hypreSmoother);

    iter_solver = std::make_unique<mfem::MINRESSolver>(displacement_->comm());
=======
    solver_.SetPreconditioner(std::move(J_hypreSmoother));
>>>>>>> 0ad1bb03
  }

  // Set the MFEM abstract operators for use with the internal MFEM solvers
  if (timestepper_ == serac::TimestepMethod::QuasiStatic) {
    nonlinear_oper_                 = std::make_shared<NonlinearSolidQuasiStaticOperator>(std::move(H_form));
    solver_.solver().iterative_mode = true;
    solver_.SetOperator(*nonlinear_oper_);
  } else {
    timedep_oper_ = std::make_shared<NonlinearSolidDynamicOperator>(
        std::move(H_form), std::move(S_form), std::move(M_form), ess_bdr_, solver_.solver(), lin_params_);
    solver_.solver().iterative_mode = false;
    ode_solver_->Init(*timedep_oper_);
  }
}

// Solve the Quasi-static Newton system
void NonlinearSolidSolver::quasiStaticSolve()
{
  mfem::Vector zero;
<<<<<<< HEAD
  newton_solver_.Mult(zero, displacement_->trueVec());
=======
  solver_.Mult(zero, *displacement_->true_vec);
>>>>>>> 0ad1bb03
}

// Advance the timestep
void NonlinearSolidSolver::advanceTimestep(double& dt)
{
  // Initialize the true vector
  velocity_->initializeTrueVec();
  displacement_->initializeTrueVec();

  // Set the mesh nodes to the reference configuration
  displacement_->mesh().NewNodes(*reference_nodes_);
  velocity_->mesh().NewNodes(*reference_nodes_);

  if (timestepper_ == serac::TimestepMethod::QuasiStatic) {
    quasiStaticSolve();
  } else {
    ode_solver_->Step(*block_, time_, dt);
  }

  // Distribute the shared DOFs
  velocity_->distributeSharedDofs();
  displacement_->distributeSharedDofs();

  // Update the mesh with the new deformed nodes
  deformed_nodes_->Set(1.0, displacement_->gridFunc());

  if (timestepper_ == serac::TimestepMethod::QuasiStatic) {
    deformed_nodes_->Add(1.0, *reference_nodes_);
  }

  displacement_->mesh().NewNodes(*deformed_nodes_);
  velocity_->mesh().NewNodes(*deformed_nodes_);

  cycle_ += 1;
}

NonlinearSolidSolver::~NonlinearSolidSolver() {}

}  // namespace serac<|MERGE_RESOLUTION|>--- conflicted
+++ resolved
@@ -15,16 +15,11 @@
 constexpr int NUM_FIELDS = 2;
 
 NonlinearSolidSolver::NonlinearSolidSolver(int order, std::shared_ptr<mfem::ParMesh> pmesh)
-<<<<<<< HEAD
     : BaseSolver(pmesh->GetComm(), NUM_FIELDS, order),
       velocity_(std::make_shared<FiniteElementState>(
           order, pmesh, FESOptions{.ordering = mfem::Ordering::byVDIM, .name = "velocity"})),
       displacement_(std::make_shared<FiniteElementState>(
-          order, pmesh, FESOptions{.ordering = mfem::Ordering::byVDIM, .name = "displacement"})),
-      newton_solver_(pmesh->GetComm())
-=======
-    : BaseSolver(pmesh->GetComm(), NUM_FIELDS, order), velocity_(state_[0]), displacement_(state_[1])
->>>>>>> 0ad1bb03
+          order, pmesh, FESOptions{.ordering = mfem::Ordering::byVDIM, .name = "displacement"}))
 {
   state_[0] = velocity_;
   state_[1] = displacement_;
@@ -54,21 +49,13 @@
 void NonlinearSolidSolver::setDisplacementBCs(const std::set<int>&                     disp_bdr,
                                               std::shared_ptr<mfem::VectorCoefficient> disp_bdr_coef)
 {
-<<<<<<< HEAD
-  setEssentialBCs(disp_bdr, disp_bdr_coef, displacement_->space(), -1);
-=======
   setEssentialBCs(disp_bdr, disp_bdr_coef, *displacement_, -1);
->>>>>>> 0ad1bb03
 }
 
 void NonlinearSolidSolver::setDisplacementBCs(const std::set<int>&               disp_bdr,
                                               std::shared_ptr<mfem::Coefficient> disp_bdr_coef, int component)
 {
-<<<<<<< HEAD
-  setEssentialBCs(disp_bdr, disp_bdr_coef, displacement_->space(), component);
-=======
   setEssentialBCs(disp_bdr, disp_bdr_coef, *displacement_, component);
->>>>>>> 0ad1bb03
 }
 
 void NonlinearSolidSolver::setTractionBCs(const std::set<int>&                     trac_bdr,
@@ -133,31 +120,8 @@
 
   // Project the essential boundary coefficients
   for (auto& bc : ess_bdr_) {
-<<<<<<< HEAD
-    // Generate the scalar dof list from the vector dof list
-    mfem::Array<int> dof_list(bc.true_dofs.Size());
-    for (int i = 0; i < bc.true_dofs.Size(); ++i) {
-      dof_list[i] = displacement_->space().VDofToDof(bc.true_dofs[i]);
-    }
-
     // Project the coefficient
-    if (bc.component == -1) {
-      // If it contains all components, project the vector
-      SLIC_ASSERT_MSG(std::holds_alternative<std::shared_ptr<mfem::VectorCoefficient>>(bc.coef),
-                      "Displacement boundary condition contained all components but had a non-vector coefficient.");
-      displacement_->gridFunc().ProjectCoefficient(*std::get<std::shared_ptr<mfem::VectorCoefficient>>(bc.coef),
-                                                   dof_list);
-    } else {
-      // If it is only a single component, project the scalar
-      SLIC_ASSERT_MSG(std::holds_alternative<std::shared_ptr<mfem::Coefficient>>(bc.coef),
-                      "Displacement boundary condition contained a single component but had a non-scalar coefficient.");
-      displacement_->gridFunc().ProjectCoefficient(*std::get<std::shared_ptr<mfem::Coefficient>>(bc.coef), dof_list,
-                                                   bc.component);
-    }
-=======
-    // Project the coefficient
-    bc.project(*displacement_->gf, *displacement_->space);
->>>>>>> 0ad1bb03
+    bc.project(displacement_->gridFunc(), displacement_->space());
 
     // Add the vector dofs to the total essential BC dof list
     essential_dofs.Append(bc.getTrueDofs());
@@ -192,33 +156,20 @@
     S_form->Finalize(0);
   }
 
-  solver_ = AlgebraicSolver(displacement_->space->GetComm(), lin_params_, nonlin_params_);
+  solver_ = AlgebraicSolver(displacement_->space().GetComm(), lin_params_, nonlin_params_);
   // Set up the jacbian solver based on the linear solver options
   if (lin_params_.prec == serac::Preconditioner::BoomerAMG) {
     SLIC_WARNING_IF(displacement_->space().GetOrdering() == mfem::Ordering::byVDIM,
                     "Attempting to use BoomerAMG with nodal ordering.");
     auto prec_amg = std::make_unique<mfem::HypreBoomerAMG>();
     prec_amg->SetPrintLevel(lin_params_.print_level);
-<<<<<<< HEAD
     prec_amg->SetElasticityOptions(&displacement_->space());
-    J_prec_ = std::move(prec_amg);
-
-    iter_solver = std::make_unique<mfem::GMRESSolver>(displacement_->comm());
-=======
-    prec_amg->SetElasticityOptions(displacement_->space.get());
     solver_.SetPreconditioner(std::move(prec_amg));
->>>>>>> 0ad1bb03
   } else {
     auto J_hypreSmoother = std::make_unique<mfem::HypreSmoother>();
     J_hypreSmoother->SetType(mfem::HypreSmoother::l1Jacobi);
     J_hypreSmoother->SetPositiveDiagonal(true);
-<<<<<<< HEAD
-    J_prec_ = std::move(J_hypreSmoother);
-
-    iter_solver = std::make_unique<mfem::MINRESSolver>(displacement_->comm());
-=======
     solver_.SetPreconditioner(std::move(J_hypreSmoother));
->>>>>>> 0ad1bb03
   }
 
   // Set the MFEM abstract operators for use with the internal MFEM solvers
@@ -238,11 +189,7 @@
 void NonlinearSolidSolver::quasiStaticSolve()
 {
   mfem::Vector zero;
-<<<<<<< HEAD
-  newton_solver_.Mult(zero, displacement_->trueVec());
-=======
-  solver_.Mult(zero, *displacement_->true_vec);
->>>>>>> 0ad1bb03
+  solver_.Mult(zero, displacement_->trueVec());
 }
 
 // Advance the timestep
