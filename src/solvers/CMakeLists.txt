--- conflicted
+++ resolved
@@ -9,11 +9,7 @@
     quasistatic_solver.cpp
     dynamic_solver.cpp
     thermal_solver.cpp
-<<<<<<< HEAD
     elasticity_solver.cpp
-=======
-    linear_elasticity_solver.cpp
->>>>>>> 53b6000b
     )
 
 set(solvers_headers
@@ -21,11 +17,7 @@
     quasistatic_solver.hpp
     dynamic_solver.hpp
     thermal_solver.hpp
-<<<<<<< HEAD
     elasticity_solver.hpp
-=======
-    linear_elasticity_solver.hpp
->>>>>>> 53b6000b
     )
 
 blt_add_library(
