--- conflicted
+++ resolved
@@ -7,11 +7,8 @@
 set(common_headers
     boundary_condition.hpp
     common.hpp
-<<<<<<< HEAD
+    finite_element_state.hpp
     initialize.hpp
-=======
-    finite_element_state.hpp
->>>>>>> f7a20ea6
     serac_types.hpp
     logger.hpp
     mesh_utils.hpp
