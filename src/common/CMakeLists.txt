--- conflicted
+++ resolved
@@ -5,10 +5,7 @@
 # SPDX-License-Identifier: (BSD-3-Clause)
 
 set(common_headers
-<<<<<<< HEAD
     boundary_condition.hpp
-=======
->>>>>>> 1841629b
     common.hpp
     serac_types.hpp
     logger.hpp
