--- conflicted
+++ resolved
@@ -96,20 +96,14 @@
   // Save input values to file
   datastore.getRoot()->save("serac_input.json", "json");
 
-  std::shared_ptr<mfem::ParMesh> mesh;
+  std::unique_ptr<mfem::ParMesh> mesh;
   // Build the mesh
-<<<<<<< HEAD
-  auto mesh_options   = inlet["main_mesh"].get<serac::mesh::InputOptions>();
-  auto full_mesh_path = serac::input::findMeshFilePath(mesh_options.relative_mesh_file_name, input_file_path);
-  auto mesh = serac::buildMeshFromFile(full_mesh_path, mesh_options.ser_ref_levels, mesh_options.par_ref_levels);
-  serac::StateManager::setMesh(std::move(mesh));
-=======
   auto mesh_options = inlet["main_mesh"].get<serac::mesh::InputOptions>();
   if (const auto file_opts = std::get_if<serac::mesh::FileInputOptions>(&mesh_options.extra_options)) {
     auto full_mesh_path = serac::input::findMeshFilePath(file_opts->relative_mesh_file_name, input_file_path);
     mesh = serac::buildMeshFromFile(full_mesh_path, mesh_options.ser_ref_levels, mesh_options.par_ref_levels);
+    serac::StateManager::setMesh(std::move(mesh));
   }
->>>>>>> 03e652e0
 
   // Define the solid solver object
   auto                  solid_solver_options = inlet["nonlinear_solid"].get<serac::NonlinearSolid::InputOptions>();
