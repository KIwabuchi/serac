--- conflicted
+++ resolved
@@ -46,11 +46,7 @@
 
   // Physics
   auto& solid_solver_table = inlet.addTable("nonlinear_solid", "Finite deformation solid mechanics module");
-<<<<<<< HEAD
-  serac::Solid::InputInfo::defineInputFileSchema(solid_solver_table);
-=======
-  serac::NonlinearSolid::InputOptions::defineInputFileSchema(solid_solver_table);
->>>>>>> ce015c4b
+  serac::Solid::InputOptions::defineInputFileSchema(solid_solver_table);
 
   // Verify input file
   if (!inlet.verify()) {
@@ -92,13 +88,8 @@
   auto mesh = serac::buildMeshFromFile(full_mesh_path, mesh_options.ser_ref_levels, mesh_options.par_ref_levels);
 
   // Define the solid solver object
-<<<<<<< HEAD
-  auto         solid_solver_info = inlet["nonlinear_solid"].get<serac::Solid::InputInfo>();
-  serac::Solid solid_solver(mesh, solid_solver_info);
-=======
-  auto                  solid_solver_options = inlet["nonlinear_solid"].get<serac::NonlinearSolid::InputOptions>();
-  serac::NonlinearSolid solid_solver(mesh, solid_solver_options);
->>>>>>> ce015c4b
+  auto                  solid_solver_options = inlet["nonlinear_solid"].get<serac::Solid::InputOptions>();
+  serac::Solid solid_solver(mesh, solid_solver_options);
 
   // Project the initial and reference configuration functions onto the
   // appropriate grid functions
