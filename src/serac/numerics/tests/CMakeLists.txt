# Copyright (c) 2019-2024, Lawrence Livermore National Security, LLC and
# other Serac Project Developers. See the top-level LICENSE file for
# details.
#
# SPDX-License-Identifier: (BSD-3-Clause)

set(numerics_test_dependencies serac_numerics serac_boundary_conditions gtest)

set(numerics_serial_test_sources
    equationsolver.cpp
    operator.cpp
    odes.cpp
    )

serac_add_tests( SOURCES       ${numerics_serial_test_sources}
                 DEPENDS_ON    ${numerics_test_dependencies}
                 NUM_MPI_TASKS 1)

if(PETSC_FOUND)
<<<<<<< HEAD
    serac_add_tests(SOURCES       equationsolver_petsc.cpp
                    DEPENDS_ON    ${numerics_test_dependencies}
=======
    set(petsc_solver_tests
        equationsolver_petsc.cpp
        )
    serac_add_tests(SOURCES       ${petsc_solver_tests}
                    DEPENDS_ON    ${test_dependencies}
>>>>>>> 5ca6cc70
                    NUM_MPI_TASKS 1)

    if(SLEPC_FOUND)
        set(slepc_solver_tests
            eigensolver.cpp
            )
        serac_add_tests(SOURCES       ${slepc_solver_tests}
                        DEPENDS_ON    ${test_dependencies}
                        NUM_MPI_TASKS 2)
    endif()

endif()
<|MERGE_RESOLUTION|>--- conflicted
+++ resolved
@@ -17,16 +17,11 @@
                  NUM_MPI_TASKS 1)
 
 if(PETSC_FOUND)
-<<<<<<< HEAD
-    serac_add_tests(SOURCES       equationsolver_petsc.cpp
-                    DEPENDS_ON    ${numerics_test_dependencies}
-=======
     set(petsc_solver_tests
         equationsolver_petsc.cpp
         )
     serac_add_tests(SOURCES       ${petsc_solver_tests}
-                    DEPENDS_ON    ${test_dependencies}
->>>>>>> 5ca6cc70
+                    DEPENDS_ON    ${numerics_test_dependencies}
                     NUM_MPI_TASKS 1)
 
     if(SLEPC_FOUND)
@@ -34,7 +29,7 @@
             eigensolver.cpp
             )
         serac_add_tests(SOURCES       ${slepc_solver_tests}
-                        DEPENDS_ON    ${test_dependencies}
+                        DEPENDS_ON    ${numerics_test_dependencies}
                         NUM_MPI_TASKS 2)
     endif()
 
