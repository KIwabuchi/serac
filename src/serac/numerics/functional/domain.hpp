--- conflicted
+++ resolved
@@ -89,10 +89,6 @@
   std::vector<int> mfem_hex_ids_;
   /// @endcond
 
-<<<<<<< HEAD
-  /// @brief construct an "empty" domain, to later be populated later with addElement member functions
-  Domain(const mfem::Mesh& m, int d, Type type) : mesh_(m), dim_(d), type_(type) {}
-=======
   /**
    * @brief a collection of restriction operators for the different test/trial spaces appearing in
    *        integrals evaluated over this Domain. These are stored on the Domain itself to avoid duplicating
@@ -103,8 +99,7 @@
   /**
    * @brief empty Domain constructor, with connectivity info to be populated later
    */
-  Domain(const mesh_t& m, int d, Type type = Domain::Type::Elements) : mesh_(m), dim_(d), type_(type) {}
->>>>>>> 96e272af
+  Domain(const mesh_t& m, int d, Type type) : mesh_(m), dim_(d), type_(type) {}
 
   /**
    * @brief create a domain from some subset of the vertices in an mfem::Mesh
