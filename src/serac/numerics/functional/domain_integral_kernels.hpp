--- conflicted
+++ resolved
@@ -77,15 +77,9 @@
 };
 
 #if 1
-<<<<<<< HEAD
 template <typename lambda, int dim, int n, typename... T>
 auto batch_apply_qf(lambda qf, const tensor<double, dim, n> x, Nothing* /*qpt_data*/,
                     const T & ... inputs)
-=======
-template <typename lambda, int dim, int n, typename... T, int... I>
-auto batch_apply_qf(lambda qf, const tensor<double, dim, n> x, Nothing* /*qpt_data*/, const tuple<T...>& inputs,
-                    std::integer_sequence<int, I...>)
->>>>>>> 0461ef29
 {
   using return_type = decltype(qf(tensor<double, dim>{}, T{}[0]...));
   tensor<return_type, n> outputs{};
@@ -99,15 +93,9 @@
   return outputs;
 }
 
-<<<<<<< HEAD
 template <typename lambda, int dim, int n, typename qpt_data_type, typename... T>
 auto batch_apply_qf(lambda qf, const tensor<double, dim, n> x, qpt_data_type* qpt_data,
                     const T & ... inputs)
-=======
-template <typename lambda, int dim, int n, typename qpt_data_type, typename... T, int... I>
-auto batch_apply_qf(lambda qf, const tensor<double, dim, n> x, qpt_data_type* qpt_data, const tuple<T...> inputs,
-                    std::integer_sequence<int, I...>)
->>>>>>> 0461ef29
 {
   using return_type = decltype(qf(tensor<double, dim>{}, qpt_data[0], T{}[0]...));
   tensor<return_type, n> outputs{};
@@ -382,31 +370,8 @@
       // to the to the corresponding values / derivatives on the physical element
       (parent_to_physical<type<j>(trial_elements).family>(get<j>(qf_inputs), J_e), ...);
 
-<<<<<<< HEAD
       // (batch) evalute the q-function at each quadrature point
       auto qf_outputs = batch_apply_qf(qf_, X_e, &qdata(e, 0), get<j>(qf_inputs) ...);
-=======
-// (batch) evalute the q-function at each quadrature point
-#if 1
-      auto qf_outputs = batch_apply_qf(qf_, X_e, &qdata(e, 0), qf_inputs, Iseq);
-#else
-      auto          tmp = get<0>(qf_inputs);
-      constexpr int n   = leading_dimension(decltype(tmp){});
-      constexpr int dim = dimension_of(geom);
-      using return_type =
-          std::conditional_t<std::is_same_v<qpt_data_type, Nothing>,
-                             decltype(qf_(tensor<double, dim>{}, get<j>(qf_inputs)[0]...)),
-                             decltype(qf_(tensor<double, dim>{}, qpt_data_type{}, get<j>(qf_inputs)[0]...))>;
-      tensor<return_type, n> qf_outputs{};
-      for (int i = 0; i < n; i++) {
-        tensor<double, dim> x_q;
-        for (int k = 0; k < dim; k++) {
-          x_q[k] = X_e(k, i);
-        }
-        qf_outputs[i] = qf_(x_q, get<j>(qf_inputs)[i]...);
-      }
-#endif
->>>>>>> 0461ef29
 
       // use J to transform sources / fluxes on the physical element
       // back to the corresponding sources / fluxes on the parent element
