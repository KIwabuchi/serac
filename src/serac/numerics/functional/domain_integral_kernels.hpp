// Copyright (c) 2019-2022, Lawrence Livermore National Security, LLC and
// other Serac Project Developers. See the top-level LICENSE file for
// details.
//
// SPDX-License-Identifier: (BSD-3-Clause)
#pragma once

#include "serac/infrastructure/accelerator.hpp"
#include "serac/numerics/quadrature_data.hpp"
#include "serac/numerics/functional/integral_utilities.hpp"
#include "serac/numerics/functional/evector_view.hpp"

#include <array>

namespace serac {

namespace domain_integral {

/**
 *  @tparam space the user-specified trial space
 *  @tparam dimension describes whether the problem is 1D, 2D, or 3D
 *
 *  @brief a struct used to encode what type of arguments will be passed to a domain integral q-function, for the given
 * trial space
 */
template <typename space, typename dimension>
struct QFunctionArgument;

/// @overload
template <int p, int dim>
struct QFunctionArgument<H1<p, 1>, Dimension<dim> > {
  using type = tuple<double, tensor<double, dim> >;  ///< what will be passed to the q-function
};

/// @overload
template <int p, int c, int dim>
struct QFunctionArgument<H1<p, c>, Dimension<dim> > {
  using type = tuple<tensor<double, c>, tensor<double, c, dim> >;  ///< what will be passed to the q-function
};

/// @overload
template <int p, int dim>
struct QFunctionArgument<L2<p, 1>, Dimension<dim> > {
  using type = tuple<double, tensor<double, dim> >;  ///< what will be passed to the q-function
};
/// @overload
template <int p, int c, int dim>
struct QFunctionArgument<L2<p, c>, Dimension<dim> > {
  using type = tuple<tensor<double, c>, tensor<double, c, dim> >;  ///< what will be passed to the q-function
};

/// @overload
template <int p>
struct QFunctionArgument<Hcurl<p>, Dimension<2> > {
  using type = tuple<tensor<double, 2>, double>;  ///< what will be passed to the q-function
};

/// @overload
template <int p>
struct QFunctionArgument<Hcurl<p>, Dimension<3> > {
  using type = tuple<tensor<double, 3>, tensor<double, 3> >;  ///< what will be passed to the q-function
};

template <int i, int dim, typename... trials, typename lambda, typename qpt_data_type>
auto get_derivative_type(lambda qf, qpt_data_type&& qpt_data)
{
  using qf_arguments = serac::tuple<typename QFunctionArgument<trials, serac::Dimension<dim> >::type...>;
  return get_gradient(detail::apply_qf(qf, tensor<double, dim>{}, qpt_data, make_dual_wrt<i>(qf_arguments{})));
};

template <int i>
struct DerivativeWRT {
};

template <int Q, Geometry g, typename test, typename... trials>
struct KernelConfig {
};

template <typename lambda, int dim, int n, typename ... T, int ... I >
auto batch_apply_qf(lambda qf, const tensor< double, dim, n > x, const tuple < tensor<T, n> ... > inputs, std::integer_sequence< int, I ... >)
{
  using return_type = decltype(qf(tensor<double,dim>{}, T{} ...));
  tensor<return_type, n> outputs{};
  for (int i = 0; i < n; i++) {
    tensor< double, dim > x_q;
    for (int j = 0; j < dim; j++) { x_q[j] = x(j, i); }
    outputs[i] = qf(x_q, get<I>(inputs)[i] ...);
  }
  return outputs;
}

template <int index_to_differentiate, typename derivative_type, typename lambda, int dim, int n, typename ... T, int ... I >
auto batch_apply_qf_with_AD(derivative_type * qf_derivatives, lambda qf, const tensor< double, dim, n > x, const tuple < tensor<T, n> ... > inputs, std::integer_sequence< int, I ... >)
{
  using return_type = decltype(qf(tensor<double,dim>{}, promote_to_dual_when< I == index_to_differentiate >(T{}) ...));
  using value_type = decltype(get_value(return_type{}));
  tensor<value_type, n> outputs{};
  for (int i = 0; i < n; i++) {
    tensor< double, dim > x_q;
    for (int j = 0; j < dim; j++) { x_q[j] = x(j, i); }
    auto outputs_and_derivatives = qf(x_q, promote_to_dual_when< I == index_to_differentiate >(get<I>(inputs)[i]) ...);
    outputs[i] = get_value(outputs_and_derivatives);
    qf_derivatives[i] = get_gradient(outputs_and_derivatives);
  }
  return outputs;
}

/**
 * @tparam S type used to specify which argument to differentiate with respect to.
 *    `void` => evaluation kernel with no differentiation
 *    `DerivativeWRT<i>` => evaluation kernel with AD applied to trial space `i`
 * @tparam T a configuration argument containing:
 *    quadrature rule information,
 *    element geometry
 *    function signature of the form `test(trial0, trial1, ...)`
 * @tparam derivatives_type the type of the derivative of the q-function
 * @tparam lambda the type of the q-function
 *
 * @brief Functor type providing a callback for the evaluation of the user-specified q-function over the domain
 */
template <typename S, typename T, typename derivatives_type, typename lambda, typename qpt_data_type>
struct EvaluationKernel;

/**
 * @overload
 * @note evaluation kernel with no differentiation
 */
template <int Q, Geometry geom, typename test, typename... trials, typename lambda, typename qpt_data_type>
struct EvaluationKernel<void, KernelConfig<Q, geom, test, trials...>, void, lambda, qpt_data_type> {
<<<<<<< HEAD
  static constexpr auto exec             = ExecutionSpace::CPU;     ///< this specialization is CPU-specific
  static constexpr int  num_trial_spaces = int(sizeof...(trials));  ///< how many trial spaces are provided
  static constexpr auto Iseq = std::make_integer_sequence<int, sizeof ... (trials)>{};
=======
  static constexpr auto exec             = ExecutionSpace::CPU;  ///< this specialization is CPU-specific
  static constexpr int  num_trial_spaces = static_cast<int>(sizeof...(trials));  ///< how many trial spaces are provided
>>>>>>> 55548149

  using test_element = finite_element<geom, test>;
  static constexpr type_list < finite_element< geom, trials > ... > trial_elements{};

  /**
   * @brief initialize the functor by providing the necessary quadrature point data
   *
   * @param J values of sqrt(det(J^T * J)) at each quadrature point
   * @param X Spatial positions of each quadrature point
   * @param num_elements how many elements in the domain
   * @param qf q-function
   * @param data user-specified quadrature data to pass to the q-function
   */
  EvaluationKernel(KernelConfig<Q, geom, test, trials...>, const mfem::Vector& J, const mfem::Vector& X,
                   std::size_t num_elements, lambda qf, std::shared_ptr<QuadratureData<qpt_data_type> > data)
      : J_(J), X_(X), num_elements_(num_elements), qf_(qf), data_(data)
  {
  }

  /**
   * @brief integrate the q-function over the specified domain, at the specified trial space values
   *
   * @param U input E-vectors
   * @param R output E-vector
   * @param update_state whether or not to overwrite material state quadrature data
   */
  void operator()(const std::vector<const mfem::Vector*> U, mfem::Vector& R, bool update_state)
  {
<<<<<<< HEAD

    // mfem provides this information in 1D arrays, so we reshape it
    // into strided multidimensional arrays before using
    auto X = reinterpret_cast<const typename batched_position<geom, Q>::type*>(X_.Read());
    auto r = reinterpret_cast<typename test_element::dof_type*>(R.ReadWrite());
    auto J = reinterpret_cast<const typename batched_jacobian<geom, Q>::type*>(J_.Read());
    static constexpr TensorProductQuadratureRule<Q> rule{};

    // for each element in the domain
    for (uint32_t e = 0; e < num_elements_; e++) {

      // load the jacobians and positions for each quadrature point in this element
      auto J_e = J[e];
      auto X_e = X[e];

      tuple < 
        decltype(finite_element< geom, trials >::interpolate(typename finite_element< geom, trials >::dof_type{}, rule)) ... 
      > qf_inputs{};

      for_constexpr< num_trial_spaces >([&](auto j){

        using trial_element = decltype(trial_elements[j]);
        
        auto u = reinterpret_cast<const typename trial_element::dof_type*>(U[j].Read());

        // (batch) interpolate each quadrature point's value
        get<j>(qf_inputs) = trial_element::interpolate(u[e], rule);

        // use J to transform values / derivatives on the parent element 
        // to the corresponding values / derivatives on the physical element 
        parent_to_physical< trial_element::family >(get<j>(qf_inputs), J_e);

      });

      // (batch) evalute the q-function at each quadrature point
      auto qf_outputs = batch_apply_qf(qf_, X_e, qf_inputs, Iseq);

      // use J to transform sources / fluxes on the physical element 
      // back to the corresponding sources / fluxes on the parent element 
      physical_to_parent< test_element::family >(qf_outputs, J_e);

      // (batch) integrate the material response against the test-space basis functions
      test_element::integrate(qf_outputs, rule, r[e]);

=======
    std::array<const double*, num_trial_spaces> ptrs{};
    if constexpr (num_trial_spaces > 0) {
      for (uint32_t j = 0; j < num_trial_spaces; j++) {
        ptrs[j] = U[j]->Read();
      }
    }
    EVector_t u(ptrs, std::size_t(num_elements_));

    using test_element              = finite_element<geom, test>;
    using element_residual_type     = typename test_element::residual_type;
    static constexpr int  dim       = dimension_of(geom);
    static constexpr int  test_ndof = test_element::ndof;
    static constexpr auto rule      = GaussQuadratureRule<geom, Q>();

    // mfem provides this information in 1D arrays, so we reshape it
    // into strided multidimensional arrays before using
    auto X = mfem::Reshape(X_.Read(), rule.size(), dim, num_elements_);
    auto J = mfem::Reshape(J_.Read(), rule.size(), dim, dim, num_elements_);
    auto r =
        detail::Reshape<test>(R.ReadWrite(), test_ndof, static_cast<int>(num_elements_));  // TODO: integer conversions
    auto& qdata = *data_;

    // for each element in the domain
    for (uint32_t e = 0; e < num_elements_; e++) {
      // get the DOF values for this particular element
      auto u_elem = u[e];

      // this is where we will accumulate the element residual tensor
      element_residual_type r_elem{};

      // for each quadrature point in the element
      for (size_t q = 0; q < rule.size(); q++) {
        auto   xi  = rule.points[static_cast<int>(q)];
        auto   dxi = rule.weights[static_cast<int>(q)];
        auto   x_q = make_tensor<dim>([&](int i) { return X(q, i, e); });  // Physical coords of qpt
        auto   J_q = make_tensor<dim, dim>([&](int i, int j) { return J(q, i, j, e); });
        double dx  = det(J_q) * dxi;

        // evaluate the value/derivatives needed for the q-function at this quadrature point
        auto arg = Preprocess<geom, trials...>(u_elem, xi, J_q);

        auto state = qdata(e, q);

        // evaluate the user-specified constitutive model
        //
        // note: make_dual(arg) promotes those arguments to dual number types
        // so that qf_output will contain values and derivatives
        auto qf_output = detail::apply_qf(qf_, x_q, state, arg);

        if (update_state) {
          qdata(e, q) = state;
        }

        // integrate qf_output against test space shape functions / gradients
        // to get element residual contributions
        r_elem += Postprocess<test_element>(qf_output, xi, J_q) * dx;
      }

      // once we've finished the element integration loop, write our element residuals
      // out to memory, to be later assembled into global residuals by mfem
      detail::Add(r, r_elem, static_cast<int>(e));
>>>>>>> 55548149
    }

  }

  const mfem::Vector&                             J_;             ///< Jacobian matrix entries at each quadrature point
  const mfem::Vector&                             X_;             ///< Spatial positions of each quadrature point
  std::size_t                                     num_elements_;  ///< how many elements in the domain
  lambda                                          qf_;            ///< q-function
  std::shared_ptr<QuadratureData<qpt_data_type> > data_;          ///< (optional) user-provided quadrature data
};

/**
 * @overload
 * @note evaluation kernel that also calculates derivative w.r.t. `I`th trial space
 */
template <int I, int Q, Geometry geom, typename test, typename... trials, typename derivatives_type, typename lambda,
          typename qpt_data_type>
struct EvaluationKernel<DerivativeWRT<I>, KernelConfig<Q, geom, test, trials...>, derivatives_type, lambda,
                        qpt_data_type> {
<<<<<<< HEAD
  static constexpr auto exec             = ExecutionSpace::CPU;     ///< this specialization is CPU-specific
  static constexpr int  num_trial_spaces = int(sizeof...(trials));  ///< how many trial spaces are provided
  static constexpr auto Iseq = std::make_integer_sequence<int, sizeof ... (trials)>{};
=======
  static constexpr auto exec             = ExecutionSpace::CPU;  ///< this specialization is CPU-specific
  static constexpr int  num_trial_spaces = static_cast<int>(sizeof...(trials));  ///< how many trial spaces are provided
>>>>>>> 55548149

  using test_element = finite_element<geom, test>;
  static constexpr type_list < finite_element< geom, trials > ... > trial_elements{};

  /**
   * @brief initialize the functor by providing the necessary quadrature point data
   *
   * @param qf_derivatives a container for the derivatives of the q-function w.r.t. trial space I
   * @param J values of the jacobian matrix at each quadrature point
   * @param X Spatial positions of each quadrature point
   * @param num_elements how many elements in the domain
   * @param qf q-function
   * @param data user-specified quadrature data to pass to the q-function
   */
  EvaluationKernel(DerivativeWRT<I>, KernelConfig<Q, geom, test, trials...>,
                   CPUArrayView<derivatives_type, 2> qf_derivatives, const mfem::Vector& J, const mfem::Vector& X,
                   std::size_t num_elements, lambda qf, std::shared_ptr<QuadratureData<qpt_data_type> > data)
      : qf_derivatives_(qf_derivatives), J_(J), X_(X), num_elements_(num_elements), qf_(qf), data_(data)
  {
  }

  /**
   * @brief integrate the q-function over the specified domain, at the specified trial space values
   *
   * @param U input E-vectors
   * @param R output E-vector
   * @param update_state whether or not to overwrite material state quadrature data
   */
  void operator()(const std::vector<const mfem::Vector*> U, mfem::Vector& R, bool update_state)
  {
<<<<<<< HEAD

    // mfem provides this information as opaque arrays of doubles, 
    // so we reinterpret the pointer with 
    auto X = reinterpret_cast<const typename batched_position<geom, Q>::type*>(X_.Read());
    auto r = reinterpret_cast<typename test_element::dof_type*>(R.ReadWrite());
    auto J = reinterpret_cast<const typename batched_jacobian<geom, Q>::type*>(J_.Read());
    static constexpr TensorProductQuadratureRule<Q> rule{};

    // for each element in the domain
    for (uint32_t e = 0; e < num_elements_; e++) {

      // load the jacobians and positions for each quadrature point in this element
      auto J_e = J[e];
      auto X_e = X[e];

      // forward declare space for the arguments that will get passed to the q-function
      tuple < 
        decltype(finite_element< geom, trials >::interpolate(typename finite_element< geom, trials >::dof_type{}, rule)) ... 
      > qf_inputs{};

      for_constexpr< num_trial_spaces >([&](auto j){

        using trial_element = decltype(trial_elements[j]);
        
        auto u = reinterpret_cast<const typename trial_element::dof_type*>(U[j].Read());

        // (batch) interpolate each quadrature point's value
        get<j>(qf_inputs) = trial_element::interpolate(u[e], rule);

        // use J to transform values / derivatives on the parent element 
        // to the corresponding values / derivatives on the physical element 
        parent_to_physical< trial_element::family >(get<j>(qf_inputs), J_e);

      });

      // (batch) evalute the q-function at each quadrature point
      auto qf_outputs = batch_apply_qf_with_AD< I >(&qf_derivatives_(e, 0), qf_, X_e, qf_inputs, Iseq);

      // use J to transform sources / fluxes on the physical element 
      // back to the corresponding sources / fluxes on the parent element 
      physical_to_parent< test_element::family >(qf_outputs, J_e);

      // (batch) integrate the material response against the test-space basis functions
      test_element::integrate(qf_outputs, rule, r[e]);

=======
    std::array<const double*, num_trial_spaces> ptrs{};
    if constexpr (num_trial_spaces > 0) {
      for (uint32_t j = 0; j < num_trial_spaces; j++) {
        ptrs[j] = U[j]->Read();
      }
    }
    EVector_t u(ptrs, std::size_t(num_elements_));

    using test_element              = finite_element<geom, test>;
    using element_residual_type     = typename test_element::residual_type;
    static constexpr int  dim       = dimension_of(geom);
    static constexpr int  test_ndof = test_element::ndof;
    static constexpr auto rule      = GaussQuadratureRule<geom, Q>();

    // mfem provides this information in 1D arrays, so we reshape it
    // into strided multidimensional arrays before using
    auto X = mfem::Reshape(X_.Read(), rule.size(), dim, num_elements_);
    auto J = mfem::Reshape(J_.Read(), rule.size(), dim, dim, num_elements_);
    auto r =
        detail::Reshape<test>(R.ReadWrite(), test_ndof, static_cast<int>(num_elements_));  // TODO: integer conversions
    auto& qdata = *data_;

    // for each element in the domain
    for (uint32_t e = 0; e < num_elements_; e++) {
      // get the DOF values for this particular element
      auto u_elem = u[e];

      // this is where we will accumulate the element residual tensor
      element_residual_type r_elem{};

      // for each quadrature point in the element
      for (size_t q = 0; q < rule.size(); q++) {
        auto   xi  = rule.points[static_cast<int>(q)];
        auto   dxi = rule.weights[static_cast<int>(q)];
        auto   x_q = make_tensor<dim>([&](int i) { return X(q, i, e); });  // Physical coords of qpt
        auto   J_q = make_tensor<dim, dim>([&](int i, int j) { return J(q, i, j, e); });
        double dx  = det(J_q) * dxi;

        // evaluate the value/derivatives needed for the q-function at this quadrature point
        auto arg = Preprocess<geom, trials...>(u_elem, xi, J_q);

        auto state = qdata(e, q);

        // evaluate the user-specified constitutive model
        //
        // note: make_dual(arg) promotes those arguments to dual number types
        // so that qf_output will contain values and derivatives
        auto qf_output = detail::apply_qf(qf_, x_q, state, make_dual_wrt<I>(arg));

        if (update_state) {
          qdata(e, q) = state;
        }

        // integrate qf_output against test space shape functions / gradients
        // to get element residual contributions
        r_elem += Postprocess<test_element>(get_value(qf_output), xi, J_q) * dx;

        // here, we store the derivative of the q-function w.r.t. its input arguments
        //
        // this will be used by other kernels to evaluate gradients / adjoints / directional derivatives
        qf_derivatives_(static_cast<size_t>(e), static_cast<size_t>(q)) = get_gradient(qf_output);
      }

      // once we've finished the element integration loop, write our element residuals
      // out to memory, to be later assembled into global residuals by mfem
      detail::Add(r, r_elem, static_cast<int>(e));
>>>>>>> 55548149
    }

  }

  ExecArrayView<derivatives_type, 2, exec> qf_derivatives_;  ///< derivatives of the q-function w.r.t. trial space `I`
  const mfem::Vector&                      J_;               ///< Jacobian matrix entries at each quadrature point
  const mfem::Vector&                      X_;               ///< Spatial positions of each quadrature point
  std::size_t                              num_elements_;    ///< how many elements in the domain
  lambda                                   qf_;              ///< q-function
  std::shared_ptr<QuadratureData<qpt_data_type> > data_;     ///< (optional) user-provided quadrature data
};

template <int Q, Geometry geom, typename test, typename... trials, typename lambda, typename qpt_data_type>
EvaluationKernel(KernelConfig<Q, geom, test, trials...>, const mfem::Vector&, const mfem::Vector&, int, lambda,
                 std::shared_ptr<QuadratureData<qpt_data_type> >)
    -> EvaluationKernel<void, KernelConfig<Q, geom, test, trials...>, void, lambda, qpt_data_type>;

template <int i, int Q, Geometry geom, typename test, typename... trials, typename derivatives_type, typename lambda,
          typename qpt_data_type>
EvaluationKernel(DerivativeWRT<i>, KernelConfig<Q, geom, test, trials...>, CPUArrayView<derivatives_type, 2>,
                 const mfem::Vector&, const mfem::Vector&, int, lambda, std::shared_ptr<QuadratureData<qpt_data_type> >)
    -> EvaluationKernel<DerivativeWRT<i>, KernelConfig<Q, geom, test, trials...>, derivatives_type, lambda,
                        qpt_data_type>;

//clang-format off
template <bool is_QOI, typename S, typename T>
auto chain_rule(const S& dfdx, const T& dx)
{
  if constexpr (is_QOI) {
    return serac::chain_rule(serac::get<0>(dfdx), serac::get<0>(dx)) +
           serac::chain_rule(serac::get<1>(dfdx), serac::get<1>(dx));
  }

  if constexpr (!is_QOI) {
    return serac::tuple{serac::chain_rule(serac::get<0>(serac::get<0>(dfdx)), serac::get<0>(dx)) +
                            serac::chain_rule(serac::get<1>(serac::get<0>(dfdx)), serac::get<1>(dx)),
                        serac::chain_rule(serac::get<0>(serac::get<1>(dfdx)), serac::get<0>(dx)) +
                            serac::chain_rule(serac::get<1>(serac::get<1>(dfdx)), serac::get<1>(dx))};
  }
}
//clang-format on

template <bool is_QOI, typename derivative_type, int n, typename T >
auto batch_apply_chain_rule(derivative_type * qf_derivatives, const tensor<T, n> & inputs)
{
  using return_type = decltype(chain_rule<is_QOI>(derivative_type{}, T{}));
  tensor<return_type, n> outputs{};
  for (int i = 0; i < n; i++) {
    outputs[i] = chain_rule<is_QOI>(qf_derivatives[i], inputs[i]);
  }
  return outputs;
}

/**
 * @brief The base kernel template used to create create custom directional derivative
 * kernels associated with finite element calculations
 *
 * @tparam test The type of the test function space
 * @tparam trial The type of the trial function space
 * The above spaces can be any combination of {H1, Hcurl, Hdiv (TODO), L2 (TODO), QOI}
 *
 * Template parameters other than the test and trial spaces are used for customization + optimization
 * and are erased through the @p std::function members of @p DomainIntegral
 * @tparam g The shape of the element (only quadrilateral and hexahedron are supported at present)
 * @tparam Q Quadrature parameter describing how many points per dimension
 * @tparam derivatives_type Type representing the derivative of the q-function w.r.t. its input arguments
 *
 * @note lambda does not appear as a template argument, as the directional derivative is
 * inherently just a linear transformation
 *
 * @param[in] dU The full set of per-element DOF values (primary input)
 * @param[inout] dR The full set of per-element residuals (primary output)
 * @param[in] derivatives_ptr The address at which derivatives of the q-function with
 * respect to its arguments are stored
 * @param[in] J_ The Jacobians of the element transformations at all quadrature points
 * @see mfem::GeometricFactors
 * @param[in] num_elements The number of elements in the mesh
 */
template <Geometry g, typename test, typename trial, int Q, typename derivatives_type>
void action_of_gradient_kernel(const mfem::Vector& dU, mfem::Vector& dR,
                               CPUArrayView<derivatives_type, 2> qf_derivatives, const mfem::Vector& J_,
                               std::size_t num_elements)
{

  using test_element  = finite_element<g, test>;
  using trial_element = finite_element<g, trial>;

  static constexpr bool is_QOI = (test::family == Family::QOI);

  // mfem provides this information in 1D arrays, so we reshape it
  // into strided multidimensional arrays before using
<<<<<<< HEAD
  auto J = reinterpret_cast<const typename batched_jacobian<g, Q>::type*>(J_.Read());
  auto du = reinterpret_cast<const typename trial_element::dof_type*>(dU.Read());
  auto dr = reinterpret_cast<typename test_element::dof_type*>(dR.ReadWrite());
  static constexpr TensorProductQuadratureRule<Q> rule{};

  // for each element in the domain
  for (uint32_t e = 0; e < num_elements; e++) {
=======
  auto J  = mfem::Reshape(J_.Read(), rule.size(), dim, dim, num_elements);
  auto du = detail::Reshape<trial>(dU.Read(), trial_ndof, static_cast<int>(num_elements));  // TODO: integer conversions
  auto dr =
      detail::Reshape<test>(dR.ReadWrite(), test_ndof, static_cast<int>(num_elements));  // TODO: integer conversions

  // for each element in the domain
  for (uint32_t e = 0; e < num_elements; e++) {
    // get the (change in) values for this particular element
    tensor du_elem = detail::Load<trial_element>(du, static_cast<int>(e));  // TODO: integer conversions
>>>>>>> 55548149

    // load the jacobians and positions for each quadrature point in this element
    auto J_e = J[e];

    // (batch) interpolate each quadrature point's value
    auto qf_inputs = trial_element::interpolate(du[e], rule);

    // use J to transform values / derivatives on the parent element 
    // to the corresponding values / derivatives on the physical element 
    parent_to_physical< trial_element::family >(qf_inputs, J_e);

    // (batch) evalute the q-function at each quadrature point
    auto qf_outputs = batch_apply_chain_rule<is_QOI>(&qf_derivatives(e, 0), qf_inputs);

    // use J to transform sources / fluxes on the physical element 
    // back to the corresponding sources / fluxes on the parent element 
    physical_to_parent< test_element::family >(qf_outputs, J_e);

    // (batch) integrate the material response against the test-space basis functions
    test_element::integrate(qf_outputs, rule, dr[e]);
  
  }

}

/**
 * @brief The base kernel template used to compute tangent element entries that can be assembled
 * into a tangent matrix
 *
 * @tparam test The type of the test function space
 * @tparam trial The type of the trial function space
 * The above spaces can be any combination of {H1, Hcurl, Hdiv (TODO), L2 (TODO), QOI}
 *
 * Template parameters other than the test and trial spaces are used for customization + optimization
 * and are erased through the @p std::function members of @p Integral
 * @tparam g The shape of the element (only quadrilateral and hexahedron are supported at present)
 * @tparam Q Quadrature parameter describing how many points per dimension
 * @tparam derivatives_type Type representing the derivative of the q-function w.r.t. its input arguments
 *
 *
 * @param[inout] dk 3-dimensional array storing the element gradient matrices
 * @param[in] derivatives_ptr pointer to data describing the derivatives of the q-function with respect to its arguments
 * @param[in] J_ The Jacobians of the element transformations at all quadrature points
 * @see mfem::GeometricFactors
 * @param[in] num_elements The number of elements in the mesh
 */
template <Geometry g, typename test, typename trial, int Q, typename derivatives_type>
void element_gradient_kernel(ExecArrayView<double, 3, ExecutionSpace::CPU> dk,
                             CPUArrayView<derivatives_type, 2> qf_derivatives, const mfem::Vector& J_,
                             std::size_t num_elements)
{
  using test_element               = finite_element<g, test>;
  using trial_element              = finite_element<g, trial>;
  static constexpr int  dim        = dimension_of(g);
  static constexpr int  test_ndof  = test_element::ndof;
  static constexpr int  test_dim   = test_element::components;
  static constexpr int  trial_ndof = trial_element::ndof;
  static constexpr int  trial_dim  = trial_element::components;
  static constexpr auto rule       = GaussQuadratureRule<g, Q>();

  // mfem provides this information in 1D arrays, so we reshape it
  // into strided multidimensional arrays before using
  auto J = mfem::Reshape(J_.Read(), rule.size(), dim, dim, num_elements);

  // for each element in the domain
  for (uint32_t e = 0; e < num_elements; e++) {
    tensor<double, test_ndof, trial_ndof, test_dim, trial_dim> K_elem{};

    // for each quadrature point in the element
    for (int q = 0; q < static_cast<int>(rule.size()); q++) {
      // get the position of this quadrature point in the parent and physical space,
      // and calculate the measure of that point in physical space.
      auto   xi_q  = rule.points[q];
      auto   dxi_q = rule.weights[q];
      auto   J_q   = make_tensor<dim, dim>([&](int i, int j) { return J(q, i, j, e); });
      double dx    = det(J_q) * dxi_q;

      // recall the derivative of the q-function w.r.t. its arguments at this quadrature point
      auto dq_darg = qf_derivatives(static_cast<size_t>(e), static_cast<size_t>(q));

      if constexpr (std::is_same<test, QOI>::value) {
        auto& q0 = serac::get<0>(dq_darg);  // derivative of QoI w.r.t. field value
        auto& q1 = serac::get<1>(dq_darg);  // derivative of QoI w.r.t. field derivative

        auto N = evaluate_shape_functions<trial_element>(xi_q, J_q);

        for (int j = 0; j < trial_ndof; j++) {
          K_elem[0][j][0] += (q0 * N[j].value + q1 * N[j].derivative) * dx;
        }
      }

      if constexpr (!std::is_same<test, QOI>::value) {
        auto& q00 = serac::get<0>(serac::get<0>(dq_darg));  // derivative of source term w.r.t. field value
        auto& q01 = serac::get<1>(serac::get<0>(dq_darg));  // derivative of source term w.r.t. field derivative
        auto& q10 = serac::get<0>(serac::get<1>(dq_darg));  // derivative of   flux term w.r.t. field value
        auto& q11 = serac::get<1>(serac::get<1>(dq_darg));  // derivative of   flux term w.r.t. field derivative

        auto M = evaluate_shape_functions<test_element>(xi_q, J_q);
        auto N = evaluate_shape_functions<trial_element>(xi_q, J_q);

        // clang-format off
        for (int i = 0; i < test_ndof; i++) {
          for (int j = 0; j < trial_ndof; j++) {
            K_elem[i][j] += (
              M[i].value      * q00 * N[j].value +
              M[i].value      * q01 * N[j].derivative + 
              M[i].derivative * q10 * N[j].value +
              M[i].derivative * q11 * N[j].derivative
            ) * dx;
          } 
        }
        // clang-format on
      }
    }

    // once we've finished the element integration loop, write our element gradients
    // out to memory, to be later assembled into the global gradient by mfem
    // clang-format off
    if constexpr (std::is_same< test, QOI >::value) {
      for (int k = 0; k < trial_ndof; k++) {
        for (int l = 0; l < trial_dim; l++) {
          dk(static_cast<size_t>(e), 0, static_cast<size_t>(k + trial_ndof * l)) += K_elem[0][k][0][l];
        }
      }
    } 

    if constexpr (!std::is_same< test, QOI >::value) {
      // Note: we "transpose" these values to get them into the layout that mfem expects
      for_loop<test_ndof, test_dim, trial_ndof, trial_dim>([&](int i, int j, int k, int l) {
        dk(static_cast<size_t>(e), static_cast<size_t>(i + test_ndof * j), static_cast<size_t>(k + trial_ndof * l)) += K_elem[i][k][j][l];
      });
    }
    // clang-format on
  }
}

}  // namespace domain_integral

}  // namespace serac<|MERGE_RESOLUTION|>--- conflicted
+++ resolved
@@ -127,14 +127,9 @@
  */
 template <int Q, Geometry geom, typename test, typename... trials, typename lambda, typename qpt_data_type>
 struct EvaluationKernel<void, KernelConfig<Q, geom, test, trials...>, void, lambda, qpt_data_type> {
-<<<<<<< HEAD
   static constexpr auto exec             = ExecutionSpace::CPU;     ///< this specialization is CPU-specific
   static constexpr int  num_trial_spaces = int(sizeof...(trials));  ///< how many trial spaces are provided
   static constexpr auto Iseq = std::make_integer_sequence<int, sizeof ... (trials)>{};
-=======
-  static constexpr auto exec             = ExecutionSpace::CPU;  ///< this specialization is CPU-specific
-  static constexpr int  num_trial_spaces = static_cast<int>(sizeof...(trials));  ///< how many trial spaces are provided
->>>>>>> 55548149
 
   using test_element = finite_element<geom, test>;
   static constexpr type_list < finite_element< geom, trials > ... > trial_elements{};
@@ -163,7 +158,6 @@
    */
   void operator()(const std::vector<const mfem::Vector*> U, mfem::Vector& R, bool update_state)
   {
-<<<<<<< HEAD
 
     // mfem provides this information in 1D arrays, so we reshape it
     // into strided multidimensional arrays before using
@@ -208,69 +202,6 @@
       // (batch) integrate the material response against the test-space basis functions
       test_element::integrate(qf_outputs, rule, r[e]);
 
-=======
-    std::array<const double*, num_trial_spaces> ptrs{};
-    if constexpr (num_trial_spaces > 0) {
-      for (uint32_t j = 0; j < num_trial_spaces; j++) {
-        ptrs[j] = U[j]->Read();
-      }
-    }
-    EVector_t u(ptrs, std::size_t(num_elements_));
-
-    using test_element              = finite_element<geom, test>;
-    using element_residual_type     = typename test_element::residual_type;
-    static constexpr int  dim       = dimension_of(geom);
-    static constexpr int  test_ndof = test_element::ndof;
-    static constexpr auto rule      = GaussQuadratureRule<geom, Q>();
-
-    // mfem provides this information in 1D arrays, so we reshape it
-    // into strided multidimensional arrays before using
-    auto X = mfem::Reshape(X_.Read(), rule.size(), dim, num_elements_);
-    auto J = mfem::Reshape(J_.Read(), rule.size(), dim, dim, num_elements_);
-    auto r =
-        detail::Reshape<test>(R.ReadWrite(), test_ndof, static_cast<int>(num_elements_));  // TODO: integer conversions
-    auto& qdata = *data_;
-
-    // for each element in the domain
-    for (uint32_t e = 0; e < num_elements_; e++) {
-      // get the DOF values for this particular element
-      auto u_elem = u[e];
-
-      // this is where we will accumulate the element residual tensor
-      element_residual_type r_elem{};
-
-      // for each quadrature point in the element
-      for (size_t q = 0; q < rule.size(); q++) {
-        auto   xi  = rule.points[static_cast<int>(q)];
-        auto   dxi = rule.weights[static_cast<int>(q)];
-        auto   x_q = make_tensor<dim>([&](int i) { return X(q, i, e); });  // Physical coords of qpt
-        auto   J_q = make_tensor<dim, dim>([&](int i, int j) { return J(q, i, j, e); });
-        double dx  = det(J_q) * dxi;
-
-        // evaluate the value/derivatives needed for the q-function at this quadrature point
-        auto arg = Preprocess<geom, trials...>(u_elem, xi, J_q);
-
-        auto state = qdata(e, q);
-
-        // evaluate the user-specified constitutive model
-        //
-        // note: make_dual(arg) promotes those arguments to dual number types
-        // so that qf_output will contain values and derivatives
-        auto qf_output = detail::apply_qf(qf_, x_q, state, arg);
-
-        if (update_state) {
-          qdata(e, q) = state;
-        }
-
-        // integrate qf_output against test space shape functions / gradients
-        // to get element residual contributions
-        r_elem += Postprocess<test_element>(qf_output, xi, J_q) * dx;
-      }
-
-      // once we've finished the element integration loop, write our element residuals
-      // out to memory, to be later assembled into global residuals by mfem
-      detail::Add(r, r_elem, static_cast<int>(e));
->>>>>>> 55548149
     }
 
   }
@@ -290,14 +221,9 @@
           typename qpt_data_type>
 struct EvaluationKernel<DerivativeWRT<I>, KernelConfig<Q, geom, test, trials...>, derivatives_type, lambda,
                         qpt_data_type> {
-<<<<<<< HEAD
   static constexpr auto exec             = ExecutionSpace::CPU;     ///< this specialization is CPU-specific
   static constexpr int  num_trial_spaces = int(sizeof...(trials));  ///< how many trial spaces are provided
   static constexpr auto Iseq = std::make_integer_sequence<int, sizeof ... (trials)>{};
-=======
-  static constexpr auto exec             = ExecutionSpace::CPU;  ///< this specialization is CPU-specific
-  static constexpr int  num_trial_spaces = static_cast<int>(sizeof...(trials));  ///< how many trial spaces are provided
->>>>>>> 55548149
 
   using test_element = finite_element<geom, test>;
   static constexpr type_list < finite_element< geom, trials > ... > trial_elements{};
@@ -328,7 +254,6 @@
    */
   void operator()(const std::vector<const mfem::Vector*> U, mfem::Vector& R, bool update_state)
   {
-<<<<<<< HEAD
 
     // mfem provides this information as opaque arrays of doubles, 
     // so we reinterpret the pointer with 
@@ -374,74 +299,6 @@
       // (batch) integrate the material response against the test-space basis functions
       test_element::integrate(qf_outputs, rule, r[e]);
 
-=======
-    std::array<const double*, num_trial_spaces> ptrs{};
-    if constexpr (num_trial_spaces > 0) {
-      for (uint32_t j = 0; j < num_trial_spaces; j++) {
-        ptrs[j] = U[j]->Read();
-      }
-    }
-    EVector_t u(ptrs, std::size_t(num_elements_));
-
-    using test_element              = finite_element<geom, test>;
-    using element_residual_type     = typename test_element::residual_type;
-    static constexpr int  dim       = dimension_of(geom);
-    static constexpr int  test_ndof = test_element::ndof;
-    static constexpr auto rule      = GaussQuadratureRule<geom, Q>();
-
-    // mfem provides this information in 1D arrays, so we reshape it
-    // into strided multidimensional arrays before using
-    auto X = mfem::Reshape(X_.Read(), rule.size(), dim, num_elements_);
-    auto J = mfem::Reshape(J_.Read(), rule.size(), dim, dim, num_elements_);
-    auto r =
-        detail::Reshape<test>(R.ReadWrite(), test_ndof, static_cast<int>(num_elements_));  // TODO: integer conversions
-    auto& qdata = *data_;
-
-    // for each element in the domain
-    for (uint32_t e = 0; e < num_elements_; e++) {
-      // get the DOF values for this particular element
-      auto u_elem = u[e];
-
-      // this is where we will accumulate the element residual tensor
-      element_residual_type r_elem{};
-
-      // for each quadrature point in the element
-      for (size_t q = 0; q < rule.size(); q++) {
-        auto   xi  = rule.points[static_cast<int>(q)];
-        auto   dxi = rule.weights[static_cast<int>(q)];
-        auto   x_q = make_tensor<dim>([&](int i) { return X(q, i, e); });  // Physical coords of qpt
-        auto   J_q = make_tensor<dim, dim>([&](int i, int j) { return J(q, i, j, e); });
-        double dx  = det(J_q) * dxi;
-
-        // evaluate the value/derivatives needed for the q-function at this quadrature point
-        auto arg = Preprocess<geom, trials...>(u_elem, xi, J_q);
-
-        auto state = qdata(e, q);
-
-        // evaluate the user-specified constitutive model
-        //
-        // note: make_dual(arg) promotes those arguments to dual number types
-        // so that qf_output will contain values and derivatives
-        auto qf_output = detail::apply_qf(qf_, x_q, state, make_dual_wrt<I>(arg));
-
-        if (update_state) {
-          qdata(e, q) = state;
-        }
-
-        // integrate qf_output against test space shape functions / gradients
-        // to get element residual contributions
-        r_elem += Postprocess<test_element>(get_value(qf_output), xi, J_q) * dx;
-
-        // here, we store the derivative of the q-function w.r.t. its input arguments
-        //
-        // this will be used by other kernels to evaluate gradients / adjoints / directional derivatives
-        qf_derivatives_(static_cast<size_t>(e), static_cast<size_t>(q)) = get_gradient(qf_output);
-      }
-
-      // once we've finished the element integration loop, write our element residuals
-      // out to memory, to be later assembled into global residuals by mfem
-      detail::Add(r, r_elem, static_cast<int>(e));
->>>>>>> 55548149
     }
 
   }
@@ -533,7 +390,6 @@
 
   // mfem provides this information in 1D arrays, so we reshape it
   // into strided multidimensional arrays before using
-<<<<<<< HEAD
   auto J = reinterpret_cast<const typename batched_jacobian<g, Q>::type*>(J_.Read());
   auto du = reinterpret_cast<const typename trial_element::dof_type*>(dU.Read());
   auto dr = reinterpret_cast<typename test_element::dof_type*>(dR.ReadWrite());
@@ -541,17 +397,6 @@
 
   // for each element in the domain
   for (uint32_t e = 0; e < num_elements; e++) {
-=======
-  auto J  = mfem::Reshape(J_.Read(), rule.size(), dim, dim, num_elements);
-  auto du = detail::Reshape<trial>(dU.Read(), trial_ndof, static_cast<int>(num_elements));  // TODO: integer conversions
-  auto dr =
-      detail::Reshape<test>(dR.ReadWrite(), test_ndof, static_cast<int>(num_elements));  // TODO: integer conversions
-
-  // for each element in the domain
-  for (uint32_t e = 0; e < num_elements; e++) {
-    // get the (change in) values for this particular element
-    tensor du_elem = detail::Load<trial_element>(du, static_cast<int>(e));  // TODO: integer conversions
->>>>>>> 55548149
 
     // load the jacobians and positions for each quadrature point in this element
     auto J_e = J[e];
