// Copyright (c) 2019-2024, Lawrence Livermore National Security, LLC and
// other Serac Project Developers. See the top-level LICENSE file for
// details.
//
// SPDX-License-Identifier: (BSD-3-Clause)

/**
 * @file domain.hpp
 *
 * @brief many of the functions in this file amount to extracting
 *        element indices from an mesh_t like
 *
 *    | mfem::Geometry | mfem element id | tri id | quad id |
 *    | -------------- | --------------- | ------ | ------- |
 *    | Triangle       | 0               | 0      |         |
 *    | Triangle       | 1               | 1      |         |
 *    | Square         | 2               |        | 0       |
 *    | Triangle       | 3               | 2      |         |
 *    | Square         | 4               |        | 1       |
 *    | Square         | 5               |        | 2       |
 *    | Square         | 6               |        | 3       |
 *
 *  and then evaluating a predicate function to decide whether that
 *  element gets added to a given Domain.
 *
 */

#include "serac/numerics/functional/domain.hpp"

namespace serac {

using mesh_t = mfem::Mesh;

/**
 * @brief gather vertex coordinates for a list of vertices
 *
 * @param coordinates mfem's 1D list of vertex coordinates
 * @param ids the list of vertex indices to gather
 */
template <int d>
std::vector<tensor<double, d>> gather(const mfem::Vector& coordinates, mfem::Array<int> ids)
{
  int                            num_vertices = coordinates.Size() / d;
  std::vector<tensor<double, d>> x(std::size_t(ids.Size()));
  for (int v = 0; v < ids.Size(); v++) {
    for (int j = 0; j < d; j++) {
      x[uint32_t(v)][j] = coordinates[j * num_vertices + ids[v]];
    }
  }
  return x;
}

<<<<<<< HEAD
template <int d>
static Domain domain_of_vertices(const mesh_t& mesh, std::function<bool(tensor<double, d>)> predicate)
{
  assert(mesh.SpaceDimension() == d);

  Domain output{mesh, 0 /* points are 0-dimensional */};

  // layout is undocumented, but it seems to be
  // [x1, x2, x3, ..., y1, y2, y3 ..., (z1, z2, z3, ...)]
  mfem::Vector vertices;
  mesh.GetVertices(vertices);

  // vertices that satisfy the predicate are added to the domain
  int num_vertices = mesh.GetNV();
  for (int i = 0; i < num_vertices; i++) {
    tensor<double, d> x;
    for (int j = 0; j < d; j++) {
      x[j] = vertices[j * num_vertices + i];
    }

    if (predicate(x)) {
      output.vertex_ids_.push_back(i);
    }
  }

  return output;
}

Domain Domain::ofVertices(const mesh_t& mesh, std::function<bool(vec2)> func) { return domain_of_vertices(mesh, func); }

Domain Domain::ofVertices(const mesh_t& mesh, std::function<bool(vec3)> func) { return domain_of_vertices(mesh, func); }

=======
>>>>>>> ad3c70ae
///////////////////////////////////////////////////////////////////////////////////////
///////////////////////////////////////////////////////////////////////////////////////

template <int d, typename T>
static Domain domain_of_edges(const mesh_t& mesh, std::function<T> predicate)
{
  assert(mesh.SpaceDimension() == d);

  Domain output{mesh, 1 /* edges are 1-dimensional */};

  // layout is undocumented, but it seems to be
  // [x1, x2, x3, ..., y1, y2, y3 ..., (z1, z2, z3, ...)]
  mfem::Vector vertices;
  mesh.GetVertices(vertices);

  mfem::Array<int> edge_id_to_bdr_id;
  if (d == 2) {
    edge_id_to_bdr_id = mesh.GetFaceToBdrElMap();
  }

  int num_edges = mesh.GetNEdges();
  for (int i = 0; i < num_edges; i++) {
    mfem::Array<int> vertex_ids;
    mesh.GetEdgeVertices(i, vertex_ids);

    auto x = gather<d>(vertices, vertex_ids);

    if constexpr (d == 2) {
      int bdr_id = edge_id_to_bdr_id[i];
      int attr   = (bdr_id > 0) ? mesh.GetBdrAttribute(bdr_id) : -1;
      if (predicate(x, attr)) {
        output.addElement(i, i, mfem::Geometry::SEGMENT);
      }
    } else {
      if (predicate(x)) {
        output.addElement(i, i, mfem::Geometry::SEGMENT);
      }
    }
  }

  return output;
}

Domain Domain::ofEdges(const mesh_t& mesh, std::function<bool(std::vector<vec2>, int)> func)
{
  return domain_of_edges<2>(mesh, func);
}

Domain Domain::ofEdges(const mesh_t& mesh, std::function<bool(std::vector<vec3>)> func)
{
  return domain_of_edges<3>(mesh, func);
}

///////////////////////////////////////////////////////////////////////////////////////
///////////////////////////////////////////////////////////////////////////////////////

template <int d>
static Domain domain_of_faces(const mesh_t& mesh, std::function<bool(std::vector<tensor<double, d>>, int)> predicate)
{
  assert(mesh.SpaceDimension() == d);

  Domain output{mesh, 2 /* faces are 2-dimensional */};

  // layout is undocumented, but it seems to be
  // [x1, x2, x3, ..., y1, y2, y3 ..., (z1, z2, z3, ...)]
  mfem::Vector vertices;
  mesh.GetVertices(vertices);

  mfem::Array<int> face_id_to_bdr_id;
  if (d == 3) {
    face_id_to_bdr_id = mesh.GetFaceToBdrElMap();
  }

  // faces that satisfy the predicate are added to the domain
  int num_faces;
  if (d == 2) {
    num_faces = mesh.GetNE();
  } else {
    num_faces = mesh.GetNumFaces();
  }

  int tri_id  = 0;
  int quad_id = 0;

  for (int i = 0; i < num_faces; i++) {
    mfem::Array<int> vertex_ids;

    if (mesh.Dimension() == 2) {
      mesh.GetElementVertices(i, vertex_ids);
    } else {
      mesh.GetFaceVertices(i, vertex_ids);
    }

    auto x = gather<d>(vertices, vertex_ids);

    int attr;
    if (d == 2) {
      attr = mesh.GetAttribute(i);
    } else {
      int bdr_id = face_id_to_bdr_id[i];
      attr       = (bdr_id >= 0) ? mesh.GetBdrAttribute(bdr_id) : -1;
    }

    if (predicate(x, attr)) {
      if (x.size() == 3) {
        output.addElement(tri_id, i, mfem::Geometry::TRIANGLE);
      }
      if (x.size() == 4) {
        output.addElement(quad_id, i, mfem::Geometry::SQUARE);
      }
    }

    if (x.size() == 3) {
      tri_id++;
    }
    if (x.size() == 4) {
      quad_id++;
    }
  }

  return output;
}

Domain Domain::ofFaces(const mesh_t& mesh, std::function<bool(std::vector<vec2>, int)> func)
{
  return domain_of_faces(mesh, func);
}

Domain Domain::ofFaces(const mesh_t& mesh, std::function<bool(std::vector<vec3>, int)> func)
{
  return domain_of_faces(mesh, func);
}

///////////////////////////////////////////////////////////////////////////////////////
///////////////////////////////////////////////////////////////////////////////////////

template <int d>
static Domain domain_of_elems(const mesh_t& mesh, std::function<bool(std::vector<tensor<double, d>>, int)> predicate)
{
  assert(mesh.SpaceDimension() == d);

  Domain output{mesh, mesh.SpaceDimension() /* elems can be 2 or 3 dimensional */};

  // layout is undocumented, but it seems to be
  // [x1, x2, x3, ..., y1, y2, y3 ..., (z1, z2, z3, ...)]
  mfem::Vector vertices;
  mesh.GetVertices(vertices);

  int tri_id  = 0;
  int quad_id = 0;
  int tet_id  = 0;
  int hex_id  = 0;

  // elements that satisfy the predicate are added to the domain
  int num_elems = mesh.GetNE();
  for (int i = 0; i < num_elems; i++) {
    mfem::Array<int> vertex_ids;
    mesh.GetElementVertices(i, vertex_ids);

    auto x = gather<d>(vertices, vertex_ids);

    bool add = predicate(x, mesh.GetAttribute(i));

    switch (x.size()) {
      case 3:
        if (add) {
          output.addElement(tri_id, i, mfem::Geometry::TRIANGLE);
        }
        tri_id++;
        break;
      case 4:
        if constexpr (d == 2) {
          if (add) {
            output.addElement(quad_id, i, mfem::Geometry::SQUARE);
          }
          quad_id++;
        }
        if constexpr (d == 3) {
          if (add) {
            output.addElement(tet_id, i, mfem::Geometry::TETRAHEDRON);
          }
          tet_id++;
        }
        break;
      case 8:
        if (add) {
          output.addElement(hex_id, i, mfem::Geometry::CUBE);
        }
        hex_id++;
        break;
      default:
        SLIC_ERROR("unsupported element type");
        break;
    }
  }

  return output;
}

Domain Domain::ofElements(const mesh_t& mesh, std::function<bool(std::vector<vec2>, int)> func)
{
  return domain_of_elems<2>(mesh, func);
}

Domain Domain::ofElements(const mesh_t& mesh, std::function<bool(std::vector<vec3>, int)> func)
{
  return domain_of_elems<3>(mesh, func);
}

void Domain::addElement(int geom_id, int elem_id, mfem::Geometry::Type element_geometry)
{
  if (element_geometry == mfem::Geometry::SEGMENT) {
    edge_ids_.push_back(geom_id);
    mfem_edge_ids_.push_back(elem_id);
  } else if (element_geometry == mfem::Geometry::TRIANGLE) {
    tri_ids_.push_back(geom_id);
    mfem_tri_ids_.push_back(elem_id);
  } else if (element_geometry == mfem::Geometry::SQUARE) {
    quad_ids_.push_back(geom_id);
    mfem_quad_ids_.push_back(elem_id);
  } else if (element_geometry == mfem::Geometry::TETRAHEDRON) {
    tet_ids_.push_back(geom_id);
    mfem_tet_ids_.push_back(elem_id);
  } else if (element_geometry == mfem::Geometry::CUBE) {
    hex_ids_.push_back(geom_id);
    mfem_hex_ids_.push_back(elem_id);
  } else {
    SLIC_ERROR("unsupported element type");
  }
}

void Domain::addElements(const std::vector<int>& geom_ids, const std::vector<int>& elem_ids,
                         mfem::Geometry::Type element_geometry)
{
  SLIC_ERROR_IF(geom_ids.size() != elem_ids.size(),
                "To add elements, you must specify a geom_id AND an elem_id for each element");

  for (std::vector<int>::size_type i = 0; i < geom_ids.size(); ++i) {
    addElement(geom_ids[i], elem_ids[i], element_geometry);
  }
}

///////////////////////////////////////////////////////////////////////////////////////
///////////////////////////////////////////////////////////////////////////////////////

template <int d>
static Domain domain_of_boundary_elems(const mesh_t&                                            mesh,
                                       std::function<bool(std::vector<tensor<double, d>>, int)> predicate)
{
  assert(mesh.SpaceDimension() == d);

  Domain output{mesh, d - 1, Domain::Type::BoundaryElements};

  mfem::Array<int> face_id_to_bdr_id = mesh.GetFaceToBdrElMap();

  // layout is undocumented, but it seems to be
  // [x1, x2, x3, ..., y1, y2, y3 ..., (z1, z2, z3, ...)]
  mfem::Vector vertices;
  mesh.GetVertices(vertices);

  int edge_id = 0;
  int tri_id  = 0;
  int quad_id = 0;

  // faces that satisfy the predicate are added to the domain
  for (int f = 0; f < mesh.GetNumFaces(); f++) {
    // discard faces with the wrong type
    if (mesh.GetFaceInformation(f).IsInterior()) continue;

    auto geom = mesh.GetFaceGeometry(f);

    mfem::Array<int> vertex_ids;
    mesh.GetFaceVertices(f, vertex_ids);

    auto x = gather<d>(vertices, vertex_ids);

    int bdr_id = face_id_to_bdr_id[f];
    int attr   = (bdr_id >= 0) ? mesh.GetBdrAttribute(bdr_id) : -1;

    bool add = predicate(x, attr);

    switch (geom) {
      case mfem::Geometry::SEGMENT:
        if (add) {
          output.addElement(edge_id, f, geom);
        }
        edge_id++;
        break;
      case mfem::Geometry::TRIANGLE:
        if (add) {
          output.addElement(tri_id, f, geom);
        }
        tri_id++;
        break;
      case mfem::Geometry::SQUARE:
        if (add) {
          output.addElement(quad_id, f, geom);
        }
        quad_id++;
        break;
      default:
        SLIC_ERROR("unsupported element type");
        break;
    }
  }

  return output;
}

Domain Domain::ofBoundaryElements(const mesh_t& mesh, std::function<bool(std::vector<vec2>, int)> func)
{
  return domain_of_boundary_elems<2>(mesh, func);
}

Domain Domain::ofBoundaryElements(const mesh_t& mesh, std::function<bool(std::vector<vec3>, int)> func)
{
  return domain_of_boundary_elems<3>(mesh, func);
}

<<<<<<< HEAD
mfem::Array<int> Domain::dof_list(const serac::fes_t* fes) const
=======
///////////////////////////////////////////////////////////////////////////////////////
///////////////////////////////////////////////////////////////////////////////////////

mfem::Array<int> Domain::dof_list(mfem::FiniteElementSpace* fes) const
>>>>>>> ad3c70ae
{
  std::set<int>    dof_ids;
  mfem::Array<int> elem_dofs;

  std::function<void(int i, mfem::Array<int>&)> GetDofs;
  if (type_ == Type::Elements) {
    GetDofs = [&](int i, mfem::Array<int>& vdofs) { return fes->GetElementDofs(i, vdofs); };
  }

  if (type_ == Type::BoundaryElements) {
    GetDofs = [&](int i, mfem::Array<int>& vdofs) { return fes->GetFaceDofs(i, vdofs); };
  }

  if (dim_ == 0) {
    // sam: what to do with vertex sets?
  }

  if (dim_ == 1) {
    for (auto elem_id : mfem_edge_ids_) {
      GetDofs(elem_id, elem_dofs);
      for (int i = 0; i < elem_dofs.Size(); i++) {
        dof_ids.insert(elem_dofs[i]);
      }
    }
  }

  if (dim_ == 2) {
    for (auto elem_id : mfem_tri_ids_) {
      GetDofs(elem_id, elem_dofs);
      for (int i = 0; i < elem_dofs.Size(); i++) {
        dof_ids.insert(elem_dofs[i]);
      }
    }

    for (auto elem_id : mfem_quad_ids_) {
      GetDofs(elem_id, elem_dofs);
      for (int i = 0; i < elem_dofs.Size(); i++) {
        dof_ids.insert(elem_dofs[i]);
      }
    }
  }

  if (dim_ == 3) {
    for (auto elem_id : mfem_tet_ids_) {
      GetDofs(elem_id, elem_dofs);
      for (int i = 0; i < elem_dofs.Size(); i++) {
        dof_ids.insert(elem_dofs[i]);
      }
    }

    for (auto elem_id : mfem_hex_ids_) {
      GetDofs(elem_id, elem_dofs);
      for (int i = 0; i < elem_dofs.Size(); i++) {
        dof_ids.insert(elem_dofs[i]);
      }
    }
  }

  mfem::Array<int> uniq_dof_ids(int(dof_ids.size()));
  int              i = 0;
  for (auto id : dof_ids) {
    uniq_dof_ids[i++] = id;
  }

  return uniq_dof_ids;
}

void Domain::insert_restriction(const serac::fes_t* fes, FunctionSpace space)
{
  // if we don't already have a BlockElementRestriction for this FunctionSpace, make one
  if (restriction_operators.count(space) == 0) {
    restriction_operators[space] = BlockElementRestriction(fes, *this);
  }
}

const BlockElementRestriction& Domain::get_restriction(FunctionSpace space) { return restriction_operators.at(space); };

///////////////////////////////////////////////////////////////////////////////////////
///////////////////////////////////////////////////////////////////////////////////////
///////////////////////////////////////////////////////////////////////////////////////
///////////////////////////////////////////////////////////////////////////////////////

Domain EntireDomain(const mesh_t& mesh)
{
<<<<<<< HEAD
  Domain output{mesh, mesh.SpaceDimension() /* elems can be 2 or 3 dimensional */};

  int tri_id  = 0;
  int quad_id = 0;
  int tet_id  = 0;
  int hex_id  = 0;

  // faces that satisfy the predicate are added to the domain
  int num_elems = mesh.GetNE();
  for (int i = 0; i < num_elems; i++) {
    auto geom = mesh.GetElementGeometry(i);

    switch (geom) {
      case mfem::Geometry::TRIANGLE:
        output.tri_ids_.push_back(tri_id++);
        output.mfem_tri_ids_.push_back(i);
        break;
      case mfem::Geometry::SQUARE:
        output.quad_ids_.push_back(quad_id++);
        output.mfem_quad_ids_.push_back(i);
        break;
      case mfem::Geometry::TETRAHEDRON:
        output.tet_ids_.push_back(tet_id++);
        output.mfem_tet_ids_.push_back(i);
        break;
      case mfem::Geometry::CUBE:
        output.hex_ids_.push_back(hex_id++);
        output.mfem_hex_ids_.push_back(i);
        break;
      default:
        SLIC_ERROR("unsupported element type");
        break;
    }
=======
  switch (mesh.SpaceDimension()) {
    case 2:
      return Domain::ofElements(mesh, [](std::vector<vec2>, int) { return true; });
      break;
    case 3:
      return Domain::ofElements(mesh, [](std::vector<vec3>, int) { return true; });
      break;
    default:
      SLIC_ERROR("In valid spatial dimension. Domains may only be created on 2D or 3D meshes.");
      exit(-1);
>>>>>>> ad3c70ae
  }
}

Domain EntireBoundary(const mesh_t& mesh)
{
<<<<<<< HEAD
  Domain output{mesh, mesh.SpaceDimension() - 1, Domain::Type::BoundaryElements};

  int edge_id = 0;
  int tri_id  = 0;
  int quad_id = 0;

  for (int f = 0; f < mesh.GetNumFaces(); f++) {
    // discard faces with the wrong type
    if (mesh.GetFaceInformation(f).IsInterior()) continue;

    auto geom = mesh.GetFaceGeometry(f);

    switch (geom) {
      case mfem::Geometry::SEGMENT:
        output.edge_ids_.push_back(edge_id++);
        output.mfem_edge_ids_.push_back(f);
        break;
      case mfem::Geometry::TRIANGLE:
        output.tri_ids_.push_back(tri_id++);
        output.mfem_tri_ids_.push_back(f);
        break;
      case mfem::Geometry::SQUARE:
        output.quad_ids_.push_back(quad_id++);
        output.mfem_quad_ids_.push_back(f);
        break;
      default:
        SLIC_ERROR("unsupported element type");
        break;
    }
=======
  switch (mesh.SpaceDimension()) {
    case 2:
      return Domain::ofBoundaryElements(mesh, [](std::vector<vec2>, int) { return true; });
      break;
    case 3:
      return Domain::ofBoundaryElements(mesh, [](std::vector<vec3>, int) { return true; });
      break;
    default:
      SLIC_ERROR("In valid spatial dimension. Domains may only be created on 2D or 3D meshes.");
      exit(-1);
>>>>>>> ad3c70ae
  }
}

/// @brief constructs a domain from all the interior face elements in a mesh
Domain InteriorFaces(const mesh_t& mesh)
{
  Domain output{mesh, mesh.SpaceDimension() - 1, Domain::Type::InteriorFaces};

  int edge_id = 0;
  int tri_id  = 0;
  int quad_id = 0;

  for (int f = 0; f < mesh.GetNumFaces(); f++) {
    // discard faces with the wrong type
    if (!mesh.GetFaceInformation(f).IsInterior()) continue;

    auto geom = mesh.GetFaceGeometry(f);

    switch (geom) {
      case mfem::Geometry::SEGMENT:
        output.edge_ids_.push_back(edge_id++);
        output.mfem_edge_ids_.push_back(f);
        break;
      case mfem::Geometry::TRIANGLE:
        output.tri_ids_.push_back(tri_id++);
        output.mfem_tri_ids_.push_back(f);
        break;
      case mfem::Geometry::SQUARE:
        output.quad_ids_.push_back(quad_id++);
        output.mfem_quad_ids_.push_back(f);
        break;
      default:
        SLIC_ERROR("unsupported element type");
        break;
    }
  }

  return output;
}

///////////////////////////////////////////////////////////////////////////////////////
///////////////////////////////////////////////////////////////////////////////////////
///////////////////////////////////////////////////////////////////////////////////////
///////////////////////////////////////////////////////////////////////////////////////

/// @cond
using int2 = std::tuple<int, int>;
enum SET_OPERATION
{
  UNION,
  INTERSECTION,
  DIFFERENCE
};
/// @endcond

/// @brief combine a pair of arrays of ints into a single array of `int2`, see also: unzip()
void zip(std::vector<int2>& ab, const std::vector<int>& a, const std::vector<int>& b)
{
  ab.resize(a.size());
  for (uint32_t i = 0; i < a.size(); i++) {
    ab[i] = {a[i], b[i]};
  }
}

/// @brief split an array of `int2` into a pair of arrays of ints, see also: zip()
void unzip(const std::vector<int2>& ab, std::vector<int>& a, std::vector<int>& b)
{
  a.resize(ab.size());
  b.resize(ab.size());
  for (uint32_t i = 0; i < ab.size(); i++) {
    auto ab_i = ab[i];
    a[i]      = std::get<0>(ab_i);
    b[i]      = std::get<1>(ab_i);
  }
}

/// @brief return a std::vector that is the result of applying (a op b)
template <typename T>
std::vector<T> set_operation(SET_OPERATION op, const std::vector<T>& a, const std::vector<T>& b)
{
  using c_iter = typename std::vector<T>::const_iterator;
  using b_iter = std::back_insert_iterator<std::vector<T>>;
  using set_op = std::function<b_iter(c_iter, c_iter, c_iter, c_iter, b_iter)>;

  set_op combine;
  if (op == SET_OPERATION::UNION) {
    combine = std::set_union<c_iter, c_iter, b_iter>;
  }
  if (op == SET_OPERATION::INTERSECTION) {
    combine = std::set_intersection<c_iter, c_iter, b_iter>;
  }
  if (op == SET_OPERATION::DIFFERENCE) {
    combine = std::set_difference<c_iter, c_iter, b_iter>;
  }

  std::vector<T> combined;
  combine(a.begin(), a.end(), b.begin(), b.end(), back_inserter(combined));
  return combined;
}

/// @brief return a Domain that is the result of applying (a op b)
Domain set_operation(SET_OPERATION op, const Domain& a, const Domain& b)
{
  assert(&a.mesh_ == &b.mesh_);
  assert(a.dim_ == b.dim_);

  Domain combined{a.mesh_, a.dim_};

<<<<<<< HEAD
  if (combined.dim_ == 0) {
    combined.vertex_ids_ = set_operation(op, a.vertex_ids_, b.vertex_ids_);
  }

  if (combined.dim_ == 1) {
    std::vector<int2> a_zipped_ids, b_zipped_ids;
    zip(a_zipped_ids, a.edge_ids_, a.mfem_edge_ids_);
    zip(b_zipped_ids, b.edge_ids_, b.mfem_edge_ids_);
    std::vector<int2> combined_zipped_ids = set_operation(op, a_zipped_ids, b_zipped_ids);
    unzip(combined_zipped_ids, combined.edge_ids_, combined.mfem_edge_ids_);
  }

  if (combined.dim_ == 2) {
    std::vector<int2> a_zipped_ids, b_zipped_ids;
    zip(a_zipped_ids, a.tri_ids_, a.mfem_tri_ids_);
    zip(b_zipped_ids, b.tri_ids_, b.mfem_tri_ids_);
    std::vector<int2> combined_zipped_ids = set_operation(op, a_zipped_ids, b_zipped_ids);
    unzip(combined_zipped_ids, combined.tri_ids_, combined.mfem_tri_ids_);

    zip(a_zipped_ids, a.quad_ids_, a.mfem_quad_ids_);
    zip(b_zipped_ids, b.quad_ids_, b.mfem_quad_ids_);
    combined_zipped_ids = set_operation(op, a_zipped_ids, b_zipped_ids);
    unzip(combined_zipped_ids, combined.quad_ids_, combined.mfem_quad_ids_);
  }

  if (combined.dim_ == 3) {
    std::vector<int2> a_zipped_ids, b_zipped_ids;
    zip(a_zipped_ids, a.tet_ids_, a.mfem_tet_ids_);
    zip(b_zipped_ids, b.tet_ids_, b.mfem_tet_ids_);
    std::vector<int2> combined_zipped_ids = set_operation(op, a_zipped_ids, b_zipped_ids);
    unzip(combined_zipped_ids, combined.tet_ids_, combined.mfem_tet_ids_);

    zip(a_zipped_ids, a.hex_ids_, a.mfem_hex_ids_);
    zip(b_zipped_ids, b.hex_ids_, b.mfem_hex_ids_);
    combined_zipped_ids = set_operation(op, a_zipped_ids, b_zipped_ids);
    unzip(combined_zipped_ids, combined.hex_ids_, combined.mfem_hex_ids_);
=======
  using Ids         = std::vector<int>;
  auto apply_set_op = [&op](const Ids& x, const Ids& y) { return set_operation(op, x, y); };

  auto fill_output_lists = [apply_set_op, &output](const Ids& a_ids, const Ids& a_mfem_ids, const Ids& b_ids,
                                                   const Ids& b_mfem_ids, mfem::Geometry::Type g) {
    auto output_ids      = apply_set_op(a_ids, b_ids);
    auto output_mfem_ids = apply_set_op(a_mfem_ids, b_mfem_ids);
    output.addElements(output_ids, output_mfem_ids, g);
  };

  if (output.dim_ == 1) {
    fill_output_lists(a.edge_ids_, a.mfem_edge_ids_, b.edge_ids_, b.mfem_edge_ids_, mfem::Geometry::SEGMENT);
  }

  if (output.dim_ == 2) {
    fill_output_lists(a.tri_ids_, a.mfem_tri_ids_, b.tri_ids_, b.mfem_tri_ids_, mfem::Geometry::TRIANGLE);
    fill_output_lists(a.quad_ids_, a.mfem_quad_ids_, b.quad_ids_, b.mfem_quad_ids_, mfem::Geometry::SQUARE);
  }

  if (output.dim_ == 3) {
    fill_output_lists(a.tet_ids_, a.mfem_tet_ids_, b.tet_ids_, b.mfem_tet_ids_, mfem::Geometry::TETRAHEDRON);
    fill_output_lists(a.hex_ids_, a.mfem_hex_ids_, b.hex_ids_, b.mfem_hex_ids_, mfem::Geometry::CUBE);
>>>>>>> ad3c70ae
  }

  return combined;
}

Domain operator|(const Domain& a, const Domain& b) { return set_operation(SET_OPERATION::UNION, a, b); }
Domain operator&(const Domain& a, const Domain& b) { return set_operation(SET_OPERATION::INTERSECTION, a, b); }
Domain operator-(const Domain& a, const Domain& b) { return set_operation(SET_OPERATION::DIFFERENCE, a, b); }

}  // namespace serac<|MERGE_RESOLUTION|>--- conflicted
+++ resolved
@@ -50,41 +50,6 @@
   return x;
 }
 
-<<<<<<< HEAD
-template <int d>
-static Domain domain_of_vertices(const mesh_t& mesh, std::function<bool(tensor<double, d>)> predicate)
-{
-  assert(mesh.SpaceDimension() == d);
-
-  Domain output{mesh, 0 /* points are 0-dimensional */};
-
-  // layout is undocumented, but it seems to be
-  // [x1, x2, x3, ..., y1, y2, y3 ..., (z1, z2, z3, ...)]
-  mfem::Vector vertices;
-  mesh.GetVertices(vertices);
-
-  // vertices that satisfy the predicate are added to the domain
-  int num_vertices = mesh.GetNV();
-  for (int i = 0; i < num_vertices; i++) {
-    tensor<double, d> x;
-    for (int j = 0; j < d; j++) {
-      x[j] = vertices[j * num_vertices + i];
-    }
-
-    if (predicate(x)) {
-      output.vertex_ids_.push_back(i);
-    }
-  }
-
-  return output;
-}
-
-Domain Domain::ofVertices(const mesh_t& mesh, std::function<bool(vec2)> func) { return domain_of_vertices(mesh, func); }
-
-Domain Domain::ofVertices(const mesh_t& mesh, std::function<bool(vec3)> func) { return domain_of_vertices(mesh, func); }
-
-=======
->>>>>>> ad3c70ae
 ///////////////////////////////////////////////////////////////////////////////////////
 ///////////////////////////////////////////////////////////////////////////////////////
 
@@ -404,14 +369,7 @@
   return domain_of_boundary_elems<3>(mesh, func);
 }
 
-<<<<<<< HEAD
 mfem::Array<int> Domain::dof_list(const serac::fes_t* fes) const
-=======
-///////////////////////////////////////////////////////////////////////////////////////
-///////////////////////////////////////////////////////////////////////////////////////
-
-mfem::Array<int> Domain::dof_list(mfem::FiniteElementSpace* fes) const
->>>>>>> ad3c70ae
 {
   std::set<int>    dof_ids;
   mfem::Array<int> elem_dofs;
@@ -496,41 +454,6 @@
 
 Domain EntireDomain(const mesh_t& mesh)
 {
-<<<<<<< HEAD
-  Domain output{mesh, mesh.SpaceDimension() /* elems can be 2 or 3 dimensional */};
-
-  int tri_id  = 0;
-  int quad_id = 0;
-  int tet_id  = 0;
-  int hex_id  = 0;
-
-  // faces that satisfy the predicate are added to the domain
-  int num_elems = mesh.GetNE();
-  for (int i = 0; i < num_elems; i++) {
-    auto geom = mesh.GetElementGeometry(i);
-
-    switch (geom) {
-      case mfem::Geometry::TRIANGLE:
-        output.tri_ids_.push_back(tri_id++);
-        output.mfem_tri_ids_.push_back(i);
-        break;
-      case mfem::Geometry::SQUARE:
-        output.quad_ids_.push_back(quad_id++);
-        output.mfem_quad_ids_.push_back(i);
-        break;
-      case mfem::Geometry::TETRAHEDRON:
-        output.tet_ids_.push_back(tet_id++);
-        output.mfem_tet_ids_.push_back(i);
-        break;
-      case mfem::Geometry::CUBE:
-        output.hex_ids_.push_back(hex_id++);
-        output.mfem_hex_ids_.push_back(i);
-        break;
-      default:
-        SLIC_ERROR("unsupported element type");
-        break;
-    }
-=======
   switch (mesh.SpaceDimension()) {
     case 2:
       return Domain::ofElements(mesh, [](std::vector<vec2>, int) { return true; });
@@ -541,43 +464,11 @@
     default:
       SLIC_ERROR("In valid spatial dimension. Domains may only be created on 2D or 3D meshes.");
       exit(-1);
->>>>>>> ad3c70ae
   }
 }
 
 Domain EntireBoundary(const mesh_t& mesh)
 {
-<<<<<<< HEAD
-  Domain output{mesh, mesh.SpaceDimension() - 1, Domain::Type::BoundaryElements};
-
-  int edge_id = 0;
-  int tri_id  = 0;
-  int quad_id = 0;
-
-  for (int f = 0; f < mesh.GetNumFaces(); f++) {
-    // discard faces with the wrong type
-    if (mesh.GetFaceInformation(f).IsInterior()) continue;
-
-    auto geom = mesh.GetFaceGeometry(f);
-
-    switch (geom) {
-      case mfem::Geometry::SEGMENT:
-        output.edge_ids_.push_back(edge_id++);
-        output.mfem_edge_ids_.push_back(f);
-        break;
-      case mfem::Geometry::TRIANGLE:
-        output.tri_ids_.push_back(tri_id++);
-        output.mfem_tri_ids_.push_back(f);
-        break;
-      case mfem::Geometry::SQUARE:
-        output.quad_ids_.push_back(quad_id++);
-        output.mfem_quad_ids_.push_back(f);
-        break;
-      default:
-        SLIC_ERROR("unsupported element type");
-        break;
-    }
-=======
   switch (mesh.SpaceDimension()) {
     case 2:
       return Domain::ofBoundaryElements(mesh, [](std::vector<vec2>, int) { return true; });
@@ -588,7 +479,6 @@
     default:
       SLIC_ERROR("In valid spatial dimension. Domains may only be created on 2D or 3D meshes.");
       exit(-1);
->>>>>>> ad3c70ae
   }
 }
 
@@ -697,44 +587,6 @@
 
   Domain combined{a.mesh_, a.dim_};
 
-<<<<<<< HEAD
-  if (combined.dim_ == 0) {
-    combined.vertex_ids_ = set_operation(op, a.vertex_ids_, b.vertex_ids_);
-  }
-
-  if (combined.dim_ == 1) {
-    std::vector<int2> a_zipped_ids, b_zipped_ids;
-    zip(a_zipped_ids, a.edge_ids_, a.mfem_edge_ids_);
-    zip(b_zipped_ids, b.edge_ids_, b.mfem_edge_ids_);
-    std::vector<int2> combined_zipped_ids = set_operation(op, a_zipped_ids, b_zipped_ids);
-    unzip(combined_zipped_ids, combined.edge_ids_, combined.mfem_edge_ids_);
-  }
-
-  if (combined.dim_ == 2) {
-    std::vector<int2> a_zipped_ids, b_zipped_ids;
-    zip(a_zipped_ids, a.tri_ids_, a.mfem_tri_ids_);
-    zip(b_zipped_ids, b.tri_ids_, b.mfem_tri_ids_);
-    std::vector<int2> combined_zipped_ids = set_operation(op, a_zipped_ids, b_zipped_ids);
-    unzip(combined_zipped_ids, combined.tri_ids_, combined.mfem_tri_ids_);
-
-    zip(a_zipped_ids, a.quad_ids_, a.mfem_quad_ids_);
-    zip(b_zipped_ids, b.quad_ids_, b.mfem_quad_ids_);
-    combined_zipped_ids = set_operation(op, a_zipped_ids, b_zipped_ids);
-    unzip(combined_zipped_ids, combined.quad_ids_, combined.mfem_quad_ids_);
-  }
-
-  if (combined.dim_ == 3) {
-    std::vector<int2> a_zipped_ids, b_zipped_ids;
-    zip(a_zipped_ids, a.tet_ids_, a.mfem_tet_ids_);
-    zip(b_zipped_ids, b.tet_ids_, b.mfem_tet_ids_);
-    std::vector<int2> combined_zipped_ids = set_operation(op, a_zipped_ids, b_zipped_ids);
-    unzip(combined_zipped_ids, combined.tet_ids_, combined.mfem_tet_ids_);
-
-    zip(a_zipped_ids, a.hex_ids_, a.mfem_hex_ids_);
-    zip(b_zipped_ids, b.hex_ids_, b.mfem_hex_ids_);
-    combined_zipped_ids = set_operation(op, a_zipped_ids, b_zipped_ids);
-    unzip(combined_zipped_ids, combined.hex_ids_, combined.mfem_hex_ids_);
-=======
   using Ids         = std::vector<int>;
   auto apply_set_op = [&op](const Ids& x, const Ids& y) { return set_operation(op, x, y); };
 
@@ -757,7 +609,6 @@
   if (output.dim_ == 3) {
     fill_output_lists(a.tet_ids_, a.mfem_tet_ids_, b.tet_ids_, b.mfem_tet_ids_, mfem::Geometry::TETRAHEDRON);
     fill_output_lists(a.hex_ids_, a.mfem_hex_ids_, b.hex_ids_, b.mfem_hex_ids_, mfem::Geometry::CUBE);
->>>>>>> ad3c70ae
   }
 
   return combined;
