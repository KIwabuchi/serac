// Copyright (c) 2019-2024, Lawrence Livermore National Security, LLC and
// other Serac Project Developers. See the top-level LICENSE file for
// details.
//
// SPDX-License-Identifier: (BSD-3-Clause)
#pragma once

#include <iostream>

#include "mfem.hpp"

#include "serac/infrastructure/accelerator.hpp"
#include "serac/serac_config.hpp"
#include "serac/numerics/functional/functional.hpp"

<<<<<<< HEAD
template <typename T>
void debug_sparse_matrix(serac::Functional<T>& f, double t, const mfem::Vector& U, [[maybe_unused]] double epsilon = 1.0e-4) {

  mfem::Vector dU(U.Size());
  dU = 0.0;

  auto [value, dfdU]                                = f(t, serac::differentiate_wrt(U));
  std::unique_ptr<mfem::HypreParMatrix> dfdU_matrix = assemble(dfdU);

  std::cout << "{";
  for (int i = 0; i < U.Size(); i++) {
    dU[i] = 1;
    mfem::Vector df_jvp = dfdU(dU);  // matrix-free

    std::cout << "{";
    for (int j = 0; j < df_jvp.Size(); j++) {
      std::cout << df_jvp[j];
      if (j != df_jvp.Size() - 1) {
        std::cout << ",";
      } else {
        std::cout << " ";
      }
    }
    std::cout << "}";
    if (i != U.Size() - 1) {
      std::cout << ",\n";
    } else {
      std::cout << "\n";
    }

    dU[i] = 0;
  }
  std::cout << "}" << std::endl;

  dfdU_matrix->Print("K.mtx");

}

template <typename T>
void check_gradient(serac::Functional<T>& f, double t, const mfem::Vector& U, double epsilon = 1.0e-4)
=======
template <typename T, serac::ExecutionSpace exec = serac::ExecutionSpace::CPU>
void check_gradient(serac::Functional<T, exec>& f, double t, mfem::Vector& U, double epsilon = 1.0e-4)
>>>>>>> 2932e9e9
{
  int seed = 42;

  mfem::Vector dU(U.Size());
  // Set memory backend to device if using GPU execution.
  if constexpr (exec == serac::ExecutionSpace::GPU) {
    dU.UseDevice(true);
  }
  dU.Randomize(seed);

  auto [value, dfdU]                                = f(t, serac::differentiate_wrt(U));
  std::unique_ptr<mfem::HypreParMatrix> dfdU_matrix = assemble(dfdU);

  // jacobian vector products
  mfem::Vector df_jvp1;
  df_jvp1.UseDevice(true);
  df_jvp1 = dfdU(dU);  // matrix-free

  mfem::Vector df_jvp2(df_jvp1.Size());
  if constexpr (exec == serac::ExecutionSpace::GPU) {
    df_jvp2.UseDevice(true);
  }
  dfdU_matrix->Mult(dU, df_jvp2);  // sparse matvec

  if (df_jvp1.Norml2() != 0) {
    double relative_error = df_jvp1.DistanceTo(df_jvp2.GetData()) / df_jvp1.Norml2();
    EXPECT_NEAR(0., relative_error, 5.e-6);
  }

  // {f(x - 2 * h), f(x - h), f(x), f(x + h), f(x + 2 * h)}
  mfem::Vector f_values[5];
  for (int i = 0; i < 5; i++) {
    auto U_plus_small = U;
    U_plus_small.Add((i - 2) * epsilon, dU);
    f_values[i] = f(t, U_plus_small);
  }

  // forward-difference approximations
  mfem::Vector df1_fd[2];
  df1_fd[0] = f_values[4];
  df1_fd[0] -= f_values[2];
  df1_fd[0] /= (2.0 * epsilon);

  df1_fd[1] = f_values[3];
  df1_fd[1] -= f_values[2];
  df1_fd[1] /= epsilon;

  // center-difference approximations
  mfem::Vector df1_cd[2];
  df1_cd[0] = f_values[4];
  df1_cd[0] -= f_values[0];
  df1_cd[0] /= (4.0 * epsilon);

  df1_cd[1] = f_values[3];
  df1_cd[1] -= f_values[1];
  df1_cd[1] /= (2.0 * epsilon);

  // this makes e1-e4 relative errors when |df| > 0
  //              and absolute errors when |df| ~ 0
  double denominator = (df_jvp1.Norml2() < 1.0e-10) ? 1.0 : df_jvp1.Norml2();

  // halving epsilon should make the error decrease
  // by about a factor of two for the forward-difference stencil
  double e1 = df1_fd[0].DistanceTo(df_jvp1.GetData()) / denominator;
  double e2 = df1_fd[1].DistanceTo(df_jvp1.GetData()) / denominator;
  EXPECT_TRUE(fabs(e1 / e2 - 2.0) < 0.1 || fmin(e1, e2) < 1.0e-9);

  // halving epsilon should make the error decrease
  // by about a factor of four for the center-difference stencil
  double e3 = df1_cd[0].DistanceTo(df_jvp1.GetData()) / denominator;
  double e4 = df1_cd[1].DistanceTo(df_jvp1.GetData()) / denominator;
  EXPECT_TRUE((fabs(e3 / e4 - 4.0) < 0.1) || fmin(e3, e4) < 1.0e-9);
}

template <typename T>
void check_gradient(serac::Functional<T>& f, double t, const mfem::Vector& U, const mfem::Vector& dU_dt,
                    double epsilon = 1.0e-4)
{
  int seed = 42;

  mfem::Vector dU(U.Size());
  dU.Randomize(seed);

  mfem::Vector ddU_dt(U.Size());
  ddU_dt.Randomize(seed + 1);

  {
    auto [value, dfdU]                                = f(t, serac::differentiate_wrt(U), dU_dt);
    std::unique_ptr<mfem::HypreParMatrix> dfdU_matrix = assemble(dfdU);

    // jacobian vector products
    mfem::Vector df_jvp1 = dfdU(dU);  // matrix-free

    mfem::Vector df_jvp2(df_jvp1.Size());
    dfdU_matrix->Mult(dU, df_jvp2);  // sparse matvec

    if (df_jvp1.Norml2() != 0) {
      double relative_error = df_jvp1.DistanceTo(df_jvp2.GetData()) / df_jvp1.Norml2();
      EXPECT_NEAR(0., relative_error, 5.e-6);
    }

    // {f(x - 2 * h), f(x - h), f(x), f(x + h), f(x + 2 * h)}
    mfem::Vector f_values[5];
    for (int i = 0; i < 5; i++) {
      auto U_plus_small = U;
      U_plus_small.Add((i - 2) * epsilon, dU);
      f_values[i] = f(t, U_plus_small, dU_dt);
    }

    // forward-difference approximations
    mfem::Vector df1_fd[2];
    df1_fd[0] = f_values[4];
    df1_fd[0] -= f_values[2];
    df1_fd[0] /= (2.0 * epsilon);

    df1_fd[1] = f_values[3];
    df1_fd[1] -= f_values[2];
    df1_fd[1] /= epsilon;

    // center-difference approximations
    mfem::Vector df1_cd[2];
    df1_cd[0] = f_values[4];
    df1_cd[0] -= f_values[0];
    df1_cd[0] /= (4.0 * epsilon);

    df1_cd[1] = f_values[3];
    df1_cd[1] -= f_values[1];
    df1_cd[1] /= (2.0 * epsilon);

    // this makes e1-e4 relative errors when |df| > 0
    //              and absolute errors when |df| ~ 0
    double denominator = (df_jvp1.Norml2() < 1.0e-10) ? 1.0 : df_jvp1.Norml2();

    // halving epsilon should make the error decrease
    // by about a factor of two for the forward-difference stencil
    double e1 = df1_fd[0].DistanceTo(df_jvp1.GetData()) / denominator;
    double e2 = df1_fd[1].DistanceTo(df_jvp1.GetData()) / denominator;
    EXPECT_TRUE(fabs(e1 / e2 - 2.0) < 0.1 || fmin(e1, e2) < 1.0e-9);

    // halving epsilon should make the error decrease
    // by about a factor of four for the center-difference stencil
    double e3 = df1_cd[0].DistanceTo(df_jvp1.GetData()) / denominator;
    double e4 = df1_cd[1].DistanceTo(df_jvp1.GetData()) / denominator;
    EXPECT_TRUE((fabs(e3 / e4 - 4.0) < 0.1) || fmin(e3, e4) < 1.0e-9);
  }

  {
    auto [value, df_ddU_dt]                                = f(t, U, serac::differentiate_wrt(dU_dt));
    std::unique_ptr<mfem::HypreParMatrix> df_ddU_dt_matrix = assemble(df_ddU_dt);

    // jacobian vector products
    mfem::Vector df_jvp1 = df_ddU_dt(ddU_dt);  // matrix-free

    mfem::Vector df_jvp2(df_jvp1.Size());
    df_ddU_dt_matrix->Mult(ddU_dt, df_jvp2);  // sparse matvec

    double relative_error = df_jvp1.DistanceTo(df_jvp2.GetData()) / df_jvp1.Norml2();
    EXPECT_NEAR(0., relative_error, 5.e-14);

    // {f(x - 2 * h), f(x - h), f(x), f(x + h), f(x + 2 * h)}
    mfem::Vector f_values[5];
    for (int i = 0; i < 5; i++) {
      auto dU_dt_plus_small = dU_dt;
      dU_dt_plus_small.Add((i - 2) * epsilon, ddU_dt);
      f_values[i] = f(t, U, dU_dt_plus_small);
    }

    // forward-difference approximations
    mfem::Vector df1_fd[2];
    df1_fd[0] = f_values[4];
    df1_fd[0] -= f_values[2];
    df1_fd[0] /= (2.0 * epsilon);

    df1_fd[1] = f_values[3];
    df1_fd[1] -= f_values[2];
    df1_fd[1] /= epsilon;

    // center-difference approximations
    mfem::Vector df1_cd[2];
    df1_cd[0] = f_values[4];
    df1_cd[0] -= f_values[0];
    df1_cd[0] /= (4.0 * epsilon);

    df1_cd[1] = f_values[3];
    df1_cd[1] -= f_values[1];
    df1_cd[1] /= (2.0 * epsilon);

    // this makes e1-e4 relative errors when |df| > 0
    //              and absolute errors when |df| ~ 0
    double denominator = (df_jvp1.Norml2() < 1.0e-10) ? 1.0 : df_jvp1.Norml2();

    // halving epsilon should make the error decrease
    // by about a factor of two for the forward-difference stencil
    double e1 = df1_fd[0].DistanceTo(df_jvp1.GetData()) / denominator;
    double e2 = df1_fd[1].DistanceTo(df_jvp1.GetData()) / denominator;
    EXPECT_TRUE(fabs(e1 / e2 - 2.0) < 0.1 || fmin(e1, e2) < 1.0e-9);

    // halving epsilon should make the error decrease
    // by about a factor of four for the center-difference stencil
    double e3 = df1_cd[0].DistanceTo(df_jvp1.GetData()) / denominator;
    double e4 = df1_cd[1].DistanceTo(df_jvp1.GetData()) / denominator;
    EXPECT_TRUE((fabs(e3 / e4 - 4.0) < 0.1) || fmin(e3, e4) < 1.0e-9);
  }
}

///////////////////
// qoi overloads //
///////////////////

template <typename T, serac::ExecutionSpace execution_space = serac::ExecutionSpace::CPU>
void check_gradient(serac::Functional<double(T), execution_space>& f, double t, const mfem::HypreParVector& U)
{
  int seed = 42;

  mfem::HypreParVector dU = U;
  dU                      = U;
  dU.Randomize(seed);

  double epsilon = 1.0e-8;

  auto [unused, dfdU] = f(t, serac::differentiate_wrt(U));

  std::unique_ptr<mfem::HypreParVector> dfdU_vec = assemble(dfdU);

  // TODO: fix this weird copy ctor behavior in mfem::HypreParVector
  auto U_plus = U;
  U_plus      = U;
  U_plus.Add(epsilon, dU);

  auto U_minus = U;
  U_minus      = U;
  U_minus.Add(-epsilon, dU);

  double df1 = (f(t, U_plus) - f(t, U_minus)) / (2 * epsilon);
  double df2 = InnerProduct(*dfdU_vec, dU);
  double df3 = dfdU(dU);

  double relative_error1 = (df1 - df2) / df1;
  double relative_error2 = (df1 - df3) / df1;

  EXPECT_NEAR(0., relative_error1, 2.e-5);
  EXPECT_NEAR(0., relative_error2, 2.e-5);

  // if (verbose) {
  //  std::cout << "errors: " << df1 << " " << df2 << " " << df3 << std::endl;
  //}
}

template <typename T1, typename T2>
void check_gradient(serac::Functional<double(T1, T2)>& f, double t, const mfem::HypreParVector& U,
                    const mfem::HypreParVector& dU_dt)
{
  int    seed    = 42;
  double epsilon = 1.0e-8;

  mfem::HypreParVector dU(U);
  dU.Randomize(seed);

  mfem::HypreParVector ddU_dt(dU_dt);
  ddU_dt.Randomize(seed + 1);

  // TODO: fix this weird copy ctor behavior in mfem::HypreParVector
  auto U_plus = U;
  U_plus      = U;
  U_plus.Add(epsilon, dU);

  auto U_minus = U;
  U_minus      = U;
  U_minus.Add(-epsilon, dU);

  {
    double df1 = (f(t, U_plus, dU_dt) - f(t, U_minus, dU_dt)) / (2 * epsilon);

    auto [value, dfdU] = f(t, serac::differentiate_wrt(U), dU_dt);
    double df2         = dfdU(dU);

    std::unique_ptr<mfem::HypreParVector> dfdU_vector = assemble(dfdU);

    double df3 = mfem::InnerProduct(*dfdU_vector, dU);

    double relative_error1 = fabs(df1 - df2) / std::max(fabs(df1), 1.0e-8);
    double relative_error2 = fabs(df1 - df3) / std::max(fabs(df1), 1.0e-8);

    EXPECT_NEAR(0., relative_error1, 5.e-5);
    EXPECT_NEAR(0., relative_error2, 5.e-5);
  }

  auto dU_dt_plus = dU_dt;
  dU_dt_plus      = dU_dt;
  dU_dt_plus.Add(epsilon, ddU_dt);

  auto dU_dt_minus = dU_dt;
  dU_dt_minus      = dU_dt;
  dU_dt_minus.Add(-epsilon, ddU_dt);

  {
    double df1 = (f(t, U, dU_dt_plus) - f(t, U, dU_dt_minus)) / (2 * epsilon);

    auto [value, df_ddU_dt] = f(t, U, serac::differentiate_wrt(dU_dt));
    double df2              = df_ddU_dt(ddU_dt);

    std::unique_ptr<mfem::HypreParVector> df_ddU_dt_vector = assemble(df_ddU_dt);

    double df3 = mfem::InnerProduct(*df_ddU_dt_vector, ddU_dt);

    double relative_error1 = fabs(df1 - df2) / std::max(fabs(df1), 1.0e-8);
    double relative_error2 = fabs(df1 - df3) / std::max(fabs(df1), 1.0e-8);
    double relative_error3 = fabs(df2 - df3) / std::max(fabs(df2), 1.0e-8);

    // note: these first two relative tolerances are really coarse,
    // since it seems the finite-difference approximation of the derivative
    // of this function is not very accurate (?)
    //
    // the action-of-gradient and gradient vector versions seem to agree to
    // machine precision
    EXPECT_NEAR(0., relative_error1, 1.e-2);
    EXPECT_NEAR(0., relative_error2, 1.e-2);
    EXPECT_NEAR(0., relative_error3, 5.e-14);
  }
}<|MERGE_RESOLUTION|>--- conflicted
+++ resolved
@@ -13,7 +13,6 @@
 #include "serac/serac_config.hpp"
 #include "serac/numerics/functional/functional.hpp"
 
-<<<<<<< HEAD
 template <typename T>
 void debug_sparse_matrix(serac::Functional<T>& f, double t, const mfem::Vector& U, [[maybe_unused]] double epsilon = 1.0e-4) {
 
@@ -54,10 +53,8 @@
 
 template <typename T>
 void check_gradient(serac::Functional<T>& f, double t, const mfem::Vector& U, double epsilon = 1.0e-4)
-=======
 template <typename T, serac::ExecutionSpace exec = serac::ExecutionSpace::CPU>
 void check_gradient(serac::Functional<T, exec>& f, double t, mfem::Vector& U, double epsilon = 1.0e-4)
->>>>>>> 2932e9e9
 {
   int seed = 42;
 
