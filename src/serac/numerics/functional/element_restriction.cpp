--- conflicted
+++ resolved
@@ -216,12 +216,7 @@
   return output;
 }
 
-<<<<<<< HEAD
-axom::Array<DoF, 2, axom::MemorySpace::Dynamic> GetElementRestriction(const mfem::FiniteElementSpace* fes,
-                                                                      mfem::Geometry::Type            geom)
-=======
-axom::Array<DoF, 2, axom::MemorySpace::Host> GetElementRestriction(const serac::fes_t* fes, mfem::Geometry::Type geom)
->>>>>>> d4aacdca
+axom::Array<DoF, 2, axom::MemorySpace::Dynamic> GetElementRestriction(const serac::fes_t* fes, mfem::Geometry::Type geom)
 {
   std::vector<DoF> elem_dofs{};
   mfem::Mesh*      mesh = fes->GetMesh();
@@ -283,11 +278,7 @@
   }
 }
 
-<<<<<<< HEAD
-axom::Array<DoF, 2, axom::MemorySpace::Dynamic> GetFaceDofs(const mfem::FiniteElementSpace* fes,
-                                                            mfem::Geometry::Type face_geom, FaceType type)
-=======
-axom::Array<DoF, 2, axom::MemorySpace::Host> GetElementDofs(const serac::fes_t* fes, mfem::Geometry::Type geom,
+axom::Array<DoF, 2, axom::MemorySpace::Dynamic> GetElementDofs(const serac::fes_t* fes, mfem::Geometry::Type geom,
                                                             const std::vector<int>& mfem_elem_ids)
 
 {
@@ -344,18 +335,17 @@
   }
 
   if (n == 0) {
-    return axom::Array<DoF, 2, axom::MemorySpace::Host>{};
+    return axom::Array<DoF, 2, axom::MemorySpace::Dynamic>{};
   } else {
     uint64_t                                     dofs_per_elem = elem_dofs.size() / n;
-    axom::Array<DoF, 2, axom::MemorySpace::Host> output(n, dofs_per_elem);
+    axom::Array<DoF, 2, axom::MemorySpace::Dynamic> output(n, dofs_per_elem);
     std::memcpy(output.data(), elem_dofs.data(), sizeof(DoF) * n * dofs_per_elem);
     return output;
   }
 }
 
-axom::Array<DoF, 2, axom::MemorySpace::Host> GetFaceDofs(const serac::fes_t* fes, mfem::Geometry::Type face_geom,
+axom::Array<DoF, 2, axom::MemorySpace::Dynamic> GetFaceDofs(const serac::fes_t* fes, mfem::Geometry::Type face_geom,
                                                          FaceType type)
->>>>>>> d4aacdca
 {
   std::vector<DoF> face_dofs;
   mfem::Mesh*      mesh         = fes->GetMesh();
@@ -462,14 +452,14 @@
   if (n == 0) {
     return axom::Array<DoF, 2, axom::MemorySpace::Dynamic>{};
   } else {
-    uint64_t                                        dofs_per_face = face_dofs.size() / n;
+    uint64_t                                     dofs_per_face = face_dofs.size() / n;
     axom::Array<DoF, 2, axom::MemorySpace::Dynamic> output(n, dofs_per_face);
     std::memcpy(output.data(), face_dofs.data(), sizeof(DoF) * n * dofs_per_face);
     return output;
   }
 }
 
-axom::Array<DoF, 2, axom::MemorySpace::Host> GetFaceDofs(const serac::fes_t* fes, mfem::Geometry::Type face_geom,
+axom::Array<DoF, 2, axom::MemorySpace::Dynamic> GetFaceDofs(const serac::fes_t* fes, mfem::Geometry::Type face_geom,
                                                          const std::vector<int>& mfem_face_ids)
 {
   std::vector<DoF> face_dofs;
@@ -576,7 +566,7 @@
           mfem::Array<int> shared_elem_vdof_ids;
 
           //                on my processor
-          //                    VVVVVVV     
+          //                    VVVVVVV
           // dofs for the face [0 1 3 4 | 5 8 12 13]
           //                              ^^^^^^^^^
           //                         on the other processor
@@ -627,10 +617,177 @@
   delete face_to_elem;
 
   if (n == 0) {
-    return axom::Array<DoF, 2, axom::MemorySpace::Host>{};
+    return axom::Array<DoF, 2, axom::MemorySpace::Dynamic>{};
   } else {
     uint64_t                                     dofs_per_face = face_dofs.size() / n;
-    axom::Array<DoF, 2, axom::MemorySpace::Host> output(n, dofs_per_face);
+    axom::Array<DoF, 2, axom::MemorySpace::Dynamic> output(n, dofs_per_face);
+    std::memcpy(output.data(), face_dofs.data(), sizeof(DoF) * n * dofs_per_face);
+    return output;
+  }
+}
+
+axom::Array<DoF, 2, axom::MemorySpace::Dynamic> GetFaceDofs(const serac::fes_t* fes, mfem::Geometry::Type face_geom,
+                                                         const std::vector<int>& mfem_face_ids)
+{
+  std::vector<DoF> face_dofs;
+  mfem::Mesh*      mesh         = fes->GetMesh();
+  mfem::Table*     face_to_elem = mesh->GetFaceToElementTable();
+
+  // note: this assumes that all the elements are the same polynomial order
+  int                            p               = fes->GetElementOrder(0);
+  Array2D<int>                   face_perm       = face_permutations(face_geom, p);
+  std::vector<Array2D<int> >     local_face_dofs = geom_local_face_dofs(p);
+  std::vector<std::vector<int> > lex_perm        = lexicographic_permutations(p);
+
+  // sam: this function contains several comments that relate to an investigation into adopting
+  //      mfem's FaceNbrData pattern (which ended up being too invasive to implement initially).
+  //      I leave some of the commented code here so Julian's recommendations are not lost.
+  //
+  // int components_per_node = fes->GetVDim();
+  // bool by_vdim = fes->GetOrdering() == mfem::Ordering::byVDIM;
+  // fes->ExchangeFaceNbrData();
+  // int LSize = fes->GetProlongationMatrix()->Height();
+
+  uint64_t n = 0;
+
+  for (int f : mfem_face_ids) {
+    mfem::Mesh::FaceInformation info = mesh->GetFaceInformation(f);
+
+    if (mesh->GetFaceGeometry(f) != face_geom) {
+      SLIC_ERROR("encountered incorrect face geometry type");
+    }
+
+    // mfem doesn't provide this connectivity info for DG spaces directly (?),
+    // so we have to get at it indirectly in several steps:
+    if (isDG(*fes)) {
+      // 1. find the element(s) that this face belongs to
+      mfem::Array<int> elem_ids;
+      face_to_elem->GetRow(f, elem_ids);
+
+#if 0
+      mpi::out << f << " elem ids: ";
+      for (auto elem : elem_ids) {
+        mpi::out << elem << " ";
+      }
+      mpi::out << std::endl;
+
+      mfem::Array<int> test_dofs;
+      fes->GetFaceDofs(f, test_dofs);
+
+      mpi::out << " dofs (sz = " << test_dofs.Size() << "): ";
+      for (int z = 0; z < test_dofs.Size(); z++) {
+        mpi::out << test_dofs[z] << " ";
+      }
+      mpi::out << std::endl;
+      mpi::out << std::endl;
+#endif
+
+      for (auto elem : elem_ids) {
+        // 2a. get the list of faces (and their orientations) that belong to that element ...
+        mfem::Array<int> elem_side_ids, orientations;
+        if (mesh->Dimension() == 2) {
+          mesh->GetElementEdges(elem, elem_side_ids, orientations);
+
+          // mfem returns {-1, 1} for edge orientations,
+          // but {0, 1, ... , n} for face orientations.
+          // Here, we renumber the edge orientations to
+          // {0 (no permutation), 1 (reversed)} so the values can be
+          // consistently used as indices into a permutation table
+          for (auto& o : orientations) {
+            o = (o == -1) ? 1 : 0;
+          }
+
+        } else {
+          mesh->GetElementFaces(elem, elem_side_ids, orientations);
+        }
+
+        // 2b. ... and find `i` such that `elem_side_ids[i] == f`
+        int i;
+        for (i = 0; i < elem_side_ids.Size(); i++) {
+          if (elem_side_ids[i] == f) break;
+        }
+
+        // 3. get the dofs for the entire element
+        mfem::Array<int> elem_dof_ids;
+        fes->GetElementDofs(elem, elem_dof_ids);
+
+        mfem::Geometry::Type elem_geom = mesh->GetElementGeometry(elem);
+
+        // mfem uses different conventions for boundary element orientations in 2D and 3D.
+        // In 2D, mfem's official edge orientations on the boundary will always be a mix of
+        // CW and CCW, so we have to discard mfem's orientation information in order
+        // to get a consistent winding.
+        //
+        // In 3D, mfem does use a consistently CCW winding for boundary faces (I think).
+        int orientation = (mesh->Dimension() == 2 && info.IsBoundary()) ? 0 : orientations[i];
+
+        // 4. extract only the dofs that correspond to side `i`
+        for (auto k : face_perm(orientation)) {
+          face_dofs.push_back(uint64_t(elem_dof_ids[local_face_dofs[uint32_t(elem_geom)](i, k)]));
+        }
+
+#if 0
+        // (5. optional) add remaining dofs that were omitted on shared faces
+        if (info.IsShared()) {
+
+          mfem::Array<int> shared_elem_vdof_ids;
+
+          //                on my processor
+          //                    VVVVVVV
+          // dofs for the face [0 1 3 4 | 5 8 12 13]
+          //                              ^^^^^^^^^
+          //                         on the other processor
+          int other_element_id = info.element[1].index;
+          fes->GetFaceNbrElementVDofs(other_element_id, shared_elem_vdof_ids); // indices into vector from FaceNbrData
+
+          mpi::out << " this face is also shared so it has additional dofs: ";
+          int dofs_per_face = shared_elem_vdof_ids.Size() / components_per_node;
+          int stride = (by_vdim) ? components_per_node : 1;
+
+          // sam: is this right?
+          // byVDIM == x y z x y z x y z x y z
+          // byNODES == x x x x y y y y z z z z
+          for (int k = 0; k < dofs_per_face; k++) {
+            face_dofs.push_back(uint64_t(fes->VDofToDof(shared_elem_vdof_ids[k * stride]) + LSize));
+            mpi::out << face_dofs.back().index() << " ";
+          }
+          mpi::out << std::endl;
+        }
+#endif
+      }
+
+      // H1 and Hcurl spaces are more straight-forward, since
+      // we can use FiniteElementSpace::GetFaceDofs() directly
+    } else {
+      mfem::Array<int> dofs;
+
+      fes->GetFaceDofs(f, dofs);
+
+      if (isHcurl(*fes)) {
+        for (int k = 0; k < dofs.Size(); k++) {
+          if (dofs[k] >= 0) {
+            face_dofs.push_back(DoF{uint64_t(dofs[k]), 0});
+          } else {
+            face_dofs.push_back(DoF{uint64_t(-1 - dofs[k]), 1});
+          }
+        }
+      } else {
+        for (int k = 0; k < dofs.Size(); k++) {
+          face_dofs.push_back(uint64_t(dofs[lex_perm[uint32_t(face_geom)][uint32_t(k)]]));
+        }
+      }
+    }
+
+    n++;
+  }
+
+  delete face_to_elem;
+
+  if (n == 0) {
+    return axom::Array<DoF, 2, axom::MemorySpace::Dynamic>{};
+  } else {
+    uint64_t                                        dofs_per_face = face_dofs.size() / n;
+    axom::Array<DoF, 2, axom::MemorySpace::Dynamic> output(n, dofs_per_face);
     std::memcpy(output.data(), face_dofs.data(), sizeof(DoF) * n * dofs_per_face);
     return output;
   }
