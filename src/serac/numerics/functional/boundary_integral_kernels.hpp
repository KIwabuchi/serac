// Copyright (c) 2019-2022, Lawrence Livermore National Security, LLC and
// other Serac Project Developers. See the top-level LICENSE file for
// details.
//
// SPDX-License-Identifier: (BSD-3-Clause)
#pragma once

#include "serac/numerics/quadrature_data.hpp"
#include "serac/numerics/functional/integral_utilities.hpp"
#include "serac/numerics/functional/evector_view.hpp"

namespace serac {

namespace boundary_integral {

/**
 * @overload
 * @note This specialization of detail::Preprocess is called when doing integrals
 * where the spatial dimension is different from the dimension of the element geometry
 * (i.e. surface integrals in 3D space, line integrals in 2D space, etc)
 *
 * TODO: provide gradients as well (needs some more info from mfem)
 */
template <typename element_type, typename T, typename coord_type>
auto Preprocess(const T& u, const coord_type& xi)
{
  if constexpr (element_type::family == Family::H1 || element_type::family == Family::L2) {
    return serac::tuple{dot(u, element_type::shape_functions(xi)), serac::zero{}};
  }

  // we can't support HCURL until some issues in mfem are fixed
  // if constexpr (element_type::family == Family::HCURL) {
  //  return dot(u, dot(element_type::shape_functions(xi), inv(J)));
  //}
}

template <Geometry geom, typename... trials, typename tuple_type, int dim, int... i>
auto PreprocessHelper(const tuple_type& u, const tensor<double, dim>& xi, std::integer_sequence<int, i...>)
{
  return serac::make_tuple(Preprocess<finite_element<geom, trials>>(get<i>(u), xi)...);
}

template <Geometry geom, typename... trials, typename tuple_type, int dim>
auto Preprocess(const tuple_type& u, const tensor<double, dim>& xi)
{
  return PreprocessHelper<geom, trials...>(u, xi, std::make_integer_sequence<int, int(sizeof...(trials))>{});
}

/**
 * @overload
 * @note This specialization of detail::Postprocess is called when doing integrals
 * where the spatial dimension is different from the dimension of the element geometry
 * (i.e. surface integrals in 3D space, line integrals in 2D space, etc)
 *
 * In this case, q-function outputs are only integrated against test space shape functions
 */
template <typename element_type, typename T, typename coord_type>
auto Postprocess(const T& f, [[maybe_unused]] const coord_type& xi)
{
  if constexpr (element_type::family == Family::H1 || element_type::family == Family::L2) {
    return outer(element_type::shape_functions(xi), f);
  }

  // we can't support HCURL until fixing some shortcomings in mfem
  // if constexpr (element_type::family == Family::HCURL) {
  //  return outer(element_type::shape_functions(xi), dot(inv(J), f));
  //}

  if constexpr (element_type::family == Family::QOI) {
    return f;
  }
}

template <typename space, typename dimension>
struct QFunctionArgument;

// define what arguments DomainIntegral will pass to
// qfunctions, depending on the dimension and trial space
template <int p, int dim>
struct QFunctionArgument<H1<p, 1>, Dimension<dim>> {
  using type = serac::tuple<double, serac::zero>;
};
template <int p, int c, int dim>
struct QFunctionArgument<H1<p, c>, Dimension<dim>> {
  using type = serac::tuple<tensor<double, c>, serac::zero>;
};

template <int i, int dim, typename... trials, typename lambda>
auto get_derivative_type(lambda qf)
{
  using qf_arguments = serac::tuple<typename QFunctionArgument<trials, serac::Dimension<dim>>::type...>;
  return get_gradient(
      detail::apply_qf(qf, tensor<double, dim + 1>{}, tensor<double, dim + 1>{}, make_dual_wrt<i>(qf_arguments{})));
};

template <int i>
struct DerivativeWRT {
};

template <int Q, Geometry g, typename test, typename... trials>
struct KernelConfig {
};

template <typename S, typename T, typename derivatives_type, typename lambda>
struct EvaluationKernel;

template <int Q, Geometry geom, typename test, typename... trials, typename lambda>
struct EvaluationKernel<void, KernelConfig<Q, geom, test, trials...>, void, lambda> {
  static constexpr auto exec             = ExecutionSpace::CPU;
  static constexpr int  num_trial_spaces = int(sizeof...(trials));

  using EVector_t = EVectorView<exec, finite_element<geom, trials>...>;

  EvaluationKernel(KernelConfig<Q, geom, test, trials...>, const mfem::Vector& J, const mfem::Vector& X,
                   const mfem::Vector& N, size_t num_elements, lambda qf)
      : J_(J), X_(X), N_(N), num_elements_(num_elements), qf_(qf)
  {
  }

  void operator()(const std::array<mfem::Vector, num_trial_spaces>& U, mfem::Vector& R)
  {
    std::array<const double*, num_trial_spaces> ptrs;
    for (uint32_t j = 0; j < num_trial_spaces; j++) {
      ptrs[j] = U[j].Read();
    }
    EVector_t u(ptrs, size_t(num_elements_));

    using test_element              = finite_element<geom, test>;
    using element_residual_type     = typename test_element::residual_type;
    static constexpr int  dim       = dimension_of(geom);
    static constexpr int  test_ndof = test_element::ndof;
    static constexpr auto rule      = GaussQuadratureRule<geom, Q>();

    // mfem provides this information in 1D arrays, so we reshape it
    // into strided multidimensional arrays before using
    auto X = mfem::Reshape(X_.Read(), rule.size(), dim + 1, num_elements_);
    auto N = mfem::Reshape(N_.Read(), rule.size(), dim + 1, num_elements_);
    auto J = mfem::Reshape(J_.Read(), rule.size(), num_elements_);
    auto r = detail::Reshape<test>(R.ReadWrite(), test_ndof, int(num_elements_));  // TODO: integer conversions

    // for each element in the domain
    for (uint32_t e = 0; e < num_elements_; e++) {
      // get the DOF values for this particular element
      auto u_elem = u[e];

      // this is where we will accumulate the element residual tensor
      element_residual_type r_elem{};

      // for each quadrature point in the element
      for (int q = 0; q < static_cast<int>(rule.size()); q++) {
        // get the position of this quadrature point in the parent and physical space,
        // and calculate the measure of that point in physical space.
        auto   xi  = rule.points[q];
        auto   dxi = rule.weights[q];
        auto   x_q = make_tensor<dim + 1>([&](int i) { return X(q, i, e); });  // Physical coords of qpt
        auto   n_q = make_tensor<dim + 1>([&](int i) { return N(q, i, e); });  // Physical coords of unit normal
        double dx  = J(q, e) * dxi;

        // evaluate the value/derivatives needed for the q-function at this quadrature point
        auto arg = Preprocess<geom, trials...>(u_elem, xi);

        // evaluate the user-specified constitutive model
        auto qf_output = detail::apply_qf(qf_, x_q, n_q, arg);

        // integrate qf_output against test space shape functions / gradients
        // to get element residual contributions
        r_elem += Postprocess<test_element>(qf_output, xi) * dx;
      }

      // once we've finished the element integration loop, write our element residuals
      // out to memory, to be later assembled into global residuals by mfem
      detail::Add(r, r_elem, int(e));
    }
  }

  const mfem::Vector& J_;
  const mfem::Vector& X_;
  const mfem::Vector& N_;
  size_t              num_elements_;
  lambda              qf_;
};

template <int I, int Q, Geometry geom, typename test, typename... trials, typename derivatives_type, typename lambda>
struct EvaluationKernel<DerivativeWRT<I>, KernelConfig<Q, geom, test, trials...>, derivatives_type, lambda> {
  static constexpr auto exec             = ExecutionSpace::CPU;
  static constexpr int  num_trial_spaces = int(sizeof...(trials));

  using EVector_t = EVectorView<exec, finite_element<geom, trials>...>;

  EvaluationKernel(DerivativeWRT<I>, KernelConfig<Q, geom, test, trials...>,
                   CPUView<derivatives_type, 2> qf_derivatives, const mfem::Vector& J, const mfem::Vector& X,
                   const mfem::Vector& N, size_t num_elements, lambda qf)
      : qf_derivatives_(qf_derivatives), J_(J), X_(X), N_(N), num_elements_(num_elements), qf_(qf)
  {
  }

  void operator()(const std::array<mfem::Vector, num_trial_spaces>& U, mfem::Vector& R)
  {
    std::array<const double*, num_trial_spaces> ptrs;
    for (uint32_t j = 0; j < num_trial_spaces; j++) {
      ptrs[j] = U[j].Read();
    }
    EVector_t u(ptrs, size_t(num_elements_));

    using test_element              = finite_element<geom, test>;
    using element_residual_type     = typename test_element::residual_type;
    static constexpr int  dim       = dimension_of(geom);
    static constexpr int  test_ndof = test_element::ndof;
    static constexpr auto rule      = GaussQuadratureRule<geom, Q>();

    // mfem provides this information in 1D arrays, so we reshape it
    // into strided multidimensional arrays before using
    auto X = mfem::Reshape(X_.Read(), rule.size(), dim + 1, num_elements_);
    auto N = mfem::Reshape(N_.Read(), rule.size(), dim + 1, num_elements_);
    auto J = mfem::Reshape(J_.Read(), rule.size(), num_elements_);
    auto r = detail::Reshape<test>(R.ReadWrite(), test_ndof, int(num_elements_));  // TODO: integer conversions

    // for each element in the domain
    for (uint32_t e = 0; e < num_elements_; e++) {
      // get the DOF values for this particular element
      auto u_elem = u[e];

      // this is where we will accumulate the element residual tensor
      element_residual_type r_elem{};

      // for each quadrature point in the element
      for (int q = 0; q < static_cast<int>(rule.size()); q++) {
        // get the position of this quadrature point in the parent and physical space,
        // and calculate the measure of that point in physical space.
        auto   xi  = rule.points[q];
        auto   dxi = rule.weights[q];
        auto   x_q = make_tensor<dim + 1>([&](int i) { return X(q, i, e); });  // Physical coords of qpt
        auto   n_q = make_tensor<dim + 1>([&](int i) { return N(q, i, e); });  // Physical coords of unit normal
        double dx  = J(q, e) * dxi;

        // evaluate the value/derivatives needed for the q-function at this quadrature point
        auto arg = Preprocess<geom, trials...>(u_elem, xi);

        // evaluate the user-specified constitutive model
        //
        // note: make_dual(arg) promotes those arguments to dual number types
        // so that qf_output will contain values and derivatives
        auto qf_output = detail::apply_qf(qf_, x_q, n_q, make_dual_wrt<I>(arg));

        // integrate qf_output against test space shape functions / gradients
        // to get element residual contributions
        r_elem += Postprocess<test_element>(get_value(qf_output), xi) * dx;

        // here, we store the derivative of the q-function w.r.t. its input arguments
        //
        // this will be used by other kernels to evaluate gradients / adjoints / directional derivatives
        qf_derivatives_(static_cast<size_t>(e), static_cast<size_t>(q)) = get_gradient(qf_output);
      }

      // once we've finished the element integration loop, write our element residuals
      // out to memory, to be later assembled into global residuals by mfem
      detail::Add(r, r_elem, int(e));
    }
  }

  ArrayView<derivatives_type, 2, exec> qf_derivatives_;
  const mfem::Vector&                  J_;
  const mfem::Vector&                  X_;
  const mfem::Vector&                  N_;
  size_t                               num_elements_;
  lambda                               qf_;
};

template <int Q, Geometry geom, typename test, typename... trials, typename lambda>
EvaluationKernel(KernelConfig<Q, geom, test, trials...>, const mfem::Vector&, const mfem::Vector&, const mfem::Vector&,
                 int, lambda) -> EvaluationKernel<void, KernelConfig<Q, geom, test, trials...>, void, lambda>;

template <int i, int Q, Geometry geom, typename test, typename... trials, typename derivatives_type, typename lambda>
EvaluationKernel(DerivativeWRT<i>, KernelConfig<Q, geom, test, trials...>, CPUView<derivatives_type, 2>,
                 const mfem::Vector&, const mfem::Vector&, const mfem::Vector&, int, lambda)
    -> EvaluationKernel<DerivativeWRT<i>, KernelConfig<Q, geom, test, trials...>, derivatives_type, lambda>;

/**
 * @brief The base kernel template used to create different finite element calculation routines
 *
 * @tparam test The type of the test function space
 * @tparam trial The type of the trial function space
 * The above spaces can be any combination of {H1, Hcurl, Hdiv (TODO), L2 (TODO)}
 *
 * Template parameters other than the test and trial spaces are used for customization + optimization
 * and are erased through the @p std::function members of @p BoundaryIntegral
 * @tparam g The shape of the element (only quadrilateral and hexahedron are supported at present)
 * @tparam geometry_dim The dimension of the element (2 for quad, 3 for hex, etc)
 * @tparam spatial_dim The full dimension of the mesh
 * @tparam Q Quadrature parameter describing how many points per dimension
 * @tparam derivatives_type Type representing the derivative of the q-function (see below) w.r.t. its input arguments
 * @tparam lambda The actual quadrature-function (either lambda function or functor object) to
 * be evaluated at each quadrature point.
 * @see https://libceed.readthedocs.io/en/latest/libCEEDapi/#theoretical-framework for additional
 * information on the idea behind a quadrature function and its inputs/outputs
 * @tparam qpt_data_type The type of the data to store for each quadrature point
 *
 * @param[in] U The full set of per-element DOF values (primary input)
 * @param[inout] R The full set of per-element residuals (primary output)
 * @param[out] derivatives_ptr The address at which derivatives of @a lambda with
 * respect to its arguments will be stored
 * @param[in] J_ The Jacobians of the element transformations at all quadrature points
 * @param[in] X_ The actual (not reference) coordinates of all quadrature points
 * @param[in] N_ The unit normals of all quadrature points
 * @see mfem::GeometricFactors
 * @param[in] num_elements The number of elements in the mesh
 * @param[in] qf The actual quadrature function, see @p lambda
 */
template <Geometry g, typename test, typename trial, int Q, typename derivatives_type, typename lambda,
          typename qpt_data_type = void>
void evaluation_kernel(const mfem::Vector& U, mfem::Vector& R, CPUArrayView<derivatives_type, 2> qf_derivatives,
                       const mfem::Vector& J_, const mfem::Vector& X_, const mfem::Vector& N_, int num_elements,
                       lambda qf)

{
  using test_element               = finite_element<g, test>;
  using trial_element              = finite_element<g, trial>;
  using element_residual_type      = typename test_element::residual_type;
  static constexpr int  dim        = dimension_of(g);
  static constexpr int  test_ndof  = test_element::ndof;
  static constexpr int  trial_ndof = trial_element::ndof;
  static constexpr auto rule       = GaussQuadratureRule<g, Q>();

  // mfem provides this information in 1D arrays, so we reshape it
  // into strided multidimensional arrays before using
  auto N = mfem::Reshape(N_.Read(), rule.size(), dim + 1, num_elements);
  auto X = mfem::Reshape(X_.Read(), rule.size(), dim + 1, num_elements);
  auto J = mfem::Reshape(J_.Read(), rule.size(), num_elements);
  auto u = detail::Reshape<trial>(U.Read(), trial_ndof, num_elements);
  auto r = detail::Reshape<test>(R.ReadWrite(), test_ndof, num_elements);

  // for each element in the domain
  for (int e = 0; e < num_elements; e++) {
    // get the DOF values for this particular element
    tensor u_elem = detail::Load<trial_element>(u, e);

    // this is where we will accumulate the element residual tensor
    element_residual_type r_elem{};

    // for each quadrature point in the element
    for (int q = 0; q < static_cast<int>(rule.size()); q++) {
      // get the position of this quadrature point in the parent and physical space,
      // and calculate the measure of that point in physical space.
      auto   xi  = rule.points[q];
      auto   dxi = rule.weights[q];
      auto   x_q = make_tensor<dim + 1>([&](int i) { return X(q, i, e); });  // Physical coords of qpt
      auto   n_q = make_tensor<dim + 1>([&](int i) { return N(q, i, e); });  // Physical coords of unit normal
      double dx  = J(q, e) * dxi;

      // evaluate the value/derivatives needed for the q-function at this quadrature point
      auto arg = Preprocess<trial_element>(u_elem, xi);

      // evaluate the user-specified constitutive model
      //
      // note: make_dual(arg) promotes those arguments to dual number types
      // so that qf_output will contain values and derivatives
      auto qf_output = qf(x_q, n_q, make_dual(arg));

      // integrate qf_output against test space shape functions / gradients
      // to get element residual contributions
      r_elem += Postprocess<test_element>(get_value(qf_output), xi) * dx;

      // here, we store the derivative of the q-function w.r.t. its input arguments
      //
      // this will be used by other kernels to evaluate gradients / adjoints / directional derivatives
      qf_derivatives(static_cast<size_t>(e), static_cast<size_t>(q)) = get_gradient(qf_output);
    }

    // once we've finished the element integration loop, write our element residuals
    // out to memory, to be later assembled into global residuals by mfem
    detail::Add(r, r_elem, e);
  }
}

/**
 * @brief The base kernel template used to create create custom directional derivative
 * kernels associated with finite element calculations
 *
 * @tparam test The type of the test function space
 * @tparam trial The type of the trial function space
 * The above spaces can be any combination of {H1, Hcurl, Hdiv (TODO), L2 (TODO)}
 *
 * Template parameters other than the test and trial spaces are used for customization + optimization
 * and are erased through the @p std::function members of @p BoundaryIntegral
 * @tparam g The shape of the element (only quadrilateral and hexahedron are supported at present)
 * @tparam Q Quadrature parameter describing how many points per dimension
 * @tparam derivatives_type Type representing the derivative of the q-function w.r.t. its input arguments
 *
 * @note lambda does not appear as a template argument, as the directional derivative is
 * inherently just a linear transformation
 *
 * @param[in] dU The full set of per-element DOF values (primary input)
 * @param[inout] dR The full set of per-element residuals (primary output)
 * @param[in] derivatives_ptr The address at which derivatives of the q-function with
 * respect to its arguments are stored
 * @param[in] J_ The Jacobians of the element transformations at all quadrature points
 * @see mfem::GeometricFactors
 * @param[in] num_elements The number of elements in the mesh
 */
template <Geometry g, typename test, typename trial, int Q, typename derivatives_type>
<<<<<<< HEAD
void action_of_gradient_kernel(const mfem::Vector& dU, mfem::Vector& dR, CPUView<derivatives_type, 2> qf_derivatives,
                               const mfem::Vector& J_, size_t num_elements)
=======
void action_of_gradient_kernel(const mfem::Vector& dU, mfem::Vector& dR,
                               CPUArrayView<derivatives_type, 2> qf_derivatives, const mfem::Vector& J_,
                               int num_elements)
>>>>>>> 35a88ea2
{
  using test_element               = finite_element<g, test>;
  using trial_element              = finite_element<g, trial>;
  using element_residual_type      = typename test_element::residual_type;
  static constexpr int  test_ndof  = test_element::ndof;
  static constexpr int  trial_ndof = trial_element::ndof;
  static constexpr auto rule       = GaussQuadratureRule<g, Q>();

  // mfem provides this information in 1D arrays, so we reshape it
  // into strided multidimensional arrays before using
  auto J  = mfem::Reshape(J_.Read(), rule.size(), num_elements);
  auto du = detail::Reshape<trial>(dU.Read(), trial_ndof, int(num_elements));
  auto dr = detail::Reshape<test>(dR.ReadWrite(), test_ndof, int(num_elements));

  // for each element in the domain
  for (uint32_t e = 0; e < num_elements; e++) {
    // get the (change in) values for this particular element
    tensor du_elem = detail::Load<trial_element>(du, int(e));

    // this is where we will accumulate the (change in) element residual tensor
    element_residual_type dr_elem{};

    // for each quadrature point in the element
    for (int q = 0; q < static_cast<int>(rule.size()); q++) {
      // get the position of this quadrature point in the parent and physical space,
      // and calculate the measure of that point in physical space.
      auto   xi  = rule.points[q];
      auto   dxi = rule.weights[q];
      double dx  = J(q, e) * dxi;

      // evaluate the (change in) value/derivatives at this quadrature point
      auto darg = Preprocess<trial_element>(du_elem, xi);

      // recall the derivative of the q-function w.r.t. its arguments at this quadrature point
      auto dq_darg = qf_derivatives(static_cast<size_t>(e), static_cast<size_t>(q));

      // use the chain rule to compute the first-order change in the q-function output
      //
      // TODO: these serac::get<0>(...) expressions are related to the fact that
      // boundary q-functions can't currently support passing derivative information
      // to the user, so those entries are temporarily just `serac::zero`s
      auto dq = serac::get<0>(dq_darg) * serac::get<0>(darg);

      // integrate dq against test space shape functions / gradients
      // to get the (change in) element residual contributions
      dr_elem += Postprocess<test_element>(dq, xi) * dx;
    }

    // once we've finished the element integration loop, write our element residuals
    // out to memory, to be later assembled into global residuals by mfem
    detail::Add(dr, dr_elem, int(e));
  }
}

/**
 * @brief The base kernel template used to create create custom element stiffness matrices
 * associated with finite element calculations
 *
 * @tparam test The type of the test function space
 * @tparam trial The type of the trial function space
 * The above spaces can be any combination of {H1, Hcurl, Hdiv (TODO), L2 (TODO), QOI}
 *
 * Template parameters other than the test and trial spaces are used for customization + optimization
 * and are erased through the @p std::function members of @p BoundaryIntegral
 * @tparam g The shape of the element (only quadrilateral and hexahedron are supported at present)
 * @tparam Q Quadrature parameter describing how many points per dimension
 * @tparam derivatives_type Type representing the derivative of the q-function w.r.t. its input arguments
 *
 * @note lambda does not appear as a template argument, as the stiffness matrix is
 * inherently just a linear transformation
 *
 * @param[in] dk array for storing each element's gradient contributions
 * @param[in] derivatives_ptr The address at which derivatives of the q-function with
 * respect to its arguments are stored
 * @param[in] J_ The Jacobians of the element transformations at all quadrature points
 * @see mfem::GeometricFactors
 * @param[in] num_elements The number of elements in the mesh
 */
template <Geometry g, typename test, typename trial, int Q, typename derivatives_type>
<<<<<<< HEAD
void element_gradient_kernel(CPUView<double, 3> dk, CPUView<derivatives_type, 2> qf_derivatives, const mfem::Vector& J_,
                             size_t num_elements)
=======
void element_gradient_kernel(CPUArrayView<double, 3> dk, CPUArrayView<derivatives_type, 2> qf_derivatives,
                             const mfem::Vector& J_, int num_elements)
>>>>>>> 35a88ea2
{
  using test_element               = finite_element<g, test>;
  using trial_element              = finite_element<g, trial>;
  static constexpr int  test_ndof  = test_element::ndof;
  static constexpr int  test_dim   = test_element::components;
  static constexpr int  trial_ndof = trial_element::ndof;
  static constexpr int  trial_dim  = trial_element::components;
  static constexpr auto rule       = GaussQuadratureRule<g, Q>();

  // mfem provides this information in 1D arrays, so we reshape it
  // into strided multidimensional arrays before using
  auto J = mfem::Reshape(J_.Read(), rule.size(), num_elements);

  // for each element in the domain
  for (size_t e = 0; e < num_elements; e++) {
    tensor<double, test_ndof, trial_ndof, test_dim, trial_dim> K_elem{};

    // for each quadrature point in the element
    for (int q = 0; q < static_cast<int>(rule.size()); q++) {
      // get the position of this quadrature point in the parent and physical space,
      // and calculate the measure of that point in physical space.
      auto   xi_q  = rule.points[q];
      auto   dxi_q = rule.weights[q];
      double dx    = J(q, e) * dxi_q;

      // recall the derivative of the q-function w.r.t. its arguments at this quadrature point
      auto dq_darg = qf_derivatives(static_cast<size_t>(e), static_cast<size_t>(q));

      if constexpr (std::is_same<test, QOI>::value) {
        auto N = trial_element::shape_functions(xi_q);
        for (int j = 0; j < trial_ndof; j++) {
          K_elem[0][j] += serac::get<0>(dq_darg) * N[j] * dx;
        }
      } else {
        auto M = test_element::shape_functions(xi_q);
        auto N = trial_element::shape_functions(xi_q);

        for (int i = 0; i < test_ndof; i++) {
          for (int j = 0; j < trial_ndof; j++) {
            K_elem[i][j] += M[i] * serac::get<0>(dq_darg) * N[j] * dx;
          }
        }
      }
    }

    // once we've finished the element integration loop, write our element gradients
    // out to memory, to be later assembled into the global gradient by mfem
    //
    // Note: we "transpose" these values to get them into the layout that mfem expects
    // clang-format off
    for_loop<test_ndof, test_dim, trial_ndof, trial_dim>([e, &dk, &K_elem](int i, int j, int k, int l) {
      dk(static_cast<size_t>(e), static_cast<size_t>(i + test_ndof * j), static_cast<size_t>(k + trial_ndof * l)) += K_elem[i][k][j][l];
    });
    // clang-format on
  }
}

}  // namespace boundary_integral

}  // namespace serac<|MERGE_RESOLUTION|>--- conflicted
+++ resolved
@@ -398,14 +398,8 @@
  * @param[in] num_elements The number of elements in the mesh
  */
 template <Geometry g, typename test, typename trial, int Q, typename derivatives_type>
-<<<<<<< HEAD
 void action_of_gradient_kernel(const mfem::Vector& dU, mfem::Vector& dR, CPUView<derivatives_type, 2> qf_derivatives,
                                const mfem::Vector& J_, size_t num_elements)
-=======
-void action_of_gradient_kernel(const mfem::Vector& dU, mfem::Vector& dR,
-                               CPUArrayView<derivatives_type, 2> qf_derivatives, const mfem::Vector& J_,
-                               int num_elements)
->>>>>>> 35a88ea2
 {
   using test_element               = finite_element<g, test>;
   using trial_element              = finite_element<g, trial>;
@@ -485,13 +479,8 @@
  * @param[in] num_elements The number of elements in the mesh
  */
 template <Geometry g, typename test, typename trial, int Q, typename derivatives_type>
-<<<<<<< HEAD
 void element_gradient_kernel(CPUView<double, 3> dk, CPUView<derivatives_type, 2> qf_derivatives, const mfem::Vector& J_,
                              size_t num_elements)
-=======
-void element_gradient_kernel(CPUArrayView<double, 3> dk, CPUArrayView<derivatives_type, 2> qf_derivatives,
-                             const mfem::Vector& J_, int num_elements)
->>>>>>> 35a88ea2
 {
   using test_element               = finite_element<g, test>;
   using trial_element              = finite_element<g, trial>;
