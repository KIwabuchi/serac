--- conflicted
+++ resolved
@@ -16,12 +16,7 @@
 
 namespace serac {
 
-<<<<<<< HEAD
-std::unique_ptr<mfem::ParMesh> buildMeshFromFile(const std::string& mesh_file, const int refine_serial,
-                                                 const int refine_parallel, const MPI_Comm comm)
-=======
-std::shared_ptr<mfem::Mesh> buildMeshFromFile(const std::string& mesh_file)
->>>>>>> e0d44069
+std::unique_ptr<mfem::Mesh> buildMeshFromFile(const std::string& mesh_file)
 {
   // Open the mesh
   std::string msg = fmt::format("Opening mesh file: {0}", mesh_file);
@@ -44,24 +39,7 @@
     SLIC_ERROR_ROOT(err_msg);
   }
 
-<<<<<<< HEAD
-  auto mesh = std::make_unique<mfem::Mesh>(imesh, 1, 1, true);
-
-  // mesh refinement if specified in input
-  for (int lev = 0; lev < refine_serial; lev++) {
-    mesh->UniformRefinement();
-  }
-
-  // create the parallel mesh
-  auto par_mesh = std::make_unique<mfem::ParMesh>(comm, *mesh);
-  for (int lev = 0; lev < refine_parallel; lev++) {
-    par_mesh->UniformRefinement();
-  }
-
-  return par_mesh;
-=======
-  return std::make_shared<mfem::Mesh>(imesh, 1, 1, true);
->>>>>>> e0d44069
+  return std::make_unique<mfem::Mesh>(imesh, 1, 1, true);
 }
 
 /**
@@ -162,39 +140,15 @@
   return std::make_unique<mfem::ParMesh>(comm, mesh);
 }
 
-<<<<<<< HEAD
-std::unique_ptr<mfem::ParMesh> buildRectangleMesh(int elements_in_x, int elements_in_y, double size_x, double size_y,
-                                                  const MPI_Comm comm)
-{
-  mfem::Mesh mesh(elements_in_x, elements_in_y, mfem::Element::QUADRILATERAL, true, size_x, size_y);
-  return std::make_unique<mfem::ParMesh>(comm, mesh);
-}
-
-std::unique_ptr<mfem::ParMesh> buildRectangleMesh(serac::mesh::GenerateInputOptions& options, const MPI_Comm comm)
-{
-  return buildRectangleMesh(options.elements[0], options.elements[1], options.overall_size[0], options.overall_size[1],
-                            comm);
-}
-
-std::unique_ptr<mfem::ParMesh> buildCuboidMesh(int elements_in_x, int elements_in_y, int elements_in_z, double size_x,
-                                               double size_y, double size_z, const MPI_Comm comm)
-{
-  mfem::Mesh mesh(elements_in_x, elements_in_y, elements_in_z, mfem::Element::HEXAHEDRON, true, size_x, size_y, size_z);
-  return std::make_unique<mfem::ParMesh>(comm, mesh);
-}
-
-std::unique_ptr<mfem::ParMesh> buildCuboidMesh(serac::mesh::GenerateInputOptions& options, const MPI_Comm comm)
-=======
-std::shared_ptr<mfem::Mesh> buildRectangleMesh(int elements_in_x, int elements_in_y, double size_x, double size_y)
-{
-  return std::make_shared<mfem::Mesh>(elements_in_x, elements_in_y, mfem::Element::QUADRILATERAL, true, size_x, size_y);
-}
-
-std::shared_ptr<mfem::Mesh> buildCuboidMesh(int elements_in_x, int elements_in_y, int elements_in_z, double size_x,
+std::unique_ptr<mfem::Mesh> buildRectangleMesh(int elements_in_x, int elements_in_y, double size_x, double size_y)
+{
+  return std::make_unique<mfem::Mesh>(elements_in_x, elements_in_y, mfem::Element::QUADRILATERAL, true, size_x, size_y);
+}
+
+std::unique_ptr<mfem::Mesh> buildCuboidMesh(int elements_in_x, int elements_in_y, int elements_in_z, double size_x,
                                             double size_y, double size_z)
->>>>>>> e0d44069
-{
-  return std::make_shared<mfem::Mesh>(elements_in_x, elements_in_y, elements_in_z, mfem::Element::HEXAHEDRON, true,
+{
+  return std::make_unique<mfem::Mesh>(elements_in_x, elements_in_y, elements_in_z, mfem::Element::HEXAHEDRON, true,
                                       size_x, size_y, size_z);
 }
 
@@ -437,9 +391,9 @@
   size.addDouble("z", "Size in the z-dimension");
 }
 
-std::shared_ptr<mfem::ParMesh> buildParallelMesh(const InputOptions& options, const MPI_Comm comm)
-{
-  std::shared_ptr<mfem::Mesh> serial_mesh;
+std::unique_ptr<mfem::ParMesh> buildParallelMesh(const InputOptions& options, const MPI_Comm comm)
+{
+  std::unique_ptr<mfem::Mesh> serial_mesh;
 
   if (const auto file_opts = std::get_if<FileInputOptions>(&options.extra_options)) {
     SLIC_ERROR_ROOT_IF(file_opts->absolute_mesh_file_name.empty(),
@@ -459,7 +413,7 @@
   return refineAndDistribute(*serial_mesh, options.ser_ref_levels, options.par_ref_levels, comm);
 }
 
-std::shared_ptr<mfem::ParMesh> refineAndDistribute(mfem::Mesh& serial_mesh, const int refine_serial,
+std::unique_ptr<mfem::ParMesh> refineAndDistribute(mfem::Mesh& serial_mesh, const int refine_serial,
                                                    const int refine_parallel, const MPI_Comm comm)
 {
   // Serial refinement first
@@ -468,7 +422,7 @@
   }
 
   // Then create the parallel mesh and apply parallel refinement
-  auto parallel_mesh = std::make_shared<mfem::ParMesh>(comm, serial_mesh);
+  auto parallel_mesh = std::make_unique<mfem::ParMesh>(comm, serial_mesh);
   for (int lev = 0; lev < refine_parallel; lev++) {
     parallel_mesh->UniformRefinement();
   }
