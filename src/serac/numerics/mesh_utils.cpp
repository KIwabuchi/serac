--- conflicted
+++ resolved
@@ -368,11 +368,7 @@
   // mesh path
   container.addString("mesh", "Path to Mesh file");
 
-<<<<<<< HEAD
-  // mesh generation options
-=======
   // box mesh generation options
->>>>>>> 275f0600
   auto& elements = container.addStruct("elements");
   // JW: Can these be specified as requierd if elements is defined?
   elements.addInt("x", "x-dimension");
