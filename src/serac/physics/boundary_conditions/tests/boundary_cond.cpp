--- conflicted
+++ resolved
@@ -42,8 +42,6 @@
   MPI_Barrier(MPI_COMM_WORLD);
 }
 
-<<<<<<< HEAD
-=======
 TEST(BoundaryCond, DirectLocalDofs)
 {
   MPI_Barrier(MPI_COMM_WORLD);
@@ -87,7 +85,6 @@
   }
 }
 
->>>>>>> 01572962
 TEST(BoundaryCondHelper, ElementAttributeDofListScalar)
 {
   MPI_Barrier(MPI_COMM_WORLD);
