// Copyright (c) 2019-2022, Lawrence Livermore National Security, LLC and
// other Serac Project Developers. See the top-level LICENSE file for
// details.
//
// SPDX-License-Identifier: (BSD-3-Clause)

#include "serac/physics/boundary_conditions/boundary_condition_manager.hpp"
#include "serac/physics/boundary_conditions/boundary_condition_helper.hpp"

#include <memory>

#include <gtest/gtest.h>
#include "mfem.hpp"

namespace serac {

TEST(boundary_cond, simple_repeated_dofs)
{
  MPI_Barrier(MPI_COMM_WORLD);
  constexpr int      N    = 15;
  constexpr int      ATTR = 1;
  auto               mesh = mfem::Mesh::MakeCartesian2D(N, N, mfem::Element::TRIANGLE);
  mfem::ParMesh      par_mesh(MPI_COMM_WORLD, mesh);
  FiniteElementState state(par_mesh);

  for (int i = 0; i < par_mesh.GetNBE(); i++) {
    par_mesh.GetBdrElement(i)->SetAttribute(ATTR);
  }

  BoundaryConditionManager bcs(par_mesh);
  auto                     coef = std::make_shared<mfem::ConstantCoefficient>(1);
  bcs.addEssential({ATTR}, coef, state, 1);
  const auto before_dofs = bcs.allEssentialTrueDofs();

  bcs.addEssential({ATTR}, coef, state, 1);
  const auto after_dofs = bcs.allEssentialTrueDofs();

  // Make sure that attempting to add a boundary condition
  // on already-used elements doesn't change the dofs
  EXPECT_EQ(before_dofs.Size(), after_dofs.Size());
  MPI_Barrier(MPI_COMM_WORLD);
}

enum TestTag
{
  Tag1 = 0,
  Tag2 = 1
};

enum OtherTag
{
  Fake1 = 0,
  Fake2 = 1
};

TEST(boundary_cond, filter_generics)
{
  MPI_Barrier(MPI_COMM_WORLD);
  constexpr int N    = 15;
  auto          mesh = mfem::Mesh::MakeCartesian2D(N, N, mfem::Element::TRIANGLE);
  mfem::ParMesh par_mesh(MPI_COMM_WORLD, mesh);

  BoundaryConditionManager bcs(par_mesh);
  auto                     coef = std::make_shared<mfem::ConstantCoefficient>(1);
  for (int i = 0; i < N; i++) {
    bcs.addGeneric({}, coef, TestTag::Tag1, 1);
    bcs.addGeneric({}, coef, TestTag::Tag2, 1);
  }

  int bcs_with_tag1 = 0;
  for (const auto& bc : bcs.genericsWithTag(TestTag::Tag1)) {
    EXPECT_TRUE(bc.tagEquals(TestTag::Tag1));
    // Also check that a different enum with the same underlying value will fail
    EXPECT_FALSE(bc.tagEquals(OtherTag::Fake1));
    bcs_with_tag1++;
  }
  EXPECT_EQ(bcs_with_tag1, N);

  int bcs_with_tag2 = 0;
  for (const auto& bc : bcs.genericsWithTag(TestTag::Tag2)) {
    EXPECT_TRUE(bc.tagEquals(TestTag::Tag2));
    EXPECT_FALSE(bc.tagEquals(OtherTag::Fake2));
    bcs_with_tag2++;
  }
  EXPECT_EQ(bcs_with_tag2, N);

  MPI_Barrier(MPI_COMM_WORLD);
}

TEST(boundary_cond_helper, element_attribute_dof_list_scalar)
{
  MPI_Barrier(MPI_COMM_WORLD);

  int attribute = 2;

  auto mesh = mfem::Mesh::MakeCartesian3D(4, 4, 4, mfem::Element::HEXAHEDRON);
  mesh.SetAttribute(1, attribute);
  mesh.SetAttribute(31, attribute);
  mesh.SetAttributes();

  mfem::ParMesh pmesh(MPI_COMM_WORLD, mesh);
  int           sdim = pmesh.SpaceDimension();

  mfem::Array<int> elem_attr_is_ess(pmesh.attributes.Max());
<<<<<<< HEAD

=======
>>>>>>> 168798fb
  elem_attr_is_ess                = 0;
  elem_attr_is_ess[attribute - 1] = 1;

  mfem::Array<int> ess_tdof_list;

  mfem::L2_FECollection       l2_fec(0, sdim);
  mfem::ParFiniteElementSpace l2_fes(&pmesh, &l2_fec, 1);
  serac::mfem_ext::GetEssentialTrueDofsFromElementAttribute(l2_fes, elem_attr_is_ess, ess_tdof_list);

  int local_num_tdof = ess_tdof_list.Size();
  int global_num_tdof;
  MPI_Allreduce(&local_num_tdof, &global_num_tdof, 1, MPI_INT, MPI_SUM, MPI_COMM_WORLD);

  EXPECT_EQ(global_num_tdof, 2);

  int numRanks;
  MPI_Comm_size(MPI_COMM_WORLD, &numRanks);

  if (numRanks == 1) {
    EXPECT_EQ(ess_tdof_list[0], 1);
    EXPECT_EQ(ess_tdof_list[1], 31);
  }

  mfem::H1_FECollection       h1_fec(1, sdim);
  mfem::ParFiniteElementSpace h1_fes(&pmesh, &h1_fec, 1);
  serac::mfem_ext::GetEssentialTrueDofsFromElementAttribute(h1_fes, elem_attr_is_ess, ess_tdof_list, -1);

  local_num_tdof = ess_tdof_list.Size();
  MPI_Allreduce(&local_num_tdof, &global_num_tdof, 1, MPI_INT, MPI_SUM, MPI_COMM_WORLD);
  EXPECT_EQ(global_num_tdof, 16);

  if (numRanks == 1) {
    EXPECT_EQ(ess_tdof_list[0], 25);
    EXPECT_EQ(ess_tdof_list[1], 26);
    EXPECT_EQ(ess_tdof_list[2], 30);
    EXPECT_EQ(ess_tdof_list[3], 31);
    EXPECT_EQ(ess_tdof_list[4], 50);
    EXPECT_EQ(ess_tdof_list[5], 51);
    EXPECT_EQ(ess_tdof_list[6], 55);
    EXPECT_EQ(ess_tdof_list[7], 56);
    EXPECT_EQ(ess_tdof_list[8], 81);
    EXPECT_EQ(ess_tdof_list[9], 82);
    EXPECT_EQ(ess_tdof_list[10], 86);
    EXPECT_EQ(ess_tdof_list[11], 87);
    EXPECT_EQ(ess_tdof_list[12], 106);
    EXPECT_EQ(ess_tdof_list[13], 107);
    EXPECT_EQ(ess_tdof_list[14], 111);
    EXPECT_EQ(ess_tdof_list[15], 112);
  }

  MPI_Barrier(MPI_COMM_WORLD);
}

TEST(boundary_cond_helper, element_attribute_dof_list_vector)
{
  MPI_Barrier(MPI_COMM_WORLD);

  int attribute = 2;

  auto mesh = mfem::Mesh::MakeCartesian3D(4, 4, 4, mfem::Element::HEXAHEDRON);
  mesh.SetAttribute(2, attribute);
  mesh.SetAttribute(3, attribute);
  mesh.SetAttributes();

  mfem::ParMesh pmesh(MPI_COMM_WORLD, mesh);
  int           sdim = pmesh.SpaceDimension();

  mfem::Array<int> elem_attr_is_ess(pmesh.attributes.Max());
  elem_attr_is_ess                = 0;
  elem_attr_is_ess[attribute - 1] = 1;

  mfem::Array<int> ess_tdof_list;

  mfem::H1_FECollection       h1_fec(1, sdim);
  mfem::ParFiniteElementSpace h1_fes(&pmesh, &h1_fec, 1);
  serac::mfem_ext::GetEssentialTrueDofsFromElementAttribute(h1_fes, elem_attr_is_ess, ess_tdof_list, 1);

  int local_num_tdof = ess_tdof_list.Size();
  int global_num_tdof;
  MPI_Allreduce(&local_num_tdof, &global_num_tdof, 1, MPI_INT, MPI_SUM, MPI_COMM_WORLD);

  EXPECT_EQ(global_num_tdof, 12);

  int numRanks;
  MPI_Comm_size(MPI_COMM_WORLD, &numRanks);

  if (numRanks == 1) {
    EXPECT_EQ(ess_tdof_list[0], 1);
    EXPECT_EQ(ess_tdof_list[1], 2);
    EXPECT_EQ(ess_tdof_list[2], 6);
    EXPECT_EQ(ess_tdof_list[3], 7);
    EXPECT_EQ(ess_tdof_list[4], 26);
    EXPECT_EQ(ess_tdof_list[5], 27);
    EXPECT_EQ(ess_tdof_list[6], 31);
    EXPECT_EQ(ess_tdof_list[7], 32);
    EXPECT_EQ(ess_tdof_list[8], 51);
    EXPECT_EQ(ess_tdof_list[9], 52);
    EXPECT_EQ(ess_tdof_list[10], 56);
    EXPECT_EQ(ess_tdof_list[11], 57);
  }

  MPI_Barrier(MPI_COMM_WORLD);
}

}  // namespace serac

//------------------------------------------------------------------------------
#include "axom/slic/core/SimpleLogger.hpp"

int main(int argc, char* argv[])
{
  int result = 0;

  ::testing::InitGoogleTest(&argc, argv);

  MPI_Init(&argc, &argv);

  axom::slic::SimpleLogger logger;  // create & initialize test logger, finalized when exiting main scope

  result = RUN_ALL_TESTS();

  MPI_Finalize();

  return result;
}<|MERGE_RESOLUTION|>--- conflicted
+++ resolved
@@ -102,10 +102,6 @@
   int           sdim = pmesh.SpaceDimension();
 
   mfem::Array<int> elem_attr_is_ess(pmesh.attributes.Max());
-<<<<<<< HEAD
-
-=======
->>>>>>> 168798fb
   elem_attr_is_ess                = 0;
   elem_attr_is_ess[attribute - 1] = 1;
 
