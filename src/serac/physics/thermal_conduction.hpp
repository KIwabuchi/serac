// Copyright (c) 2019-2021, Lawrence Livermore National Security, LLC and
// other Serac Project Developers. See the top-level LICENSE file for
// details.
//
// SPDX-License-Identifier: (BSD-3-Clause)

/**
 * @file thermal_solver.hpp
 *
 * @brief An object containing the solver for a thermal conduction PDE
 */

#pragma once

#include "mfem.hpp"

#include "serac/physics/base_physics.hpp"
#include "serac/physics/operators/odes.hpp"
#include "serac/physics/operators/stdfunction_operator.hpp"

namespace serac {

/**
 * @brief An object containing the solver for a thermal conduction PDE
 *
 * This is a generic linear thermal diffusion oeprator of the form
 *
 *    M du/dt = -kappa Ku + f
 *
 *  where M is a mass matrix, K is a stiffness matrix, and f is a
 *  thermal load vector.
 */
class ThermalConduction : public BasePhysics {
public:
  /**
   * @brief A timestep method and config for the M solver
   */
  struct TimesteppingOptions {
    TimestepMethod             timestepper;
    DirichletEnforcementMethod enforcement_method;
  };

  /**
   * @brief A configuration variant for the various solves
   * Either quasistatic, or time-dependent with timestep and M options
   */
  struct SolverOptions {
    LinearSolverOptions                T_lin_options;
    NonlinearSolverOptions             T_nonlin_options;
    std::optional<TimesteppingOptions> dyn_options = std::nullopt;
  };

  /**
   * @brief Stores all information held in the input file that
   * is used to configure the solver
   */
  struct InputOptions {
    /**
     * @brief Input file parameters specific to this class
     *
     * @param[in] table Inlet's Table that input files will be added to
     **/
    static void defineInputFileSchema(axom::inlet::Table& table);

    // The order of the field
    int           order;
    SolverOptions solver_options;
    // Conductivity
    double kappa;
    double cp;
    double rho;

    // Nonlinear reaction information
<<<<<<< HEAD
    std::optional<std::function<double(double)>> reaction_func;
    std::optional<std::function<double(double)>> d_reaction_func;
    std::optional<input::CoefficientInputOptions> reaction_scale_coef;
=======
    std::function<double(double)> reaction_func;
    std::function<double(double)> d_reaction_func;
>>>>>>> ac22cbad

    // Source information
    std::optional<input::CoefficientInputOptions> source_coef;

    // Boundary condition information
    std::unordered_map<std::string, input::BoundaryConditionInputOptions> boundary_conditions;

    // Initial conditions for temperature
    std::optional<input::CoefficientInputOptions> initial_temperature;
  };

  static IterativeSolverOptions defaultLinearOptions()
  {
    return {.rel_tol     = 1.0e-6,
            .abs_tol     = 1.0e-12,
            .print_level = 0,
            .max_iter    = 200,
            .lin_solver  = LinearSolver::CG,
            .prec        = HypreSmootherPrec{mfem::HypreSmoother::Jacobi}};
  }

  static NonlinearSolverOptions defaultNonlinearOptions()
  {
    return {.rel_tol = 1.0e-4, .abs_tol = 1.0e-8, .max_iter = 500, .print_level = 1};
  }

  static SolverOptions defaultQuasistaticOptions()
  {
    return {defaultLinearOptions(), defaultNonlinearOptions(), std::nullopt};
  }

  static SolverOptions defaultDynamicOptions()
  {
    return {defaultLinearOptions(), defaultNonlinearOptions(),
            TimesteppingOptions{TimestepMethod::BackwardEuler, DirichletEnforcementMethod::RateControl}};
  }

  /**
   * @brief Construct a new Thermal Solver object
   *
   * @param[in] order The order of the thermal field discretization
   * @param[in] mesh The MFEM parallel mesh to solve the PDE on
   * @param[in] options The system solver parameters
   */
  ThermalConduction(int order, std::shared_ptr<mfem::ParMesh> mesh, const SolverOptions& options);

  /**
   * @brief Construct a new Thermal Solver object
   *
   * @param[in] mesh The MFEM parallel mesh to solve the PDE on
   * @param[in] options The solver information parsed from the input file
   */
  ThermalConduction(std::shared_ptr<mfem::ParMesh> mesh, const InputOptions& options);

  /**
   * @brief Set essential temperature boundary conditions (strongly enforced)
   *
   * @param[in] temp_bdr The boundary attributes on which to enforce a temperature
   * @param[in] temp_bdr_coef The prescribed boundary temperature
   */
  void setTemperatureBCs(const std::set<int>& temp_bdr, std::shared_ptr<mfem::Coefficient> temp_bdr_coef);

  /**
   * @brief Set flux boundary conditions (weakly enforced)
   *
   * @param[in] flux_bdr The boundary attributes on which to enforce a heat flux (weakly enforced)
   * @param[in] flux_bdr_coef The prescribed boundary heat flux
   */
  void setFluxBCs(const std::set<int>& flux_bdr, std::shared_ptr<mfem::Coefficient> flux_bdr_coef);

  /**
   * @brief Advance the timestep
   *
   * @param[inout] dt The timestep to advance. For adaptive time integration methods, the actual timestep is returned.
   */
  void advanceTimestep(double& dt) override;

  /**
   * @brief Set the thermal conductivity
   *
   * @param[in] kappa The thermal conductivity
   */
  void setConductivity(std::unique_ptr<mfem::Coefficient>&& kappa);

  /**
   * @brief Set the temperature state vector from a coefficient
   *
   * @param[in] temp The temperature coefficient
   */
  void setTemperature(mfem::Coefficient& temp);

  /**
   * @brief Set the thermal body source from a coefficient
   *
   * @param[in] source The source function coefficient
   */
  void setSource(std::unique_ptr<mfem::Coefficient>&& source);

  /**
   * @brief Set a nonlinear temperature dependent reaction term
   *
   * @param[in] reaction A function describing the temperature dependent reaction q=q(T)
   * @param[in] d_reaction A function describing the derivative of the reaction dq = dq(T)/dT
   */
  void setNonlinearReaction(std::function<double(double)> reaction, std::function<double(double)> d_reaction, std::unique_ptr<mfem::Coefficient>&& scale);

  /**
   * @brief Set the density field. Defaults to 1.0 if not set.
   *
   * @param[in] rho The density field coefficient
   */
  void setMassDensity(std::unique_ptr<mfem::Coefficient>&& rho);

  /**
   * @brief Set the specific heat capacity. Defaults to 1.0 if not set.
   *
   * @param[in] cp The specific heat capacity
   */
  void setSpecificHeatCapacity(std::unique_ptr<mfem::Coefficient>&& cp);

  /**
   * @brief Get the temperature state
   *
   * @return A reference to the current temperature finite element state
   */
  const serac::FiniteElementState& temperature() const { return temperature_; };
  serac::FiniteElementState&       temperature() { return temperature_; };

  /**
   * @brief Complete the initialization and allocation of the data structures.
   *
   * This must be called before StaticSolve() or AdvanceTimestep(). If allow_dynamic
   * = false, do not allocate the mass matrix or dynamic operator
   */
  void completeSetup() override;

  /**
   * @brief Destroy the Thermal Solver object
   */
  virtual ~ThermalConduction() = default;

protected:
  /**
   * @brief The temperature finite element state
   */
  serac::FiniteElementState temperature_;

  /**
   * @brief Mass bilinear form object
   */
  std::unique_ptr<mfem::ParBilinearForm> M_form_;

  /**
   * @brief Stiffness nonlinear form object
   */
  std::unique_ptr<mfem::ParNonlinearForm> K_form_;

  /**
   * @brief Assembled mass matrix
   */
  std::unique_ptr<mfem::HypreParMatrix> M_;

  /**
   * @brief Conduction coefficient
   */
  std::unique_ptr<mfem::Coefficient> kappa_;

  /**
   * @brief Body source coefficient
   */
  std::unique_ptr<mfem::Coefficient> source_;

  /**
   * @brief Density coefficient
   *
   */
  std::unique_ptr<mfem::Coefficient> rho_;

  /**
   * @brief Specific heat capacity
   *
   */
  std::unique_ptr<mfem::Coefficient> cp_;

  /**
   * @brief Combined mass matrix coefficient (rho * cp)
   *
   */
  std::unique_ptr<mfem::Coefficient> mass_coef_;

  /**
   * @brief mfem::Operator that describes the weight residual
   * and its gradient with respect to temperature
   */
  mfem_ext::StdFunctionOperator residual_;

  /**
   * @brief the ordinary differential equation that describes
   * how to solve for the time derivative of temperature, given
   * the current temperature and source terms
   */
  mfem_ext::FirstOrderODE ode_;

  /**
   * @brief the specific methods and tolerances specified to
   * solve the nonlinear residual equations
   */
  mfem_ext::EquationSolver nonlin_solver_;

  /**
   * @brief assembled sparse matrix for the Jacobian
   * at the predicted temperature
   */
  std::unique_ptr<mfem::HypreParMatrix> J_;

  double       dt_, previous_dt_;
  mfem::Vector zero_;

  /**
   * @brief predicted temperature true dofs
   */
  mfem::Vector u_;

  /**
   * @brief previous value of du_dt used to prime the pump for the
   * nonlinear solver
   */
  mfem::Vector previous_;

  /**
   * @brief the nonlinear reaction function
   *
   */
  std::function<double(double)> reaction_;

  /**
   * @brief the derivative of the nonlinear reaction function
   *
   */
<<<<<<< HEAD
  std::optional<std::function<double(double)>> d_reaction_;

  /**
   * @brief a scaling factor for the reaction
   * 
   */
  std::unique_ptr<mfem::Coefficient> reaction_scale_;
=======
  std::function<double(double)> d_reaction_;
>>>>>>> ac22cbad
};

}  // namespace serac

template <>
struct FromInlet<serac::ThermalConduction::InputOptions> {
  serac::ThermalConduction::InputOptions operator()(const axom::inlet::Table& base);
};<|MERGE_RESOLUTION|>--- conflicted
+++ resolved
@@ -71,14 +71,9 @@
     double rho;
 
     // Nonlinear reaction information
-<<<<<<< HEAD
-    std::optional<std::function<double(double)>> reaction_func;
-    std::optional<std::function<double(double)>> d_reaction_func;
-    std::optional<input::CoefficientInputOptions> reaction_scale_coef;
-=======
     std::function<double(double)> reaction_func;
     std::function<double(double)> d_reaction_func;
->>>>>>> ac22cbad
+    std::optional<input::CoefficientInputOptions> reaction_scale_coef;
 
     // Source information
     std::optional<input::CoefficientInputOptions> source_coef;
@@ -318,17 +313,13 @@
    * @brief the derivative of the nonlinear reaction function
    *
    */
-<<<<<<< HEAD
-  std::optional<std::function<double(double)>> d_reaction_;
+  std::function<double(double)> d_reaction_;
 
   /**
    * @brief a scaling factor for the reaction
    * 
    */
   std::unique_ptr<mfem::Coefficient> reaction_scale_;
-=======
-  std::function<double(double)> d_reaction_;
->>>>>>> ac22cbad
 };
 
 }  // namespace serac
