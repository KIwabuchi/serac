// Copyright (c) 2019, Lawrence Livermore National Security, LLC and
// other Serac Project Developers. See the top-level LICENSE file for
// details.
//
// SPDX-License-Identifier: (BSD-3-Clause)

#include "serac/physics/solid.hpp"

#include "serac/infrastructure/logger.hpp"
#include "serac/physics/integrators/traction_integrator.hpp"
#include "serac/physics/integrators/displacement_hyperelastic_integrator.hpp"
#include "serac/physics/integrators/wrapper_integrator.hpp"
#include "serac/physics/state/state_manager.hpp"
#include "serac/numerics/expr_template_ops.hpp"
#include "serac/mesh/mesh_utils.hpp"
#include "serac/physics/coefficients/sensitivity_coefficients.hpp"

namespace serac {

/**
 * @brief The number of fields in this physics module (displacement and velocity)
 */
constexpr int NUM_FIELDS = 3;

Solid::Solid(int order, const SolverOptions& options, GeometricNonlinearities geom_nonlin,
             FinalMeshOption keep_deformation, const std::string& name, mfem::ParMesh* pmesh)
    : BasePhysics(NUM_FIELDS, order, pmesh),
      velocity_(StateManager::mesh(sidre_datacoll_id_),
                FiniteElementState::Options{
                    .order = order, .vector_dim = mesh_.Dimension(), .name = detail::addPrefix(name, "velocity")}),
      displacement_(
          StateManager::mesh(sidre_datacoll_id_),
          FiniteElementState::Options{
              .order = order, .vector_dim = mesh_.Dimension(), .name = detail::addPrefix(name, "displacement")}),
      adjoint_displacement_(StateManager::mesh(sidre_datacoll_id_),
                            FiniteElementState::Options{.order      = order,
                                                        .vector_dim = mesh_.Dimension(),
                                                        .name       = detail::addPrefix(name, "adjoint_displacement")}),
      geom_nonlin_(geom_nonlin),
      keep_deformation_(keep_deformation),
      ode2_(displacement_.space().TrueVSize(), {.c0 = c0_, .c1 = c1_, .u = u_, .du_dt = du_dt_, .d2u_dt2 = previous_},
            nonlin_solver_, bcs_)
{
  state_.push_back(velocity_);
  state_.push_back(displacement_);
  state_.push_back(adjoint_displacement_);

  // Initialize the mesh node pointers
  reference_nodes_ = std::make_unique<mfem::ParGridFunction>(&displacement_.space());
  mesh_.EnsureNodes();
  mesh_.GetNodes(*reference_nodes_);

  reference_nodes_->GetTrueDofs(x_);
  deformed_nodes_ = std::make_unique<mfem::ParGridFunction>(*reference_nodes_);

  if (!StateManager::isRestart()) {
    displacement_         = 0.0;
    velocity_             = 0.0;
    adjoint_displacement_ = 0.0;
  }

  const auto& lin_options = options.H_lin_options;
  // If the user wants the AMG preconditioner with a linear solver, set the pfes
  // to be the displacement
  const auto& augmented_options = mfem_ext::AugmentAMGForElasticity(lin_options, displacement_.space());

  nonlin_solver_ = mfem_ext::EquationSolver(mesh_.GetComm(), augmented_options, options.H_nonlin_options);

  // Check for dynamic mode
  if (options.dyn_options) {
    ode2_.SetTimestepper(options.dyn_options->timestepper);
    ode2_.SetEnforcementMethod(options.dyn_options->enforcement_method);
    is_quasistatic_ = false;
  } else {
    is_quasistatic_ = true;
  }

  int true_size = velocity_.space().TrueVSize();

  u_.SetSize(true_size);
  du_dt_.SetSize(true_size);
  previous_.SetSize(true_size);
  previous_ = 0.0;

  zero_.SetSize(true_size);
  zero_ = 0.0;
}

Solid::Solid(const Solid::InputOptions& options, const std::string& name)
    : Solid(options.order, options.solver_options, options.geom_nonlin, FinalMeshOption::Deformed, name)
{
  // This is the only other options stored in the input file that we can use
  // in the initialization stage
  setMaterialParameters(std::make_unique<mfem::ConstantCoefficient>(options.mu),
                        std::make_unique<mfem::ConstantCoefficient>(options.K), options.material_nonlin);

  auto dim = mesh_.Dimension();
  if (options.initial_displacement) {
    auto deform = options.initial_displacement->constructVector(dim);
    setDisplacement(*deform);
  }

  if (options.initial_velocity) {
    auto velo = options.initial_velocity->constructVector(dim);
    setVelocity(*velo);
  }
  setViscosity(std::make_unique<mfem::ConstantCoefficient>(options.viscosity));
  setMassDensity(std::make_unique<mfem::ConstantCoefficient>(options.initial_mass_density));

  for (const auto& [bc_name, bc] : options.boundary_conditions) {
    // FIXME: Better naming for boundary conditions?
    if (bc_name.find("displacement") != std::string::npos) {
      if (bc.coef_opts.isVector()) {
        std::shared_ptr<mfem::VectorCoefficient> disp_coef(bc.coef_opts.constructVector(dim));
        setDisplacementBCs(bc.attrs, disp_coef);
      } else {
        SLIC_ERROR_ROOT_IF(!bc.coef_opts.component,
                           "Component not specified with scalar coefficient when setting the displacement condition.");
        std::shared_ptr<mfem::Coefficient> disp_coef(bc.coef_opts.constructScalar());
        setDisplacementBCs(bc.attrs, disp_coef, *bc.coef_opts.component);
      }
    } else if (bc_name.find("traction") != std::string::npos) {
      std::shared_ptr<mfem::VectorCoefficient> trac_coef(bc.coef_opts.constructVector(dim));
      if (geom_nonlin_ == GeometricNonlinearities::Off) {
        setTractionBCs(bc.attrs, trac_coef, true);
      } else {
        setTractionBCs(bc.attrs, trac_coef, false);
      }
    } else if (bc_name.find("traction_ref") != std::string::npos) {
      std::shared_ptr<mfem::VectorCoefficient> trac_coef(bc.coef_opts.constructVector(dim));
      setTractionBCs(bc.attrs, trac_coef, true);
    } else if (bc_name.find("pressure") != std::string::npos) {
      std::shared_ptr<mfem::Coefficient> pres_coef(bc.coef_opts.constructScalar());
      if (geom_nonlin_ == GeometricNonlinearities::Off) {
        setPressureBCs(bc.attrs, pres_coef, true);
      } else {
        setPressureBCs(bc.attrs, pres_coef, false);
      }
    } else if (bc_name.find("pressure_ref") != std::string::npos) {
      std::shared_ptr<mfem::Coefficient> pres_coef(bc.coef_opts.constructScalar());
      setPressureBCs(bc.attrs, pres_coef, true);
    } else {
      SLIC_WARNING_ROOT("Ignoring boundary condition with unknown name: " << name);
    }
  }
}

Solid::~Solid()
{
  // Update the mesh with the new deformed nodes if requested
<<<<<<< HEAD
  if (keep_deformation_ == FinalMeshOption::Deformed) {
    *reference_nodes_ += displacement_.gridFunction();
=======
  if (keep_deformation_ == FinalMeshOption::Deformed && geom_nonlin_ == GeometricNonlinearities::On) {
    *reference_nodes_ += displacement_.gridFunc();
>>>>>>> 849dfeec
  }

  // Build a new grid function to store the mesh nodes post-destruction
  // NOTE: MFEM will manage the memory of these objects

  auto mesh_fe_coll  = new mfem::H1_FECollection(order_, mesh_.Dimension());
  auto mesh_fe_space = new mfem::ParFiniteElementSpace(displacement_.space(), &mesh_, mesh_fe_coll);
  auto mesh_nodes    = new mfem::ParGridFunction(mesh_fe_space);
  mesh_nodes->MakeOwner(mesh_fe_coll);

  *mesh_nodes = *reference_nodes_;

  // Set the mesh to the newly created nodes object and pass ownership
  mesh_.NewNodes(*mesh_nodes, true);
}

void Solid::setDisplacementBCs(const std::set<int>& disp_bdr, std::shared_ptr<mfem::VectorCoefficient> disp_bdr_coef)
{
  bcs_.addEssential(disp_bdr, disp_bdr_coef, displacement_);
}

void Solid::setDisplacementBCs(const std::set<int>& disp_bdr, std::shared_ptr<mfem::Coefficient> disp_bdr_coef,
                               int component)
{
  bcs_.addEssential(disp_bdr, disp_bdr_coef, displacement_, component);
}

void Solid::setTractionBCs(const std::set<int>& trac_bdr, std::shared_ptr<mfem::VectorCoefficient> trac_bdr_coef,
                           bool compute_on_reference, std::optional<int> component)
{
  if (compute_on_reference) {
    bcs_.addGeneric(trac_bdr, trac_bdr_coef, SolidBoundaryCondition::ReferenceTraction, component);
  } else {
    bcs_.addGeneric(trac_bdr, trac_bdr_coef, SolidBoundaryCondition::DeformedTraction, component);
  }
}

void Solid::setPressureBCs(const std::set<int>& pres_bdr, std::shared_ptr<mfem::Coefficient> pres_bdr_coef,
                           bool compute_on_reference)
{
  if (compute_on_reference) {
    bcs_.addGeneric(pres_bdr, pres_bdr_coef, SolidBoundaryCondition::ReferencePressure);
  } else {
    bcs_.addGeneric(pres_bdr, pres_bdr_coef, SolidBoundaryCondition::DeformedPressure);
  }
}

void Solid::addBodyForce(std::shared_ptr<mfem::VectorCoefficient> ext_force_coef)
{
  ext_force_coefs_.push_back(ext_force_coef);
}

void Solid::setMaterialParameters(std::unique_ptr<mfem::Coefficient>&& mu, std::unique_ptr<mfem::Coefficient>&& K,
                                  const bool material_nonlin)
{
  if (material_nonlin) {
    material_ = std::make_unique<NeoHookeanMaterial>(std::move(mu), std::move(K));
  } else {
    material_ = std::make_unique<LinearElasticMaterial>(std::move(mu), std::move(K));
  }
}

void Solid::setThermalExpansion(std::unique_ptr<mfem::Coefficient>&& coef_thermal_expansion,
                                std::unique_ptr<mfem::Coefficient>&& reference_temp, const FiniteElementState& temp)
{
  thermal_material_ = std::make_unique<IsotropicThermalExpansionMaterial>(
      std::move(coef_thermal_expansion), std::move(reference_temp), temp, geom_nonlin_);
}

void Solid::setViscosity(std::unique_ptr<mfem::Coefficient>&& visc_coef) { viscosity_ = std::move(visc_coef); }

void Solid::setMassDensity(std::unique_ptr<mfem::Coefficient>&& rho_coef)
{
  initial_mass_density_ = std::move(rho_coef);
}

void Solid::setDisplacement(mfem::VectorCoefficient& disp_state)
{
  disp_state.SetTime(time_);
  displacement_.project(disp_state);
  gf_initialized_[1] = true;
}

void Solid::setVelocity(mfem::VectorCoefficient& velo_state)
{
  velo_state.SetTime(time_);
  velocity_.project(velo_state);
  gf_initialized_[0] = true;
}

void Solid::resetToReferenceConfiguration()
{
  displacement_ = 0.0;
  velocity_     = 0.0;

  mesh_.NewNodes(*reference_nodes_);
}

void Solid::completeSetup()
{
  // Define the nonlinear form
  H_ = std::make_unique<mfem::ParNonlinearForm>(&displacement_.space());

  // Add the hyperelastic integrator
  H_->AddDomainIntegrator(
      new mfem_ext::DisplacementHyperelasticIntegrator(*material_, *thermal_material_, geom_nonlin_));

  // Add the deformed traction integrator
  for (auto& deformed_traction_data : bcs_.genericsWithTag(SolidBoundaryCondition::DeformedTraction)) {
    H_->AddBdrFaceIntegrator(new mfem_ext::TractionIntegrator(deformed_traction_data.vectorCoefficient(), false),
                             deformed_traction_data.markers());
  }

  // Add the reference traction integrator
  for (auto& deformed_traction_data : bcs_.genericsWithTag(SolidBoundaryCondition::ReferenceTraction)) {
    H_->AddBdrFaceIntegrator(new mfem_ext::TractionIntegrator(deformed_traction_data.vectorCoefficient(), true),
                             deformed_traction_data.markers());
  }

  // Add the deformed pressure integrator
  for (auto& deformed_pressure_data : bcs_.genericsWithTag(SolidBoundaryCondition::DeformedPressure)) {
    H_->AddBdrFaceIntegrator(new mfem_ext::PressureIntegrator(deformed_pressure_data.scalarCoefficient(), false),
                             deformed_pressure_data.markers());
  }

  // Add the reference pressure integrator
  for (auto& reference_pressure_data : bcs_.genericsWithTag(SolidBoundaryCondition::ReferencePressure)) {
    H_->AddBdrFaceIntegrator(new mfem_ext::PressureIntegrator(reference_pressure_data.scalarCoefficient(), true),
                             reference_pressure_data.markers());
  }

  // Add external forces
  for (auto& force : ext_force_coefs_) {
    H_->AddDomainIntegrator(new serac::mfem_ext::LinearToNonlinearFormIntegrator(
        std::make_shared<mfem::VectorDomainLFIntegrator>(*force), displacement_.space()));
  }

  // Build the dof array lookup tables
  displacement_.space().BuildDofToArrays();

  // Project the essential boundary coefficients
  for (auto& bc : bcs_.essentials()) {
    // Project the coefficient
    bc.project(displacement_);
  }

  // If dynamic, create the mass and viscosity forms
  if (!is_quasistatic_) {
    M_ = std::make_unique<mfem::ParBilinearForm>(&displacement_.space());
    M_->AddDomainIntegrator(new mfem::VectorMassIntegrator(*initial_mass_density_));
    M_->Assemble(0);
    M_->Finalize(0);

    M_mat_.reset(M_->ParallelAssemble());

    C_ = std::make_unique<mfem::ParBilinearForm>(&displacement_.space());
    C_->AddDomainIntegrator(new mfem::VectorDiffusionIntegrator(*viscosity_));
    C_->Assemble(0);
    C_->Finalize(0);

    C_mat_.reset(C_->ParallelAssemble());
  }

  // We are assuming that the ODE is prescribing the
  // acceleration value for the constrained dofs, so
  // the residuals for those dofs can be taken to be zero.
  //
  // Setting iterative_mode to true ensures that these
  // prescribed acceleration values are not modified by
  // the nonlinear solve.
  nonlin_solver_.NonlinearSolver().iterative_mode = true;

  if (is_quasistatic_) {
    residual_ = buildQuasistaticOperator();

  } else {
    // the dynamic case is described by a residual function and a second order
    // ordinary differential equation. Here, we define the residual function in
    // terms of an acceleration.
    residual_ = std::make_unique<mfem_ext::StdFunctionOperator>(
        displacement_.space().TrueVSize(),

        // residual function
        [this](const mfem::Vector& d2u_dt2, mfem::Vector& r) {
          r = (*M_mat_) * d2u_dt2 + (*C_mat_) * (du_dt_ + c1_ * d2u_dt2) + (*H_) * (u_ + c0_ * d2u_dt2);
          r.SetSubVector(bcs_.allEssentialTrueDofs(), 0.0);
        },

        // gradient of residual function
        [this](const mfem::Vector& d2u_dt2) -> mfem::Operator& {
          // J = M + c1 * C + c0 * H(u_predicted)
          auto localJ = std::unique_ptr<mfem::SparseMatrix>(Add(1.0, M_->SpMat(), c1_, C_->SpMat()));
          localJ->Add(c0_, H_->GetLocalGradient(u_ + c0_ * d2u_dt2));
          J_mat_.reset(M_->ParallelAssemble(localJ.get()));
          bcs_.eliminateAllEssentialDofsFromMatrix(*J_mat_);
          return *J_mat_;
        });
  }

  nonlin_solver_.SetOperator(*residual_);
}

// Solve the Quasi-static Newton system
void Solid::quasiStaticSolve() { nonlin_solver_.Mult(zero_, displacement_); }

std::unique_ptr<mfem::Operator> Solid::buildQuasistaticOperator()
{
  // the quasistatic case is entirely described by the residual,
  // there is no ordinary differential equation
  auto residual = std::make_unique<mfem_ext::StdFunctionOperator>(
      displacement_.space().TrueVSize(),

      // residual function
      [this](const mfem::Vector& u, mfem::Vector& r) {
        H_->Mult(u, r);  // r := H(u)
        r.SetSubVector(bcs_.allEssentialTrueDofs(), 0.0);
      },

      // gradient of residual function
      [this](const mfem::Vector& u) -> mfem::Operator& {
        auto& J = dynamic_cast<mfem::HypreParMatrix&>(H_->GetGradient(u));
        bcs_.eliminateAllEssentialDofsFromMatrix(J);
        return J;
      });
  return residual;
}

// Advance the timestep
void Solid::advanceTimestep(double& dt)
{
  // Set the mesh nodes to the reference configuration
  if (geom_nonlin_ == GeometricNonlinearities::On) {
    mesh_.NewNodes(*reference_nodes_);
  }

  bcs_.setTime(time_);

  // If a thermal material is present, evaluate the grid function
  auto* iso_expansion_mat = dynamic_cast<IsotropicThermalExpansionMaterial*>(thermal_material_.get());
  if (iso_expansion_mat) {
    iso_expansion_mat->updateGridFunction();
  }

  if (is_quasistatic_) {
    quasiStaticSolve();
    // Update the time for housekeeping purposes
    time_ += dt;
  } else {
    ode2_.Step(displacement_, velocity_, time_, dt);
  }

<<<<<<< HEAD
  // Update the mesh with the new deformed nodes
  deformed_nodes_->Set(1.0, displacement_.gridFunction());
  deformed_nodes_->Add(1.0, *reference_nodes_);

  mesh_.NewNodes(*deformed_nodes_);
=======
  // Distribute the shared DOFs
  velocity_.distributeSharedDofs();
  displacement_.distributeSharedDofs();

  if (geom_nonlin_ == GeometricNonlinearities::On) {
    // Update the mesh with the new deformed nodes
    deformed_nodes_->Set(1.0, displacement_.gridFunc());
    deformed_nodes_->Add(1.0, *reference_nodes_);
    mesh_.NewNodes(*deformed_nodes_);
  }
>>>>>>> 849dfeec

  cycle_ += 1;

  previous_solve_ = PreviousSolve::Forward;
}

void Solid::checkSensitivityMode() const
{
  SLIC_ERROR_ROOT_IF(previous_solve_ == PreviousSolve::None,
                     "Sensitivities only valid following a forward and adjoint solve.");
  SLIC_WARNING_ROOT_IF(
      previous_solve_ == PreviousSolve::Forward,
      "Sensitivities only valid following a forward and adjoint solve (in that order). The previous solve was a "
      "forward analysis. Ensure that the correct displacement and adjoint states are set for sensitivies.");

  LinearElasticMaterial* linear_mat = dynamic_cast<LinearElasticMaterial*>(material_.get());

  SLIC_ERROR_ROOT_IF(!linear_mat, "Only linear elastic materials allowed for sensitivity analysis.");
}

FiniteElementDual& Solid::shearModulusSensitivity(mfem::ParFiniteElementSpace* shear_space)
{
  checkSensitivityMode();

  if (geom_nonlin_ == GeometricNonlinearities::On) {
    // Set the mesh nodes to the reference configuration
    mesh_.NewNodes(*reference_nodes_);
  }

  LinearElasticMaterial* linear_mat = dynamic_cast<LinearElasticMaterial*>(material_.get());

  shear_sensitivity_coef_ =
      std::make_unique<mfem_ext::ShearSensitivityCoefficient>(displacement_, adjoint_displacement_, *linear_mat);

  // Add a scalar linear form integrator using the shear sensitivity coefficient against the given shear modulus finite
  // element space
  if (!shear_sensitivity_form_ || shear_space) {
    SLIC_ERROR_IF(!shear_space,
                  axom::fmt::format("Finite element space is required for first shear sensitivity call."));
    shear_sensitivity_      = std::make_unique<FiniteElementDual>(mesh_, *shear_space);
    shear_sensitivity_form_ = std::make_unique<mfem::ParLinearForm>(&shear_sensitivity_->space());

    shear_sensitivity_form_->AddDomainIntegrator(new mfem::DomainLFIntegrator(*shear_sensitivity_coef_, 2, 2));
  }

  // Assemble the linear form at the current state and adjoint values
  shear_sensitivity_form_->Assemble();

  // Set the dual state to the assembled shear sensitivity
  std::unique_ptr<mfem::HypreParVector> assembled_vec(shear_sensitivity_form_->ParallelAssemble());
  auto* shear_sensitivity_vector = dynamic_cast<mfem::HypreParVector*>(shear_sensitivity_.get());
  *shear_sensitivity_vector      = *assembled_vec;

  if (geom_nonlin_ == GeometricNonlinearities::On) {
    // Set the mesh nodes back to the reference configuration
    mesh_.NewNodes(*deformed_nodes_);
  }

  return *shear_sensitivity_;
}

FiniteElementDual& Solid::bulkModulusSensitivity(mfem::ParFiniteElementSpace* bulk_space)
{
  checkSensitivityMode();

  if (geom_nonlin_ == GeometricNonlinearities::On) {
    // Set the mesh nodes to the reference configuration
    mesh_.NewNodes(*reference_nodes_);
  }

  LinearElasticMaterial* linear_mat = dynamic_cast<LinearElasticMaterial*>(material_.get());

  bulk_sensitivity_coef_ =
      std::make_unique<mfem_ext::BulkSensitivityCoefficient>(displacement_, adjoint_displacement_, *linear_mat);

  // Add a scalar linear form integrator using the shear sensitivity coefficient against the given bulk modulus finite
  // element space
  if (!bulk_sensitivity_form_ || bulk_space) {
    SLIC_ERROR_IF(!bulk_space, axom::fmt::format("Finite element space is required for first bulk sensitivity call."));
    bulk_sensitivity_      = std::make_unique<FiniteElementDual>(mesh_, *bulk_space);
    bulk_sensitivity_form_ = std::make_unique<mfem::ParLinearForm>(&bulk_sensitivity_->space());

    bulk_sensitivity_form_->AddDomainIntegrator(new mfem::DomainLFIntegrator(*bulk_sensitivity_coef_, 2, 2));
  }

  // Assemble the linear form at the current state and adjoint values
  bulk_sensitivity_form_->Assemble();

  // Set the dual state to the assembled bulk sensitivity
  std::unique_ptr<mfem::HypreParVector> assembled_vec(bulk_sensitivity_form_->ParallelAssemble());
  auto* bulk_sensitivity_vector = dynamic_cast<mfem::HypreParVector*>(bulk_sensitivity_.get());
  *bulk_sensitivity_vector      = *assembled_vec;

  if (geom_nonlin_ == GeometricNonlinearities::On) {
    // Set the mesh nodes back to the reference configuration
    mesh_.NewNodes(*deformed_nodes_);
  }

  return *bulk_sensitivity_;
}

const FiniteElementState& Solid::solveAdjoint(FiniteElementDual& adjoint_load,
                                              FiniteElementDual* dual_with_essential_boundary)
{
  SLIC_ERROR_ROOT_IF(!is_quasistatic_, "Adjoint analysis only vaild for quasistatic problems.");
  SLIC_ERROR_ROOT_IF(previous_solve_ == PreviousSolve::None, "Adjoint analysis only valid following a forward solve.");

  if (geom_nonlin_ == GeometricNonlinearities::On) {
    // Set the mesh nodes to the reference configuration
    mesh_.NewNodes(*reference_nodes_);
  }

  // note: The assignment operator must be called after the copy constructor because
  // the copy constructor only sets the partitioning, it does not copy the actual vector
  // values
  mfem::HypreParVector adjoint_load_vector(adjoint_load);

  auto& lin_solver = nonlin_solver_.LinearSolver();

  auto& J   = dynamic_cast<mfem::HypreParMatrix&>(H_->GetGradient(displacement_));
  auto  J_T = std::unique_ptr<mfem::HypreParMatrix>(J.Transpose());

  // By default, use a homogeneous essential boundary condition
  mfem::HypreParVector adjoint_essential(adjoint_load);
  adjoint_essential = 0.0;

  // If we have a non-homogeneous essential boundary condition, extract it from the given state
  if (dual_with_essential_boundary) {
    adjoint_essential = *dual_with_essential_boundary;
  }

  for (const auto& bc : bcs_.essentials()) {
    bc.eliminateFromMatrix(*J_T);
    bc.eliminateToRHS(*J_T, adjoint_essential, adjoint_load_vector);
  }

  lin_solver.SetOperator(*J_T);
  lin_solver.Mult(adjoint_load_vector, adjoint_displacement_);

<<<<<<< HEAD
  // Update the mesh with the new deformed nodes
  deformed_nodes_->Set(1.0, displacement_.gridFunction());
  deformed_nodes_->Add(1.0, *reference_nodes_);

  mesh_.NewNodes(*deformed_nodes_);
=======
  if (geom_nonlin_ == GeometricNonlinearities::On) {
    // Update the mesh with the new deformed nodes
    mesh_.NewNodes(*deformed_nodes_);
  }
>>>>>>> 849dfeec

  // Reset the equation solver to use the full nonlinear residual operator
  nonlin_solver_.SetOperator(*residual_);

  previous_solve_ = PreviousSolve::Adjoint;

  return adjoint_displacement_;
}

void Solid::InputOptions::defineInputFileSchema(axom::inlet::Container& container)
{
  // Polynomial interpolation order - currently up to 8th order is allowed
  container.addInt("order", "Order degree of the finite elements.").defaultValue(1).range(1, 8);

  // neo-Hookean material parameters
  container.addDouble("mu", "Shear modulus in the Neo-Hookean hyperelastic model.").defaultValue(0.25);
  container.addDouble("K", "Bulk modulus in the Neo-Hookean hyperelastic model.").defaultValue(5.0);

  // Geometric nonlinearities flag
  container.addBool("geometric_nonlin", "Flag to include geometric nonlinearities in the residual calculation.")
      .defaultValue(true);

  // Geometric nonlinearities flag
  container
      .addBool("material_nonlin",
               "Flag to include material nonlinearities (linear elastic vs. neo-Hookean material model).")
      .defaultValue(true);

  container.addDouble("viscosity", "Viscosity constant").defaultValue(0.0);

  container.addDouble("density", "Initial mass density").defaultValue(1.0);

  auto& equation_solver_container =
      container.addStruct("equation_solver", "Linear and Nonlinear stiffness Solver Parameters.");
  serac::mfem_ext::EquationSolver::DefineInputFileSchema(equation_solver_container);

  auto& dynamics_container = container.addStruct("dynamics", "Parameters for mass matrix inversion");
  dynamics_container.addString("timestepper", "Timestepper (ODE) method to use");
  dynamics_container.addString("enforcement_method", "Time-varying constraint enforcement method to use");

  auto& bc_container = container.addStructDictionary("boundary_conds", "Container of boundary conditions");
  serac::input::BoundaryConditionInputOptions::defineInputFileSchema(bc_container);

  auto& init_displ = container.addStruct("initial_displacement", "Coefficient for initial condition");
  serac::input::CoefficientInputOptions::defineInputFileSchema(init_displ);
  auto& init_velo = container.addStruct("initial_velocity", "Coefficient for initial condition");
  serac::input::CoefficientInputOptions::defineInputFileSchema(init_velo);
}

// Evaluate the residual at the current state
mfem::Vector Solid::currentResidual()
{
  mfem::Vector eval(displacement_.Size());
  if (is_quasistatic_) {
    // The input to the residual is displacment
    residual_->Mult(displacement_, eval);
  } else {
    // Currently the residual constructed uses d2u_dt2 as input,
    // but this could change
    residual_->Mult(ode2_.GetState().d2u_dt2, eval);
  }
  return eval;
}

// Get an Operator that computes the gradient (tangent stiffness) at the current internal state
const mfem::Operator& Solid::currentGradient()
{
  if (is_quasistatic_) {
    // The input to the residual is displacment
    return residual_->GetGradient(displacement_);
  }

  // Currently the residual constructed uses d2u_dt2 as input,
  // but this could change
  return residual_->GetGradient(ode2_.GetState().d2u_dt2);
}

}  // namespace serac

using serac::DirichletEnforcementMethod;
using serac::Solid;
using serac::TimestepMethod;

serac::Solid::InputOptions FromInlet<serac::Solid::InputOptions>::operator()(const axom::inlet::Container& base)
{
  Solid::InputOptions result;

  result.order = base["order"];

  // Solver parameters
  auto equation_solver                   = base["equation_solver"];
  result.solver_options.H_lin_options    = equation_solver["linear"].get<serac::LinearSolverOptions>();
  result.solver_options.H_nonlin_options = equation_solver["nonlinear"].get<serac::NonlinearSolverOptions>();

  if (base.contains("dynamics")) {
    Solid::TimesteppingOptions dyn_options;
    auto                       dynamics = base["dynamics"];

    // FIXME: Implement all supported methods as part of an ODE schema
    const static std::map<std::string, TimestepMethod> timestep_methods = {
        {"AverageAcceleration", TimestepMethod::AverageAcceleration},
        {"NewmarkBeta", TimestepMethod::Newmark},
        {"BackwardEuler", TimestepMethod::BackwardEuler}};
    std::string timestep_method = dynamics["timestepper"];
    SLIC_ERROR_ROOT_IF(timestep_methods.count(timestep_method) == 0,
                       "Unrecognized timestep method: " << timestep_method);
    dyn_options.timestepper = timestep_methods.at(timestep_method);

    // FIXME: Implement all supported methods as part of an ODE schema
    const static std::map<std::string, DirichletEnforcementMethod> enforcement_methods = {
        {"RateControl", DirichletEnforcementMethod::RateControl}};
    std::string enforcement_method = dynamics["enforcement_method"];
    SLIC_ERROR_ROOT_IF(enforcement_methods.count(enforcement_method) == 0,
                       "Unrecognized enforcement method: " << enforcement_method);
    dyn_options.enforcement_method = enforcement_methods.at(enforcement_method);

    result.solver_options.dyn_options = std::move(dyn_options);
  }

  // Set the material parameters
  // neo-Hookean material parameters
  result.mu = base["mu"];
  result.K  = base["K"];

  // Set the geometric nonlinearities flag
  bool input_geom_nonlin = base["geometric_nonlin"];
  if (input_geom_nonlin) {
    result.geom_nonlin = serac::GeometricNonlinearities::On;
  } else {
    result.geom_nonlin = serac::GeometricNonlinearities::Off;
  }

  // Set the material nonlinearity flag
  result.material_nonlin = base["material_nonlin"];

  if (base.contains("boundary_conds")) {
    result.boundary_conditions =
        base["boundary_conds"].get<std::unordered_map<std::string, serac::input::BoundaryConditionInputOptions>>();
  }

  result.viscosity = base["viscosity"];

  result.initial_mass_density = base["density"];

  if (base.contains("initial_displacement")) {
    result.initial_displacement = base["initial_displacement"].get<serac::input::CoefficientInputOptions>();
  }
  if (base.contains("initial_velocity")) {
    result.initial_velocity = base["initial_velocity"].get<serac::input::CoefficientInputOptions>();
  }
  return result;
}<|MERGE_RESOLUTION|>--- conflicted
+++ resolved
@@ -148,13 +148,8 @@
 Solid::~Solid()
 {
   // Update the mesh with the new deformed nodes if requested
-<<<<<<< HEAD
-  if (keep_deformation_ == FinalMeshOption::Deformed) {
+  if (keep_deformation_ == FinalMeshOption::Deformed && geom_nonlin_ == GeometricNonlinearities::On) {
     *reference_nodes_ += displacement_.gridFunction();
-=======
-  if (keep_deformation_ == FinalMeshOption::Deformed && geom_nonlin_ == GeometricNonlinearities::On) {
-    *reference_nodes_ += displacement_.gridFunc();
->>>>>>> 849dfeec
   }
 
   // Build a new grid function to store the mesh nodes post-destruction
@@ -406,24 +401,12 @@
     ode2_.Step(displacement_, velocity_, time_, dt);
   }
 
-<<<<<<< HEAD
-  // Update the mesh with the new deformed nodes
-  deformed_nodes_->Set(1.0, displacement_.gridFunction());
-  deformed_nodes_->Add(1.0, *reference_nodes_);
-
-  mesh_.NewNodes(*deformed_nodes_);
-=======
-  // Distribute the shared DOFs
-  velocity_.distributeSharedDofs();
-  displacement_.distributeSharedDofs();
-
   if (geom_nonlin_ == GeometricNonlinearities::On) {
     // Update the mesh with the new deformed nodes
-    deformed_nodes_->Set(1.0, displacement_.gridFunc());
+    deformed_nodes_->Set(1.0, displacement_.gridFunction());
     deformed_nodes_->Add(1.0, *reference_nodes_);
     mesh_.NewNodes(*deformed_nodes_);
   }
->>>>>>> 849dfeec
 
   cycle_ += 1;
 
@@ -563,18 +546,9 @@
   lin_solver.SetOperator(*J_T);
   lin_solver.Mult(adjoint_load_vector, adjoint_displacement_);
 
-<<<<<<< HEAD
-  // Update the mesh with the new deformed nodes
-  deformed_nodes_->Set(1.0, displacement_.gridFunction());
-  deformed_nodes_->Add(1.0, *reference_nodes_);
-
-  mesh_.NewNodes(*deformed_nodes_);
-=======
   if (geom_nonlin_ == GeometricNonlinearities::On) {
-    // Update the mesh with the new deformed nodes
     mesh_.NewNodes(*deformed_nodes_);
   }
->>>>>>> 849dfeec
 
   // Reset the equation solver to use the full nonlinear residual operator
   nonlin_solver_.SetOperator(*residual_);
