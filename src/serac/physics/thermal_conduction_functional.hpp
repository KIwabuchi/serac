--- conflicted
+++ resolved
@@ -127,15 +127,10 @@
    * @param[in] parameter_states The optional array of finite element states represetnting user-defined parameters to be
    * used by an underlying material model or load
    */
-<<<<<<< HEAD
-  ThermalConductionFunctional(const Thermal::SolverOptions& options, const std::string& name = {})
-      : BasePhysics(2, order),
-=======
   ThermalConductionFunctional(
       const Thermal::SolverOptions& options, const std::string& name = {},
       std::array<std::reference_wrapper<FiniteElementState>, sizeof...(parameter_space)> parameter_states = {})
       : BasePhysics(2, order, name),
->>>>>>> cf353201
         temperature_(
             StateManager::newState(FiniteElementState::Options{.order      = order,
                                                                .vector_dim = 1,
@@ -162,7 +157,6 @@
     std::array<mfem::ParFiniteElementSpace*, sizeof...(parameter_space) + 1> trial_spaces;
     trial_spaces[0] = &temperature_.space();
 
-<<<<<<< HEAD
     if constexpr (sizeof...(parameter_space) > 0) {
       tuple<parameter_space...> types{};
       for_constexpr<sizeof...(parameter_space)>([&](auto i) {
@@ -170,16 +164,6 @@
             generateParFiniteElementSpace<typename std::remove_reference<decltype(get<i>(types))>::type>(&mesh_);
         parameter_sensitivities_[i] = std::make_unique<FiniteElementDual>(mesh_, *trial_spaces[i + 1]);
       });
-=======
-    functional_call_args_.emplace_back(temperature_);
-
-    if constexpr (sizeof...(parameter_space) > 0) {
-      for (size_t i = 0; i < sizeof...(parameter_space); ++i) {
-        trial_spaces[i + 1]         = &(parameter_states_[i].get().space());
-        parameter_sensitivities_[i] = std::make_unique<FiniteElementDual>(mesh_, parameter_states_[i].get().space());
-        functional_call_args_.emplace_back(parameter_states_[i].get());
-      }
->>>>>>> cf353201
     }
 
     M_functional_ = std::make_unique<Functional<test(trial, parameter_space...)>>(&temperature_.space(), trial_spaces);
