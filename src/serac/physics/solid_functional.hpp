--- conflicted
+++ resolved
@@ -509,10 +509,7 @@
 
       residual_->update_qdata = false;
     }
-<<<<<<< HEAD
-=======
-
->>>>>>> be2fd859
+
     cycle_ += 1;
   }
 
