// Copyright (c) 2019-2021, Lawrence Livermore National Security, LLC and
// other Serac Project Developers. See the top-level LICENSE file for
// details.
//
// SPDX-License-Identifier: (BSD-3-Clause)

/**
 * @file solid_functional.hpp
 *
 * @brief An object containing the solver for total Lagrangian finite deformation solid mechanics
 */

#pragma once

#include "mfem.hpp"

#include "serac/physics/common.hpp"
#include "serac/physics/base_physics.hpp"
#include "serac/numerics/odes.hpp"
#include "serac/numerics/stdfunction_operator.hpp"
#include "serac/numerics/functional/functional.hpp"
#include "serac/physics/state/state_manager.hpp"
#include "serac/physics/solid.hpp"
#include "serac/physics/materials/functional_material_utils.hpp"

// DELETE BELOW
#include "serac/numerics/expr_template_ops.hpp" 
template <typename T>
void check_gradient(serac::Functional<T>& f, const mfem::Vector& U, const mfem::Vector& dU_dt)
{
  int    seed    = 42;
  double epsilon = 1.0e-8;

  mfem::Vector dU(U.Size());
  dU.Randomize(seed);

  mfem::Vector ddU_dt(U.Size());
  ddU_dt.Randomize(seed + 1);

  auto U_plus = U;
  U_plus.Add(epsilon, dU);

  auto U_minus = U;
  U_minus.Add(-epsilon, dU);

  {
    mfem::Vector df1 = f(U_plus, dU_dt);
    df1 -= f(U_minus, dU_dt);
    df1 /= (2 * epsilon);

    auto [value, dfdU] = f(serac::differentiate_wrt(U), dU_dt);
    mfem::Vector df2   = dfdU(dU);

    std::unique_ptr<mfem::HypreParMatrix> dfdU_matrix = assemble(dfdU);

    mfem::Vector df3 = (*dfdU_matrix) * dU;

    double relative_error1 = df1.DistanceTo(df2) / df1.Norml2();
    double relative_error2 = df1.DistanceTo(df3) / df1.Norml2();

    //EXPECT_NEAR(0., relative_error1, 5.e-6);
    //EXPECT_NEAR(0., relative_error2, 5.e-6);

    std::cout << relative_error1 << " " << relative_error2 << std::endl;
  }

  auto dU_dt_plus = dU_dt;
  dU_dt_plus.Add(epsilon, ddU_dt);

  auto dU_dt_minus = dU_dt;
  dU_dt_minus.Add(-epsilon, ddU_dt);

  {
    mfem::Vector df1 = f(U, dU_dt_plus);
    df1 -= f(U, dU_dt_minus);
    df1 /= (2 * epsilon);

    auto [value, df_ddU_dt] = f(U, serac::differentiate_wrt(dU_dt));
    mfem::Vector df2        = df_ddU_dt(ddU_dt);

    std::unique_ptr<mfem::HypreParMatrix> df_ddU_dt_matrix = assemble(df_ddU_dt);

    mfem::Vector df3 = (*df_ddU_dt_matrix) * ddU_dt;

    double relative_error1 = df1.DistanceTo(df2) / df1.Norml2();
    double relative_error2 = df1.DistanceTo(df3) / df1.Norml2();

    //EXPECT_NEAR(0., relative_error1, 5.e-5);
    //EXPECT_NEAR(0., relative_error2, 5.e-5);

    std::cout << relative_error1 << " " << relative_error2 << std::endl;
  }
}
namespace serac {

namespace solid_mechanics {

  // define the solid solver configurations
  // no default solver options for solid yet, so make some here
  const IterativeSolverOptions default_linear_options = {.rel_tol     = 1.0e-6,
                                                         .abs_tol     = 1.0e-10,
                                                         .print_level = 0,
                                                         .max_iter    = 500,
                                                         .lin_solver  = LinearSolver::GMRES,
                                                         .prec        = HypreBoomerAMGPrec{}};

  const NonlinearSolverOptions default_nonlinear_options = {
      .rel_tol = 1.0e-4, .abs_tol = 1.0e-8, .max_iter = 10, .print_level = 1};

  const SolverOptions default_static_options = {default_linear_options, default_nonlinear_options};

  const SolverOptions default_dynamic_options = {
    default_linear_options, 
    default_nonlinear_options,
    TimesteppingOptions{TimestepMethod::AverageAcceleration, DirichletEnforcementMethod::RateControl}
  };

}

/**
 * @brief The nonlinear solid solver class
 *
 * The nonlinear total Lagrangian quasi-static and dynamic
 * hyperelastic solver object. This uses Functional to compute the tangent
 * stiffness matrices.
 *
 * @tparam order The order of the discretization of the displacement and velocity fields
 * @tparam dim The spatial dimension of the mesh
 */
template <int order, int dim, typename parameters = Parameters<>, typename parameter_indices  = std::make_integer_sequence< int, parameters::n > >
class SolidFunctional;

template <int order, int dim, typename ... parameter_space, int ... parameter_indices >
class SolidFunctional< order, dim, Parameters< parameter_space ... >, std::integer_sequence< int, parameter_indices ... > > : public BasePhysics {
public:
  static constexpr int VALUE = 0, DERIVATIVE = 1;
  static constexpr auto I = Identity<dim>();

  // note: this is hardcoded for now, since we currently 
  // only support tensor product elements (1 element type per spatial dimension)
  static constexpr Geometry geom = supported_geometries[dim];

  /**
   * @brief Construct a new Solid Functional object
   *
   * @param options The options for the linear, nonlinear, and ODE solves
   * @param geom_nonlin Flag to include geometric nonlinearities
   * @param keep_deformation Flag to keep the deformation in the underlying mesh post-destruction
   * @param name An optional name for the physics module instance
   * @param parameter_states An array of FiniteElementStates containing the user-specified parameter fields
   */
  SolidFunctional(
      const SolverOptions& options, GeometricNonlinearities geom_nonlin = GeometricNonlinearities::On,
      FinalMeshOption keep_deformation = FinalMeshOption::Deformed, const std::string& name = "",
      std::array<std::reference_wrapper<FiniteElementState>, sizeof...(parameter_space)> parameter_states = {})
      : BasePhysics(2, order, name),
        velocity_(StateManager::newState(FiniteElementState::Options{
            .order = order, .vector_dim = mesh_.Dimension(), .name = detail::addPrefix(name, "velocity")})),
        displacement_(StateManager::newState(FiniteElementState::Options{
            .order = order, .vector_dim = mesh_.Dimension(), .name = detail::addPrefix(name, "displacement")})),
        adjoint_displacement_(StateManager::newState(FiniteElementState::Options{
            .order = order, .vector_dim = mesh_.Dimension(), .name = detail::addPrefix(name, "adjoint_displacement")})),
        nodal_forces_(mesh_, displacement_.space(), "nodal_forces"),
        parameter_states_(parameter_states),
        ode2_(displacement_.space().TrueVSize(), {.c0 = c0_, .c1 = c1_, .u = u_, .du_dt = du_dt_, .d2u_dt2 = previous_},
              nonlin_solver_, bcs_),
        c0_(0.0),
        c1_(0.0),
        geom_nonlin_(geom_nonlin),
        keep_deformation_(keep_deformation)
  {
    SLIC_ERROR_ROOT_IF(mesh_.Dimension() != dim,
                       axom::fmt::format("Compile time dimension and runtime mesh dimension mismatch"));

    state_.push_back(velocity_);
    state_.push_back(displacement_);
    state_.push_back(adjoint_displacement_);

    // Create a pack of the primal field and parameter finite element spaces
    mfem::ParFiniteElementSpace* test_space = &displacement_.space();
    std::array<mfem::ParFiniteElementSpace*, sizeof...(parameter_space) + 2> trial_spaces;
    trial_spaces[0] = &displacement_.space();
    trial_spaces[1] = &displacement_.space(); // the accelerations have the same trial space as displacement

    if constexpr (sizeof...(parameter_space) > 0) {
      for (size_t i = 0; i < sizeof...(parameter_space); ++i) {
        trial_spaces[i + 2]         = &(parameter_states_[i].get().space());
        parameter_sensitivities_[i] = std::make_unique<FiniteElementDual>(mesh_, parameter_states_[i].get().space());
        state_.push_back(parameter_states_[i].get());
      }
    }

    residual_ = std::make_unique<Functional<test(trial, trial, parameter_space...)>>(test_space, trial_spaces);

    state_.push_back(velocity_);
    state_.push_back(displacement_);

    // Initialize the mesh node pointers
    reference_nodes_ = std::make_unique<mfem::ParGridFunction>(&displacement_.space());
    mesh_.EnsureNodes();
    mesh_.GetNodes(*reference_nodes_);

    deformed_nodes_ = std::make_unique<mfem::ParGridFunction>(*reference_nodes_);

    displacement_ = 0.0;
    velocity_     = 0.0;

    const auto& lin_options = options.linear;
    // If the user wants the AMG preconditioner with a linear solver, set the pfes
    // to be the displacement
    const auto& augmented_options = mfem_ext::AugmentAMGForElasticity(lin_options, displacement_.space());

    nonlin_solver_ = mfem_ext::EquationSolver(mesh_.GetComm(), augmented_options, options.nonlinear);

    // Check for dynamic mode
    if (options.dynamic) {
      ode2_.SetTimestepper(options.dynamic->timestepper);
      ode2_.SetEnforcementMethod(options.dynamic->enforcement_method);
      is_quasistatic_ = false;
    } else {
      is_quasistatic_ = true;
    }

    int true_size = velocity_.space().TrueVSize();

    u_.SetSize(true_size);
    du_dt_.SetSize(true_size);
    previous_.SetSize(true_size);
    previous_ = 0.0;

    du_.SetSize(true_size);
    du_ = 0.0;

    dr_.SetSize(true_size);
    dr_ = 0.0;

    predicted_displacement_.SetSize(true_size);
    predicted_displacement_ = 0.0;

    zero_.SetSize(true_size);
    zero_ = 0.0;
  }

  /// @brief Destroy the Solid Functional object
  ~SolidFunctional()
  {
    // Update the mesh with the new deformed nodes if requested
    if (keep_deformation_ == FinalMeshOption::Deformed) {
      *reference_nodes_ += displacement_.gridFunction();
    }

    // Build a new grid function to store the mesh nodes post-destruction
    // NOTE: MFEM will manage the memory of these objects

    auto mesh_fe_coll  = new mfem::H1_FECollection(order_, mesh_.Dimension());
    auto mesh_fe_space = new mfem::ParFiniteElementSpace(displacement_.space(), &mesh_, mesh_fe_coll);
    auto mesh_nodes    = new mfem::ParGridFunction(mesh_fe_space);
    mesh_nodes->MakeOwner(mesh_fe_coll);

    *mesh_nodes = *reference_nodes_;

    // Set the mesh to the newly created nodes object and pass ownership
    mesh_.NewNodes(*mesh_nodes, true);
  }

  template < typename T >
  std::shared_ptr< QuadratureData<T> > createQuadratureDataBuffer(T initial_state) {
    constexpr auto Q = order + 1;

    size_t num_elements = mesh_.GetNE();
    size_t qpoints_per_element = GaussQuadratureRule<geom, Q>().size();

    auto qdata = std::make_shared< QuadratureData<T> >(num_elements, qpoints_per_element);
    auto & container = *qdata;
    for (size_t e = 0; e < num_elements; e++) {
      for (size_t q = 0; q < qpoints_per_element; q++) {
        container(e, q) = initial_state;
      }
    }

    return qdata;
  }

  /**
   * @brief Set essential displacement boundary conditions (strongly enforced)
   *
   * @param[in] disp_bdr The boundary attributes on which to enforce a displacement
   * @param[in] disp The prescribed boundary displacement function
   */
  void setDisplacementBCs(const std::set<int>&                                           disp_bdr,
                          std::function<void(const mfem::Vector& x, mfem::Vector& disp)> disp)
  {
    // Project the coefficient onto the grid function
    disp_bdr_coef_ = std::make_shared<mfem::VectorFunctionCoefficient>(dim, disp);

    bcs_.addEssential(disp_bdr, disp_bdr_coef_, displacement_.space());
  }

  void setDisplacementBCs(const std::set<int>&                                            disp_bdr,
                          std::function<void(const mfem::Vector&, double, mfem::Vector&)> disp)
  {
    // Project the coefficient onto the grid function
    disp_bdr_coef_ = std::make_shared<mfem::VectorFunctionCoefficient>(dim, disp);

    bcs_.addEssential(disp_bdr, disp_bdr_coef_, displacement_);
  }

  /**
   * @brief Set the displacement essential boundary conditions on a single component
   *
   * @param[in] disp_bdr The set of boundary attributes to set the displacement on
   * @param[in] disp The vector function containing the set displacement values
   * @param[in] component The component to set the displacment on
   */
  void setDisplacementBCs(const std::set<int>& disp_bdr, std::function<double(const mfem::Vector& x)> disp,
                          int component)
  {
    // Project the coefficient onto the grid function
    component_disp_bdr_coef_ = std::make_shared<mfem::FunctionCoefficient>(disp);

    bcs_.addEssential(disp_bdr, component_disp_bdr_coef_, displacement_.space(), component);
  }

<<<<<<< HEAD
=======
  /// @brief Solve the Quasi-static Newton system
  void quasiStaticSolve() { nonlin_solver_.Mult(zero_, displacement_); }

  /**
   * @brief Advance the timestep
   *
   * @param[inout] dt The timestep to attempt. This will return the actual timestep for adaptive timestepping
   * schemes
   * @pre SolidFunctional::completeSetup() must be called prior to this call
   */
  void advanceTimestep(double& dt) override
  {
    SLIC_ERROR_ROOT_IF(!residual_, "completeSetup() must be called prior to advanceTimestep(dt) in SolidFunctional.");

    // Set the mesh nodes to the reference configuration
    if (geom_nonlin_ == GeometricNonlinearities::On) {
      mesh_.NewNodes(*reference_nodes_);
    }

    if (is_quasistatic_) {
      // Update the time for housekeeping purposes
      time_ += dt;
      // Project the essential boundary coefficients
      for (auto& bc : bcs_.essentials()) {
        bc.setDofs(displacement_, time_);
      }

      quasiStaticSolve();
    } else {
      // Note that the ODE solver handles the essential boundary condition application itself
      ode2_.Step(displacement_, velocity_, time_, dt);
    }

    if (geom_nonlin_ == GeometricNonlinearities::On) {
      // Update the mesh with the new deformed nodes
      deformed_nodes_->Set(1.0, displacement_.gridFunction());
      deformed_nodes_->Add(1.0, *reference_nodes_);

      mesh_.NewNodes(*deformed_nodes_);
    }

    cycle_ += 1;
  }

>>>>>>> 769a2d78
  /**
   * @brief Set the material stress response and mass properties for the physics module
   *
   * @tparam MaterialType The solid material type
   * @param material A material containing density and stress evaluation information
   *
   * @pre MaterialType must have a method density() defining the density
   * @pre MaterialType must have the operator (du_dX) defined as the Kirchoff stress
   */
  template <typename MaterialType, typename StateType>
  void setMaterial(MaterialType material, std::shared_ptr < QuadratureData<StateType> > qdata)
  {
    residual_->AddDomainIntegral(
        Dimension<dim>{},
        [this, material](auto /*x*/, auto & state, auto displacement, auto acceleration, auto ... params) {
          auto a = get<VALUE>(acceleration);
          auto du_dX = get<DERIVATIVE>(displacement);
          auto body_force = material.density * a + 0.0 * du_dX[0];
          auto stress = material(state, du_dX, serac::get<0>(params)...);

          if (geom_nonlin_ == GeometricNonlinearities::On) {
            auto F = I + du_dX;
            body_force = body_force * det(F);
            stress = dot(stress, inv(transpose(F)));
          }

          return serac::tuple{body_force, stress};
        },
        mesh_, qdata);
  }

  template <typename MaterialType>
  void setMaterial(MaterialType material) {
    setMaterial(material, EmptyQData);
  }

  /**
   * @brief Set the underlying finite element state to a prescribed displacement
   *
   * @param disp The function describing the displacement field
   */
  void setDisplacement(std::function<void(const mfem::Vector& x, mfem::Vector& disp)> disp)
  {
    // Project the coefficient onto the grid function
    mfem::VectorFunctionCoefficient disp_coef(dim, disp);
    displacement_.project(disp_coef);
    gf_initialized_[1] = true;
  }

  /**
   * @brief Set the underlying finite element state to a prescribed velocity
   *
   * @param vel The function describing the velocity field
   */
  void setVelocity(std::function<void(const mfem::Vector& x, mfem::Vector& vel)> vel)
  {
    // Project the coefficient onto the grid function
    mfem::VectorFunctionCoefficient vel_coef(dim, vel);
    velocity_.project(vel_coef);
    gf_initialized_[0] = true;
  }

  /**
   * @brief Set the body forcefunction
   *
   * @tparam BodyForceType The type of the body force load
   * @param body_force A source function for a prescribed body load
   *
   * @pre BodyForceType must have the operator (x, time, displacement, d displacement_dx) defined as the body force
   */
  template <typename BodyForceType>
  void addBodyForce(BodyForceType body_force)
  {
    residual_->AddDomainIntegral(
        Dimension<dim>{},
        [body_force, this](auto x, auto displacement, auto /* acceleration */, auto... /*params*/) {
          auto du_dX = get<DERIVATIVE>(displacement);
          auto one_dual = (1.0 + 0.0 * du_dX[0][0]);
          auto source = body_force(x, time_) * one_dual;
          if (geom_nonlin_ == GeometricNonlinearities::On) {
            source = source * det(I + du_dX);
          }
          return serac::tuple{source, zero{}}; 
        },
        mesh_);
  }

  /**
   * @brief Set the traction boundary condition
   *
   * @tparam TractionType The type of the traction load
   * @param traction_function A function describing the traction applied to a boundary
   *
   * @pre TractionType must have the operator (x, normal, time) to return the thermal flux value
   */
  template <typename TractionType>
  void setPiolaTraction(TractionType traction_function)
  {
    residual_->AddBoundaryIntegral(
        Dimension<dim - 1>{},
        [this, traction_function](auto x, auto n, auto, auto, auto... params) {
          return -1.0 * traction_function(x, n, time_, params...);
        },
        mesh_);
  }

  /// @brief Build the quasi-static operator corresponding to the total Lagrangian formulation
  std::unique_ptr<mfem_ext::StdFunctionOperator> buildQuasistaticOperator()
  {
    // the quasistatic case is entirely described by the residual,
    // there is no ordinary differential equation
    return std::make_unique<mfem_ext::StdFunctionOperator>(
        displacement_.space().TrueVSize(),

        // residual function
        [this](const mfem::Vector& u, mfem::Vector& r) {
          r = (*residual_)(u, zero_, parameter_states_[parameter_indices] ...);
          r.SetSubVector(bcs_.allEssentialTrueDofs(), 0.0);
        },

        // gradient of residual function
        [this](const mfem::Vector& u) -> mfem::Operator& {
          auto [r, drdu] = (*residual_)(differentiate_wrt(u), zero_, parameter_states_[parameter_indices] ...);
          //check_gradient(*residual_, u, zero_);
          
          J_ = assemble(drdu);
          for (const auto& bc : bcs_.essentials()) {
            bc.eliminateFromMatrix(*J_);
          }
          return *J_;
        });
  }

  /**
   * @brief Complete the initialization and allocation of the data structures.
   *
   * @note This must be called before AdvanceTimestep().
   */
  void completeSetup() override
  {
    // Build the dof array lookup tables
    displacement_.space().BuildDofToArrays();

<<<<<<< HEAD
    // Project the essential boundary coefficients
    for (auto& bc : bcs_.essentials()) {
      // bc.projectBdr(displacement_, time_);
      bc.project();
    }

=======
>>>>>>> 769a2d78
    if (is_quasistatic_) {
      residual_with_bcs_ = buildQuasistaticOperator();

      // the residual calculation uses the old stiffness matrix
      // to help apply essential boundary conditions, so we 
      // compute J here to prime the pump for the first solve 
      residual_with_bcs_->GetGradient(displacement_);

    } else {
      // the dynamic case is described by a residual function and a second order
      // ordinary differential equation. Here, we define the residual function in
      // terms of an acceleration.
      residual_with_bcs_ = std::make_unique<mfem_ext::StdFunctionOperator>(
          displacement_.space().TrueVSize(),

          [this](const mfem::Vector& d2u_dt2, mfem::Vector& r) {
            add(1.0, u_, c0_, d2u_dt2, predicted_displacement_);
            r = (*residual_)(predicted_displacement_, d2u_dt2, parameter_states_[parameter_indices] ...);
            r.SetSubVector(bcs_.allEssentialTrueDofs(), 0.0);
          },

          [this](const mfem::Vector& d2u_dt2) -> mfem::Operator& {
            add(1.0, u_, c0_, d2u_dt2, predicted_displacement_);

            // K := dR/du
            auto K = serac::get<1>((*residual_)(differentiate_wrt(predicted_displacement_), d2u_dt2, parameter_states_[parameter_indices] ...));
            std::unique_ptr<mfem::HypreParMatrix> k_mat(assemble(K));

            // M := dR/da
            auto M = serac::get<1>((*residual_)(predicted_displacement_, differentiate_wrt(d2u_dt2), parameter_states_[parameter_indices] ...));
            std::unique_ptr<mfem::HypreParMatrix> m_mat(assemble(M));

            // J = M + c0 * K
            J_.reset(mfem::Add(1.0, *m_mat, c0_, *k_mat));
            bcs_.eliminateAllEssentialDofsFromMatrix(*J_);

            return *J_;
          });
    }

    nonlin_solver_.SetOperator(*residual_with_bcs_);
  }

  /// @brief Solve the Quasi-static Newton system
  void quasiStaticSolve(double dt) { 

    time_ += dt;

    // the 30 lines of code below are essentially equivalent to the 1-liner
    // u += dot(inv(J), dot(J_elim[:, dofs], (U(t + dt) - u)[dofs]));
    {
      for (auto& bc : bcs_.essentials()) {
        bc.projectBdrToDofs(du_, time_);
      }

      auto & constrained_dofs = bcs_.allEssentialTrueDofs();
      for (int i = 0; i < constrained_dofs.Size(); i++) {
        du_[constrained_dofs[i]] -= displacement_(constrained_dofs[i]);
      }

      dr_ = 0.0;
      for (const auto& bc : bcs_.essentials()) {
        bc.eliminateToRHS(*J_, du_, dr_);
      }

      auto& lin_solver = nonlin_solver_.LinearSolver();

      lin_solver.SetOperator(*J_);

      lin_solver.Mult(dr_, du_);

      displacement_ += du_;

      for (auto& bc : bcs_.essentials()) {
        bc.projectBdrToDofs(du_, time_);
      }

      // do I have to do this?
      nonlin_solver_.SetOperator(*residual_with_bcs_);
    }

    nonlin_solver_.Mult(zero_, displacement_);
  }

  /**
   * @brief Advance the timestep
   *
   * @param[inout] dt The timestep to attempt. This will return the actual timestep for adaptive timestepping
   * schemes
   * @pre SolidFunctional::completeSetup() must be called prior to this call
   */
  void advanceTimestep(double& dt) override
  {
    SLIC_ERROR_ROOT_IF(!residual_, "completeSetup() must be called prior to advanceTimestep(dt) in SolidFunctional.");

    // Set the mesh nodes to the reference configuration
    if (geom_nonlin_ == GeometricNonlinearities::On) {
      mesh_.NewNodes(*reference_nodes_);
    }

    bcs_.setTime(time_);

    if (is_quasistatic_) {
      quasiStaticSolve(dt);
    } else {
      ode2_.Step(displacement_, velocity_, time_, dt);
    }

    {
      // after finding displacements that satisfy equilibrium, 
      // compute the residual one more time, this time enabling
      // the material state buffers to be updated
      residual_->update_qdata = true;

      // this seems like the wrong way to be doing this assignment, but
      // nodal_forces_ = residual(displacement, ...);
      // isn't currently supported
      nodal_forces_.Vector::operator=((*residual_)(displacement_, zero_, parameter_states_[parameter_indices] ...));

      residual_->update_qdata = false;
    }

    if (geom_nonlin_ == GeometricNonlinearities::On) {
      // Update the mesh with the new deformed nodes
      deformed_nodes_->Set(1.0, displacement_.gridFunction());
      deformed_nodes_->Add(1.0, *reference_nodes_);

      mesh_.NewNodes(*deformed_nodes_);
    }

    cycle_ += 1;
  }

  /**
   * @brief Solve the adjoint problem
   * @pre It is expected that the forward analysis is complete and the current displacement state is valid
   * @note If the essential boundary state is not specified, homogeneous essential boundary conditions are applied
   *
   * @param[in] adjoint_load The dual state that contains the right hand side of the adjoint system (d quantity of
   * interest/d displacement)
   * @param[in] dual_with_essential_boundary A optional finite element dual containing the non-homogenous essential
   * boundary condition data for the adjoint problem
   * @return The computed adjoint finite element state
   */
  virtual const serac::FiniteElementState& solveAdjoint(FiniteElementDual& adjoint_load,
                                                        FiniteElementDual* dual_with_essential_boundary = nullptr)
  {
    if (geom_nonlin_ == GeometricNonlinearities::On) {
      // Set the mesh nodes to the reference configuration
      mesh_.NewNodes(*reference_nodes_);
    }

    mfem::HypreParVector adjoint_load_vector(adjoint_load);

    // Add the sign correction to move the term to the RHS
    adjoint_load_vector *= -1.0;

    auto& lin_solver = nonlin_solver_.LinearSolver();

    // By default, use a homogeneous essential boundary condition
    mfem::HypreParVector adjoint_essential(adjoint_load);
    adjoint_essential = 0.0;

    // sam: is this the right thing to be doing for dynamics simulations, 
    // or are we implicitly assuming this should only be used in quasistatic analyses?
    auto drdu = serac::get<1>((*residual_)(differentiate_wrt(displacement_), zero_, parameter_states_[parameter_indices] ...));
    auto jacobian  = assemble(drdu);
    auto J_T       = std::unique_ptr<mfem::HypreParMatrix>(jacobian->Transpose());

    // If we have a non-homogeneous essential boundary condition, extract it from the given state
    if (dual_with_essential_boundary) {
      adjoint_essential = *dual_with_essential_boundary;
    }

    for (const auto& bc : bcs_.essentials()) {
      bc.apply(*J_T, adjoint_load_vector, adjoint_essential);
    }

    lin_solver.SetOperator(*J_T);
    lin_solver.Mult(adjoint_load_vector, adjoint_displacement_);

    // Reset the equation solver to use the full nonlinear residual operator
    nonlin_solver_.SetOperator(*residual_with_bcs_);

    if (geom_nonlin_ == GeometricNonlinearities::On) {
      // Update the mesh with the new deformed nodes
      mesh_.NewNodes(*deformed_nodes_);
    }

    return adjoint_displacement_;
  }

  /**
   * @brief Compute the implicit sensitivity of the quantity of interest used in defining the load for the adjoint
   * problem with respect to the parameter field
   *
   * @tparam parameter_field The index of the parameter to take a derivative with respect to
   * @return The sensitivity with respect to the parameter
   *
   * @pre `solveAdjoint` with an appropriate adjoint load must be called prior to this method.
   */
  template <int parameter_field>
  FiniteElementDual& computeSensitivity()
  {
    if (geom_nonlin_ == GeometricNonlinearities::On) {
      // Set the mesh nodes to the reference configuration
      mesh_.NewNodes(*reference_nodes_);
    }

    auto drdparam = serac::get<1>((*residual_)(DifferentiateWRT<parameter_field + 2>{}, displacement_, zero_, parameter_states_[parameter_indices] ...));

    auto drdparam_mat = assemble(drdparam);

    drdparam_mat->MultTranspose(adjoint_displacement_, *parameter_sensitivities_[parameter_field]);

    if (geom_nonlin_ == GeometricNonlinearities::On) {
      // Set the mesh nodes back to the reference configuration
      mesh_.NewNodes(*deformed_nodes_);
    }

    return *parameter_sensitivities_[parameter_field];
  }

  /**
   * @brief Get the displacement state
   *
   * @return A reference to the current displacement finite element state
   */
  const serac::FiniteElementState& displacement() const { return displacement_; };

  /// @overload
  serac::FiniteElementState& displacement() { return displacement_; };

  /**
   * @brief Get the adjoint displacement state
   *
   * @return A reference to the current adjoint displacement finite element state
   */
  const serac::FiniteElementState& adjointDisplacement() const { return adjoint_displacement_; };

  /// @overload
  serac::FiniteElementState& adjointDisplacement() { return adjoint_displacement_; };

  /**
   * @brief Get the velocity state
   *
   * @return A reference to the current velocity finite element state
   */
  const serac::FiniteElementState& velocity() const { return velocity_; };

  /// @overload
  serac::FiniteElementState& velocity() { return velocity_; };

  /// @brief getter for nodal forces (before zeroing-out essential dofs) 
  const serac::FiniteElementDual& nodalForces() { return nodal_forces_; };

  /// @brief Reset the mesh, displacement, and velocity to the reference (stress-free) configuration
  void resetToReferenceConfiguration()
  {
    displacement_ = 0.0;
    velocity_     = 0.0;

    mesh_.NewNodes(*reference_nodes_);
  }

protected:
  /// The compile-time finite element trial space for displacement and velocity (H1 of order p)
  using trial = H1<order, dim>;

  /// The compile-time finite element test space for displacement and velocity (H1 of order p)
  using test = H1<order, dim>;

  /// The velocity finite element state
  FiniteElementState velocity_;

  /// The displacement finite element state
  FiniteElementState displacement_;

  /// The displacement finite element state
  FiniteElementState adjoint_displacement_;

  /// nodal forces
  FiniteElementDual nodal_forces_;

  std::unique_ptr<Functional<test(trial, trial, parameter_space...)>> residual_;

  /// @brief mfem::Operator that calculates the residual after applying essential boundary conditions 
  std::unique_ptr<mfem_ext::StdFunctionOperator> residual_with_bcs_;

  /// The finite element states representing user-defined parameter fields
  std::array<std::reference_wrapper<FiniteElementState>, sizeof...(parameter_space)> parameter_states_;

  /// The sensitivities (dual vectors) with repect to each of the input parameter fields
  std::array<std::unique_ptr<FiniteElementDual>, sizeof...(parameter_space)> parameter_sensitivities_;

  /**
   * @brief the ordinary differential equation that describes
   * how to solve for the second time derivative of displacement, given
   * the current displacement, velocity, and source terms
   */
  mfem_ext::SecondOrderODE ode2_;

  /// the specific methods and tolerances specified to solve the nonlinear residual equations
  mfem_ext::EquationSolver nonlin_solver_;

  /// Assembled sparse matrix for the Jacobian
  std::unique_ptr<mfem::HypreParMatrix> J_;

  /// @brief an intermediate variable used to store the predicted end-step displacement
  mfem::Vector predicted_displacement_;
  mfem::Vector du_;
  mfem::Vector dr_;

  /// @brief used to communicate the ODE solver's predicted displacement to the residual operator
  mfem::Vector u_;

  /// @brief used to communicate the ODE solver's predicted velocity to the residual operator
  mfem::Vector du_dt_;

  /// @brief the previous acceleration, used as a starting guess for newton's method
  mfem::Vector previous_;

  // TODO: document these correctly
  double c0_;
  double c1_;

  /// @brief A flag denoting whether to compute geometric nonlinearities in the residual
  GeometricNonlinearities geom_nonlin_;

  /// @brief Pointer to the reference mesh data
  std::unique_ptr<mfem::ParGridFunction> reference_nodes_;

  /// @brief Flag to indicate the final mesh node state post-destruction
  FinalMeshOption keep_deformation_;

  /// @brief Pointer to the deformed mesh data
  std::unique_ptr<mfem::ParGridFunction> deformed_nodes_;

  /// @brief Coefficient containing the essential boundary values
  std::shared_ptr<mfem::VectorCoefficient> disp_bdr_coef_;

  /// @brief Coefficient containing the essential boundary values
  std::shared_ptr<mfem::Coefficient> component_disp_bdr_coef_;

  /// @brief An auxilliary zero vector
  mfem::Vector zero_;

  int count = 0; // DELETE

};

}  // namespace serac<|MERGE_RESOLUTION|>--- conflicted
+++ resolved
@@ -321,8 +321,6 @@
     bcs_.addEssential(disp_bdr, component_disp_bdr_coef_, displacement_.space(), component);
   }
 
-<<<<<<< HEAD
-=======
   /// @brief Solve the Quasi-static Newton system
   void quasiStaticSolve() { nonlin_solver_.Mult(zero_, displacement_); }
 
@@ -367,7 +365,6 @@
     cycle_ += 1;
   }
 
->>>>>>> 769a2d78
   /**
    * @brief Set the material stress response and mass properties for the physics module
    *
@@ -511,15 +508,6 @@
     // Build the dof array lookup tables
     displacement_.space().BuildDofToArrays();
 
-<<<<<<< HEAD
-    // Project the essential boundary coefficients
-    for (auto& bc : bcs_.essentials()) {
-      // bc.projectBdr(displacement_, time_);
-      bc.project();
-    }
-
-=======
->>>>>>> 769a2d78
     if (is_quasistatic_) {
       residual_with_bcs_ = buildQuasistaticOperator();
 
