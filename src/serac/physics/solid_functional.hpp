// Copyright (c) 2019-2021, Lawrence Livermore National Security, LLC and
// other Serac Project Developers. See the top-level LICENSE file for
// details.
//
// SPDX-License-Identifier: (BSD-3-Clause)

/**
 * @file solid_functional.hpp
 *
 * @brief An object containing the solver for total Lagrangian finite deformation solid mechanics
 */

#pragma once

#include "mfem.hpp"

#include "serac/physics/common.hpp"
#include "serac/physics/base_physics.hpp"
#include "serac/numerics/odes.hpp"
#include "serac/numerics/stdfunction_operator.hpp"
#include "serac/numerics/functional/functional.hpp"
#include "serac/physics/state/state_manager.hpp"
#include "serac/physics/solid.hpp"
#include "serac/physics/materials/functional_material_utils.hpp"

// DELETE BELOW
#include "serac/numerics/expr_template_ops.hpp" 
template <typename T>
void check_gradient(serac::Functional<T>& f, const mfem::Vector& U, const mfem::Vector& dU_dt)
{
  int    seed    = 42;
  double epsilon = 1.0e-8;

  mfem::Vector dU(U.Size());
  dU.Randomize(seed);

  mfem::Vector ddU_dt(U.Size());
  ddU_dt.Randomize(seed + 1);

  auto U_plus = U;
  U_plus.Add(epsilon, dU);

  auto U_minus = U;
  U_minus.Add(-epsilon, dU);

  {
    mfem::Vector df1 = f(U_plus, dU_dt);
    df1 -= f(U_minus, dU_dt);
    df1 /= (2 * epsilon);

    auto [value, dfdU] = f(serac::differentiate_wrt(U), dU_dt);
    mfem::Vector df2   = dfdU(dU);

    std::unique_ptr<mfem::HypreParMatrix> dfdU_matrix = assemble(dfdU);

    mfem::Vector df3 = (*dfdU_matrix) * dU;

    double relative_error1 = df1.DistanceTo(df2) / df1.Norml2();
    double relative_error2 = df1.DistanceTo(df3) / df1.Norml2();

    //EXPECT_NEAR(0., relative_error1, 5.e-6);
    //EXPECT_NEAR(0., relative_error2, 5.e-6);

    std::cout << relative_error1 << " " << relative_error2 << std::endl;
  }

  auto dU_dt_plus = dU_dt;
  dU_dt_plus.Add(epsilon, ddU_dt);

  auto dU_dt_minus = dU_dt;
  dU_dt_minus.Add(-epsilon, ddU_dt);

  {
    mfem::Vector df1 = f(U, dU_dt_plus);
    df1 -= f(U, dU_dt_minus);
    df1 /= (2 * epsilon);

    auto [value, df_ddU_dt] = f(U, serac::differentiate_wrt(dU_dt));
    mfem::Vector df2        = df_ddU_dt(ddU_dt);

    std::unique_ptr<mfem::HypreParMatrix> df_ddU_dt_matrix = assemble(df_ddU_dt);

    mfem::Vector df3 = (*df_ddU_dt_matrix) * ddU_dt;

    double relative_error1 = df1.DistanceTo(df2) / df1.Norml2();
    double relative_error2 = df1.DistanceTo(df3) / df1.Norml2();

    //EXPECT_NEAR(0., relative_error1, 5.e-5);
    //EXPECT_NEAR(0., relative_error2, 5.e-5);

    std::cout << relative_error1 << " " << relative_error2 << std::endl;
  }
}
namespace serac {

namespace solid_mechanics {

  // define the solid solver configurations
  // no default solver options for solid yet, so make some here
  const IterativeSolverOptions default_linear_options = {.rel_tol     = 1.0e-6,
                                                         .abs_tol     = 1.0e-10,
                                                         .print_level = 0,
                                                         .max_iter    = 500,
                                                         .lin_solver  = LinearSolver::GMRES,
                                                         .prec        = HypreBoomerAMGPrec{}};

  const NonlinearSolverOptions default_nonlinear_options = {
      .rel_tol = 1.0e-4, .abs_tol = 1.0e-8, .max_iter = 10, .print_level = 1};

  const SolverOptions default_static_options = {default_linear_options, default_nonlinear_options};

  const SolverOptions default_dynamic_options = {
    default_linear_options, 
    default_nonlinear_options,
    TimesteppingOptions{TimestepMethod::AverageAcceleration, DirichletEnforcementMethod::RateControl}
  };

}

template < typename ... T >
struct Parameters{
    static constexpr int n = sizeof ... (T);
};

struct Updatable {
  virtual void reset() = 0;
  virtual void update() = 0;
};

template < typename T >
struct DoubleBuffer : public Updatable {
  DoubleBuffer (const QuadratureData<T> &data) { buffer[0] = data; }
  void reset() final { buffer[1] = buffer[0]; }
  void update() final { buffer[0] = buffer[1]; }
  QuadratureData< T > buffer[2];
};

/**
 * @brief The nonlinear solid solver class
 *
 * The nonlinear total Lagrangian quasi-static and dynamic
 * hyperelastic solver object. This uses Functional to compute the tangent
 * stiffness matrices.
 *
 * @tparam order The order of the discretization of the displacement and velocity fields
 * @tparam dim The spatial dimension of the mesh
 */
template <int order, int dim, typename parameters = Parameters<>, typename parameter_indices  = std::make_integer_sequence< int, parameters::n > >
class SolidFunctional;

template <int order, int dim, typename ... parameter_space, int ... parameter_indices >
class SolidFunctional< order, dim, Parameters< parameter_space ... >, std::integer_sequence< int, parameter_indices ... > > : public BasePhysics {
public:
  static constexpr int VALUE = 0, DERIVATIVE = 1;
  static constexpr auto I = Identity<dim>();

<<<<<<< HEAD
=======
  // note: this is hardcoded for now, since we currently 
  // only support tensor product elements (1 element type per spatial dimension)
  static constexpr Geometry geom = supported_geometries[dim];

>>>>>>> 19972446
  /**
   * @brief Construct a new Solid Functional object
   *
   * @param options The options for the linear, nonlinear, and ODE solves
   * @param geom_nonlin Flag to include geometric nonlinearities
   * @param keep_deformation Flag to keep the deformation in the underlying mesh post-destruction
   * @param name An optional name for the physics module instance
   * @param parameter_states An array of FiniteElementStates containing the user-specified parameter fields
   */
  SolidFunctional(
      const SolverOptions& options, GeometricNonlinearities geom_nonlin = GeometricNonlinearities::On,
      FinalMeshOption keep_deformation = FinalMeshOption::Deformed, const std::string& name = "",
      std::array<std::reference_wrapper<FiniteElementState>, sizeof...(parameter_space)> parameter_states = {})
      : BasePhysics(2, order, name),
        velocity_(StateManager::newState(FiniteElementState::Options{
            .order = order, .vector_dim = mesh_.Dimension(), .name = detail::addPrefix(name, "velocity")})),
        displacement_(StateManager::newState(FiniteElementState::Options{
            .order = order, .vector_dim = mesh_.Dimension(), .name = detail::addPrefix(name, "displacement")})),
        adjoint_displacement_(StateManager::newState(FiniteElementState::Options{
            .order = order, .vector_dim = mesh_.Dimension(), .name = detail::addPrefix(name, "adjoint_displacement")})),
        nodal_forces_(mesh_, displacement_.space(), "nodal_forces"),
        parameter_states_(parameter_states),
        ode2_(displacement_.space().TrueVSize(), {.c0 = c0_, .c1 = c1_, .u = u_, .du_dt = du_dt_, .d2u_dt2 = previous_},
              nonlin_solver_, bcs_),
        c0_(0.0),
        c1_(0.0),
        geom_nonlin_(geom_nonlin),
        keep_deformation_(keep_deformation)
  {
    SLIC_ERROR_ROOT_IF(mesh_.Dimension() != dim,
                       axom::fmt::format("Compile time dimension and runtime mesh dimension mismatch"));

    state_.push_back(velocity_);
    state_.push_back(displacement_);
    state_.push_back(adjoint_displacement_);

    // Create a pack of the primal field and parameter finite element spaces
    mfem::ParFiniteElementSpace* test_space = &displacement_.space();
    std::array<mfem::ParFiniteElementSpace*, sizeof...(parameter_space) + 2> trial_spaces;
    trial_spaces[0] = &displacement_.space();
    trial_spaces[1] = &displacement_.space(); // the accelerations have the same trial space as displacement

    if constexpr (sizeof...(parameter_space) > 0) {
      for (size_t i = 0; i < sizeof...(parameter_space); ++i) {
        trial_spaces[i + 2]         = &(parameter_states_[i].get().space());
        parameter_sensitivities_[i] = std::make_unique<FiniteElementDual>(mesh_, parameter_states_[i].get().space());
      }
    }

    residual_ = std::make_unique<Functional<test(trial, trial, parameter_space...)>>(test_space, trial_spaces);

    state_.push_back(velocity_);
    state_.push_back(displacement_);

    // Initialize the mesh node pointers
    reference_nodes_ = std::make_unique<mfem::ParGridFunction>(&displacement_.space());
    mesh_.EnsureNodes();
    mesh_.GetNodes(*reference_nodes_);

    deformed_nodes_ = std::make_unique<mfem::ParGridFunction>(*reference_nodes_);

    displacement_ = 0.0;
    velocity_     = 0.0;

    const auto& lin_options = options.linear;
    // If the user wants the AMG preconditioner with a linear solver, set the pfes
    // to be the displacement
    const auto& augmented_options = mfem_ext::AugmentAMGForElasticity(lin_options, displacement_.space());

    nonlin_solver_ = mfem_ext::EquationSolver(mesh_.GetComm(), augmented_options, options.nonlinear);

    // Check for dynamic mode
    if (options.dynamic) {
      ode2_.SetTimestepper(options.dynamic->timestepper);
      ode2_.SetEnforcementMethod(options.dynamic->enforcement_method);
      is_quasistatic_ = false;
    } else {
      is_quasistatic_ = true;
    }

    int true_size = velocity_.space().TrueVSize();

    u_.SetSize(true_size);
    u_predicted_.SetSize(true_size);
    du_dt_.SetSize(true_size);
    previous_.SetSize(true_size);
    previous_ = 0.0;

    du_.SetSize(true_size);
    du_ = 0.0;

    dr_.SetSize(true_size);
    dr_ = 0.0;

    predicted_displacement_.SetSize(true_size);
    predicted_displacement_ = 0.0;

    zero_.SetSize(true_size);
    zero_ = 0.0;
  }

  /// @brief Destroy the Solid Functional object
  ~SolidFunctional()
  {
    // Update the mesh with the new deformed nodes if requested
    if (keep_deformation_ == FinalMeshOption::Deformed) {
      *reference_nodes_ += displacement_.gridFunction();
    }

    // Build a new grid function to store the mesh nodes post-destruction
    // NOTE: MFEM will manage the memory of these objects

    auto mesh_fe_coll  = new mfem::H1_FECollection(order_, mesh_.Dimension());
    auto mesh_fe_space = new mfem::ParFiniteElementSpace(displacement_.space(), &mesh_, mesh_fe_coll);
    auto mesh_nodes    = new mfem::ParGridFunction(mesh_fe_space);
    mesh_nodes->MakeOwner(mesh_fe_coll);

    *mesh_nodes = *reference_nodes_;

    // Set the mesh to the newly created nodes object and pass ownership
    mesh_.NewNodes(*mesh_nodes, true);
  }

  template < typename T >
<<<<<<< HEAD
  QuadratureData<T> createQuadratureDataBuffer(T initial_state) {
    //const mfem::FiniteElement&   el = *(displacement_.space().GetFE(0));
    //const mfem::IntegrationRule& ir = mfem::IntRules.Get(el.GetGeomType(), el.GetOrder() * 2);
    //constexpr auto flags = mfem::GeometricFactors::COORDINATES | mfem::GeometricFactors::JACOBIANS;
    //auto geom = mesh_.GetGeometricFactors(ir, flags);

    constexpr auto Q                                 = order + 1;
    constexpr auto num_quadrature_points_per_element = (dim == 2) ? Q * Q : Q * Q * Q;
    auto num_elements = mesh_.GetNE();

    QuadratureData<T> data;
    data.resize(num_elements, num_quadrature_points_per_element);

    for (int e = 0; e < num_elements; e++) {
      for (auto q = 0; q < num_quadrature_points_per_element; q++) {
        data(e, q) = initial_state;
      }
    }

    return data;
=======
  std::shared_ptr< QuadratureData<T> > createQuadratureDataBuffer(T initial_state) {
    constexpr auto Q = order + 1;

    size_t num_elements = mesh_.GetNE();
    size_t qpoints_per_element = GaussQuadratureRule<geom, Q>().size();

    auto qdata = std::make_shared< QuadratureData<T> >(num_elements, qpoints_per_element);
    auto & container = *qdata;
    for (size_t e = 0; e < num_elements; e++) {
      for (size_t q = 0; q < qpoints_per_element; q++) {
        container(e, q) = initial_state;
      }
    }

    return qdata;
>>>>>>> 19972446
  }

  /**
   * @brief Set essential displacement boundary conditions (strongly enforced)
   *
   * @param[in] disp_bdr The boundary attributes on which to enforce a displacement
   * @param[in] disp The prescribed boundary displacement function
   */
  void setDisplacementBCs(const std::set<int>&                                           disp_bdr,
                          std::function<void(const mfem::Vector& x, mfem::Vector& disp)> disp)
  {
    // Project the coefficient onto the grid function
    disp_bdr_coef_ = std::make_shared<mfem::VectorFunctionCoefficient>(dim, disp);

    bcs_.addEssential(disp_bdr, disp_bdr_coef_, displacement_);
  }

  void setDisplacementBCs(const std::set<int>&                                            disp_bdr,
                          std::function<void(const mfem::Vector&, double, mfem::Vector&)> disp)
  {
    // Project the coefficient onto the grid function
    disp_bdr_coef_ = std::make_shared<mfem::VectorFunctionCoefficient>(dim, disp);

    bcs_.addEssential(disp_bdr, disp_bdr_coef_, displacement_);
  }

  /**
   * @brief Set the displacement essential boundary conditions on a single component
   *
   * @param[in] disp_bdr The set of boundary attributes to set the displacement on
   * @param[in] disp The vector function containing the set displacement values
   * @param[in] component The component to set the displacment on
   */
  void setDisplacementBCs(const std::set<int>& disp_bdr, std::function<double(const mfem::Vector& x)> disp,
                          int component)
  {
    // Project the coefficient onto the grid function
    component_disp_bdr_coef_ = std::make_shared<mfem::FunctionCoefficient>(disp);

    bcs_.addEssential(disp_bdr, component_disp_bdr_coef_, displacement_, component);
  }

  /**
   * @brief Set the material stress response and mass properties for the physics module
   *
   * @tparam MaterialType The solid material type
   * @param material A material containing density and stress evaluation information
   *
   * @pre MaterialType must have a method density() defining the density
   * @pre MaterialType must have the operator (du_dX) defined as the Kirchoff stress
   */
  template <typename MaterialType, typename StateType>
<<<<<<< HEAD
  void setMaterial(MaterialType material, const QuadratureData<StateType> & QData)
  {
    auto copy = std::make_unique<DoubleBuffer<StateType>>(QData);
=======
  void setMaterial(MaterialType material, std::shared_ptr < QuadratureData<StateType> > qdata)
  {
>>>>>>> 19972446
    residual_->AddDomainIntegral(
        Dimension<dim>{},
        [this, material](auto /*x*/, auto & state, auto displacement, auto acceleration, auto ... params) {
          auto a = get<VALUE>(acceleration);
          auto du_dX = get<DERIVATIVE>(displacement);
          auto body_force = material.density * a + 0.0 * du_dX[0];
          auto stress = material(state, du_dX, serac::get<0>(params)...);

          if (geom_nonlin_ == GeometricNonlinearities::On) {
            auto F = I + du_dX;
            body_force = body_force * det(F);
            stress = dot(stress, inv(transpose(F)));
          }

          return serac::tuple{body_force, stress};
        },
<<<<<<< HEAD
        mesh_, copy->buffer[1]);
    material_state_buffers_.push_back(std::move(copy));
=======
        mesh_, qdata);
>>>>>>> 19972446
  }

  template <typename MaterialType>
  void setMaterial(MaterialType material) {
<<<<<<< HEAD
    static_assert(std::is_same_v< typename MaterialType::State, Empty >, "Error: material requires state information, but none was provided.");
    setMaterial(material, QuadratureData<Empty>{});
=======
    setMaterial(material, EmptyQData);
>>>>>>> 19972446
  }

  /**
   * @brief Set the underlying finite element state to a prescribed displacement
   *
   * @param disp The function describing the displacement field
   */
  void setDisplacement(std::function<void(const mfem::Vector& x, mfem::Vector& disp)> disp)
  {
    // Project the coefficient onto the grid function
    mfem::VectorFunctionCoefficient disp_coef(dim, disp);
    displacement_.project(disp_coef);
    gf_initialized_[1] = true;
  }

  /**
   * @brief Set the underlying finite element state to a prescribed velocity
   *
   * @param vel The function describing the velocity field
   */
  void setVelocity(std::function<void(const mfem::Vector& x, mfem::Vector& vel)> vel)
  {
    // Project the coefficient onto the grid function
    mfem::VectorFunctionCoefficient vel_coef(dim, vel);
    velocity_.project(vel_coef);
    gf_initialized_[0] = true;
  }

  /**
   * @brief Set the body forcefunction
   *
   * @tparam BodyForceType The type of the body force load
   * @param body_force A source function for a prescribed body load
   *
   * @pre BodyForceType must have the operator (x, time, displacement, d displacement_dx) defined as the body force
   */
  template <typename BodyForceType>
  void addBodyForce(BodyForceType body_force)
  {
    residual_->AddDomainIntegral(
        Dimension<dim>{},
        [body_force, this](auto x, auto displacement, auto /* acceleration */, auto... /*params*/) {
          auto du_dX = get<DERIVATIVE>(displacement);
          auto one_dual = (1.0 + 0.0 * du_dX[0][0]);
          auto source = body_force(x, time_) * one_dual;
          if (geom_nonlin_ == GeometricNonlinearities::On) {
            source = source * det(I + du_dX);
          }
          return serac::tuple{source, zero{}}; 
        },
        mesh_);
  }

  /**
   * @brief Set the traction boundary condition
   *
   * @tparam TractionType The type of the traction load
   * @param traction_function A function describing the traction applied to a boundary
   *
   * @pre TractionType must have the operator (x, normal, time) to return the thermal flux value
   */
  template <typename TractionType>
  void setPiolaTraction(TractionType traction_function)
  {
    residual_->AddBoundaryIntegral(
        Dimension<dim - 1>{},
        [this, traction_function](auto x, auto n, auto, auto, auto... params) {
          return -1.0 * traction_function(x, n, time_, params...);
        },
        mesh_);
  }

<<<<<<< HEAD
  /**
   * @brief Get the displacement state
   *
   * @return A reference to the current displacement finite element state
   */
  const serac::FiniteElementState& displacement() const { return displacement_; };

  /// @overload
  serac::FiniteElementState& displacement() { return displacement_; };

  /**
   * @brief Get the adjoint displacement state
   *
   * @return A reference to the current adjoint displacement finite element state
   */
  const serac::FiniteElementState& adjointDisplacement() const { return adjoint_displacement_; };

  /// @overload
  serac::FiniteElementState& adjointDisplacement() { return adjoint_displacement_; };

  /**
   * @brief Get the velocity state
   *
   * @return A reference to the current velocity finite element state
   */
  const serac::FiniteElementState& velocity() const { return velocity_; };

  /// @overload
  serac::FiniteElementState& velocity() { return velocity_; };

  /// @brief Reset the mesh, displacement, and velocity to the reference (stress-free) configuration
  void resetToReferenceConfiguration()
  {
    displacement_ = 0.0;
    velocity_     = 0.0;

    mesh_.NewNodes(*reference_nodes_);
  }

=======
>>>>>>> 19972446
  /// @brief Build the quasi-static operator corresponding to the total Lagrangian formulation
  std::unique_ptr<mfem_ext::StdFunctionOperator> buildQuasistaticOperator()
  {
    // the quasistatic case is entirely described by the residual,
    // there is no ordinary differential equation
    return std::make_unique<mfem_ext::StdFunctionOperator>(
        displacement_.space().TrueVSize(),

        // residual function
        [this](const mfem::Vector& u, mfem::Vector& r) {
<<<<<<< HEAD
          for (auto & buffer : material_state_buffers_) { buffer->reset(); }
=======
>>>>>>> 19972446
          r = (*residual_)(u, zero_, parameter_states_[parameter_indices] ...);
          r.SetSubVector(bcs_.allEssentialTrueDofs(), 0.0);
        },

        // gradient of residual function
        [this](const mfem::Vector& u) -> mfem::Operator& {
<<<<<<< HEAD
          for (auto & buffer : material_state_buffers_) { buffer->reset(); }
          auto [r, drdu] = (*residual_)(differentiate_wrt(u), zero_, parameter_states_[parameter_indices] ...);
          J_             = assemble(drdu);
          bcs_.eliminateAllEssentialDofsFromMatrix(*J_);
=======
          auto [r, drdu] = (*residual_)(differentiate_wrt(u), zero_, parameter_states_[parameter_indices] ...);
          //check_gradient(*residual_, u, zero_);
          
          J_ = assemble(drdu);
          for (const auto& bc : bcs_.essentials()) {
            bc.eliminateFromMatrix(*J_);
          }
>>>>>>> 19972446
          return *J_;
        });
  }

  /**
   * @brief Complete the initialization and allocation of the data structures.
   *
   * @note This must be called before AdvanceTimestep().
   */
  void completeSetup() override
  {
    // Build the dof array lookup tables
    displacement_.space().BuildDofToArrays();

    // Project the essential boundary coefficients
    for (auto& bc : bcs_.essentials()) {
      // bc.projectBdr(displacement_, time_);
      bc.project();
    }

    if (is_quasistatic_) {
      residual_with_bcs_ = buildQuasistaticOperator();
<<<<<<< HEAD
=======

      // the residual calculation uses the old stiffness matrix
      // to help apply essential boundary conditions, so we 
      // compute J here to prime the pump for the first solve 
      residual_with_bcs_->GetGradient(displacement_);

>>>>>>> 19972446
    } else {
      // the dynamic case is described by a residual function and a second order
      // ordinary differential equation. Here, we define the residual function in
      // terms of an acceleration.
      residual_with_bcs_ = std::make_unique<mfem_ext::StdFunctionOperator>(
          displacement_.space().TrueVSize(),

          [this](const mfem::Vector& d2u_dt2, mfem::Vector& r) {
<<<<<<< HEAD
            add(1.0, u_, c0_, d2u_dt2, u_predicted_);
            r = (*residual_)(u_predicted_, d2u_dt2, parameter_states_[parameter_indices] ...);
            r.SetSubVector(bcs_.allEssentialTrueDofs(), 0.0);
          },

          [this](const mfem::Vector& d2u_dt2) -> mfem::Operator& {
            add(1.0, u_, c0_, d2u_dt2, u_predicted_);

            // K := dR/du
            auto K = serac::get<1>((*residual_)(differentiate_wrt(u_predicted_), d2u_dt2, parameter_states_[parameter_indices] ...));
            std::unique_ptr<mfem::HypreParMatrix> k_mat(assemble(K));

            // M := dR/da
            auto M = serac::get<1>((*residual_)(u_predicted_, differentiate_wrt(d2u_dt2), parameter_states_[parameter_indices] ...));
            std::unique_ptr<mfem::HypreParMatrix> m_mat(assemble(M));

            // J = M + c0 * K
            J_.reset(mfem::Add(1.0, *m_mat, c0_, *k_mat));
            bcs_.eliminateAllEssentialDofsFromMatrix(*J_);
=======
            add(1.0, u_, c0_, d2u_dt2, predicted_displacement_);
            r = (*residual_)(predicted_displacement_, d2u_dt2, parameter_states_[parameter_indices] ...);
            r.SetSubVector(bcs_.allEssentialTrueDofs(), 0.0);
          },

          [this](const mfem::Vector& d2u_dt2) -> mfem::Operator& {
            add(1.0, u_, c0_, d2u_dt2, predicted_displacement_);

            // K := dR/du
            auto K = serac::get<1>((*residual_)(differentiate_wrt(predicted_displacement_), d2u_dt2, parameter_states_[parameter_indices] ...));
            std::unique_ptr<mfem::HypreParMatrix> k_mat(assemble(K));

            // M := dR/da
            auto M = serac::get<1>((*residual_)(predicted_displacement_, differentiate_wrt(d2u_dt2), parameter_states_[parameter_indices] ...));
            std::unique_ptr<mfem::HypreParMatrix> m_mat(assemble(M));

            // J = M + c0 * K
            J_.reset(mfem::Add(1.0, *m_mat, c0_, *k_mat));
            bcs_.eliminateAllEssentialDofsFromMatrix(*J_);

            return *J_;
          });
    }

    nonlin_solver_.SetOperator(*residual_with_bcs_);
  }

  /// @brief Solve the Quasi-static Newton system
  void quasiStaticSolve(double dt) { 

    time_ += dt;

    // the 30 lines of code below are essentially equivalent to the 1-liner
    // u += dot(inv(J), dot(J_elim[:, dofs], (U(t + dt) - u)[dofs]));
    {
      for (auto& bc : bcs_.essentials()) {
        bc.projectBdrToDofs(du_, time_);
      }

      auto & constrained_dofs = bcs_.allEssentialTrueDofs();
      for (int i = 0; i < constrained_dofs.Size(); i++) {
        du_[constrained_dofs[i]] -= displacement_(constrained_dofs[i]);
      }

      dr_ = 0.0;
      for (const auto& bc : bcs_.essentials()) {
        bc.eliminateToRHS(*J_, du_, dr_);
      }

      auto& lin_solver = nonlin_solver_.LinearSolver();

      lin_solver.SetOperator(*J_);

      lin_solver.Mult(dr_, du_);
>>>>>>> 19972446

      displacement_ += du_;

      for (auto& bc : bcs_.essentials()) {
        bc.projectBdrToDofs(du_, time_);
      }

      // do I have to do this?
      nonlin_solver_.SetOperator(*residual_with_bcs_);
    }

    nonlin_solver_.Mult(zero_, displacement_);
  }

  /**
   * @brief Advance the timestep
   *
   * @param[inout] dt The timestep to attempt. This will return the actual timestep for adaptive timestepping
   * schemes
   * @pre SolidFunctional::completeSetup() must be called prior to this call
   */
  void advanceTimestep(double& dt) override
  {
    SLIC_ERROR_ROOT_IF(!residual_, "completeSetup() must be called prior to advanceTimestep(dt) in SolidFunctional.");

    // Set the mesh nodes to the reference configuration
    if (geom_nonlin_ == GeometricNonlinearities::On) {
      mesh_.NewNodes(*reference_nodes_);
    }

<<<<<<< HEAD
    nonlin_solver_.SetOperator(*residual_with_bcs_);
=======
    bcs_.setTime(time_);

    if (is_quasistatic_) {
      quasiStaticSolve(dt);
    } else {
      ode2_.Step(displacement_, velocity_, time_, dt);
    }

    {
      // after finding displacements that satisfy equilibrium, 
      // compute the residual one more time, this time enabling
      // the material state buffers to be updated
      residual_->update_qdata = true;

      // this seems like the wrong way to be doing this assignment, but
      // nodal_forces_ = residual(displacement, ...);
      // isn't currently supported
      nodal_forces_.Vector::operator=((*residual_)(displacement_, zero_, parameter_states_[parameter_indices] ...));

      residual_->update_qdata = false;
    }

    if (geom_nonlin_ == GeometricNonlinearities::On) {
      // Update the mesh with the new deformed nodes
      deformed_nodes_->Set(1.0, displacement_.gridFunction());
      deformed_nodes_->Add(1.0, *reference_nodes_);

      mesh_.NewNodes(*deformed_nodes_);
    }

    cycle_ += 1;
>>>>>>> 19972446
  }

  /**
   * TODO: improve tautological documentation
   * 
   * @brief Solve the adjoint problem
   * @pre It is expected that the forward analysis is complete and the current displacement state is valid
   * @note If the essential boundary state is not specified, homogeneous essential boundary conditions are applied
   *
   * @param[in] adjoint_load The dual state that contains the right hand side of the adjoint system (d quantity of
   * interest/d displacement)
   * @param[in] dual_with_essential_boundary A optional finite element dual containing the non-homogenous essential
   * boundary condition data for the adjoint problem
   * @return The computed adjoint finite element state
   */
  virtual const serac::FiniteElementState& solveAdjoint(FiniteElementDual& adjoint_load,
                                                        FiniteElementDual* dual_with_essential_boundary = nullptr)
  {
    if (geom_nonlin_ == GeometricNonlinearities::On) {
      // Set the mesh nodes to the reference configuration
      mesh_.NewNodes(*reference_nodes_);
    }

    mfem::HypreParVector adjoint_load_vector(adjoint_load);

    // Add the sign correction to move the term to the RHS
    adjoint_load_vector *= -1.0;

    auto& lin_solver = nonlin_solver_.LinearSolver();

    // By default, use a homogeneous essential boundary condition
    mfem::HypreParVector adjoint_essential(adjoint_load);
    adjoint_essential = 0.0;

    // sam: is this the right thing to be doing for dynamics simulations, 
    // or are we implicitly assuming this should only be used in quasistatic analyses?
    auto drdu = serac::get<1>((*residual_)(differentiate_wrt(displacement_), zero_, parameter_states_[parameter_indices] ...));
    auto jacobian  = assemble(drdu);
    auto J_T       = std::unique_ptr<mfem::HypreParMatrix>(jacobian->Transpose());

    // If we have a non-homogeneous essential boundary condition, extract it from the given state
    if (dual_with_essential_boundary) {
      adjoint_essential = *dual_with_essential_boundary;
    }

    for (const auto& bc : bcs_.essentials()) {
      bc.eliminateFromMatrix(*J_T);
      bc.eliminateToRHS(*J_T, adjoint_essential, adjoint_load_vector);
    }

    lin_solver.SetOperator(*J_T);
    lin_solver.Mult(adjoint_load_vector, adjoint_displacement_);

    // Reset the equation solver to use the full nonlinear residual operator
    nonlin_solver_.SetOperator(*residual_with_bcs_);

    if (geom_nonlin_ == GeometricNonlinearities::On) {
      // Update the mesh with the new deformed nodes
      mesh_.NewNodes(*deformed_nodes_);
    }

    return adjoint_displacement_;
  }

  /**
   * @brief Compute the implicit sensitivity of the quantity of interest used in defining the load for the adjoint
   * problem with respect to the parameter field
   *
   * @tparam parameter_field The index of the parameter to take a derivative with respect to
   * @return The sensitivity with respect to the parameter
   *
   * @pre `solveAdjoint` with an appropriate adjoint load must be called prior to this method.
   */
  template <int parameter_field>
  FiniteElementDual& computeSensitivity()
  {
    if (geom_nonlin_ == GeometricNonlinearities::On) {
      // Set the mesh nodes to the reference configuration
      mesh_.NewNodes(*reference_nodes_);
    }

    auto drdparam = serac::get<1>((*residual_)(DifferentiateWRT<parameter_field + 2>{}, displacement_, zero_, parameter_states_[parameter_indices] ...));

    auto drdparam_mat = assemble(drdparam);

    drdparam_mat->MultTranspose(adjoint_displacement_, *parameter_sensitivities_[parameter_field]);

    if (geom_nonlin_ == GeometricNonlinearities::On) {
      // Set the mesh nodes back to the reference configuration
      mesh_.NewNodes(*deformed_nodes_);
    }

    return *parameter_sensitivities_[parameter_field];
  }

  /**
   * @brief Get the displacement state
   *
   * @return A reference to the current displacement finite element state
   */
  const serac::FiniteElementState& displacement() const { return displacement_; };

  /// @overload
  serac::FiniteElementState& displacement() { return displacement_; };

  /**
   * @brief Get the adjoint displacement state
   *
   * @return A reference to the current adjoint displacement finite element state
   */
  const serac::FiniteElementState& adjointDisplacement() const { return adjoint_displacement_; };

  /// @overload
  serac::FiniteElementState& adjointDisplacement() { return adjoint_displacement_; };

  /**
   * @brief Get the velocity state
   *
   * @return A reference to the current velocity finite element state
   */
  const serac::FiniteElementState& velocity() const { return velocity_; };

  /// @overload
  serac::FiniteElementState& velocity() { return velocity_; };

  /// @brief getter for nodal forces (before zeroing-out essential dofs) 
  const serac::FiniteElementDual& nodalForces() { return nodal_forces_; };

  /// @brief Reset the mesh, displacement, and velocity to the reference (stress-free) configuration
  void resetToReferenceConfiguration()
  {
    displacement_ = 0.0;
    velocity_     = 0.0;

    mesh_.NewNodes(*reference_nodes_);
  }

protected:
  /// The compile-time finite element trial space for displacement and velocity (H1 of order p)
  using trial = H1<order, dim>;

  /// The compile-time finite element test space for displacement and velocity (H1 of order p)
  using test = H1<order, dim>;

  /// The velocity finite element state
  FiniteElementState velocity_;

  /// The displacement finite element state
  FiniteElementState displacement_;

  /// The displacement finite element state
  FiniteElementState adjoint_displacement_;

<<<<<<< HEAD
=======
  /// nodal forces
  FiniteElementDual nodal_forces_;

>>>>>>> 19972446
  std::unique_ptr<Functional<test(trial, trial, parameter_space...)>> residual_;

  /// @brief mfem::Operator that calculates the residual after applying essential boundary conditions 
  std::unique_ptr<mfem_ext::StdFunctionOperator> residual_with_bcs_;

  /// The finite element states representing user-defined parameter fields
  std::array<std::reference_wrapper<FiniteElementState>, sizeof...(parameter_space)> parameter_states_;

  /// The sensitivities (dual vectors) with repect to each of the input parameter fields
  std::array<std::unique_ptr<FiniteElementDual>, sizeof...(parameter_space)> parameter_sensitivities_;

  /**
   * @brief the ordinary differential equation that describes
   * how to solve for the second time derivative of displacement, given
   * the current displacement, velocity, and source terms
   */
  mfem_ext::SecondOrderODE ode2_;

  /// the specific methods and tolerances specified to solve the nonlinear residual equations
  mfem_ext::EquationSolver nonlin_solver_;

  /// Assembled sparse matrix for the Jacobian
  std::unique_ptr<mfem::HypreParMatrix> J_;

  /// @brief an intermediate variable used to store the predicted end-step displacement
<<<<<<< HEAD
  mfem::Vector u_predicted_;
=======
  mfem::Vector predicted_displacement_;
  mfem::Vector du_;
  mfem::Vector dr_;
>>>>>>> 19972446

  /// @brief used to communicate the ODE solver's predicted displacement to the residual operator
  mfem::Vector u_;

  /// @brief used to communicate the ODE solver's predicted velocity to the residual operator
  mfem::Vector du_dt_;

  /// @brief the previous acceleration, used as a starting guess for newton's method
  mfem::Vector previous_;

  // TODO: document these correctly
  double c0_;
  double c1_;

  /// @brief A flag denoting whether to compute geometric nonlinearities in the residual
  GeometricNonlinearities geom_nonlin_;

  /// @brief Pointer to the reference mesh data
  std::unique_ptr<mfem::ParGridFunction> reference_nodes_;

  /// @brief Flag to indicate the final mesh node state post-destruction
  FinalMeshOption keep_deformation_;

  /// @brief Pointer to the deformed mesh data
  std::unique_ptr<mfem::ParGridFunction> deformed_nodes_;

  /// @brief Coefficient containing the essential boundary values
  std::shared_ptr<mfem::VectorCoefficient> disp_bdr_coef_;

  /// @brief Coefficient containing the essential boundary values
  std::shared_ptr<mfem::Coefficient> component_disp_bdr_coef_;

  /// @brief An auxilliary zero vector
  mfem::Vector zero_;

<<<<<<< HEAD
  std::vector < std::unique_ptr< Updatable > > material_state_buffers_;
=======
  int count = 0; // DELETE
>>>>>>> 19972446

};

}  // namespace serac<|MERGE_RESOLUTION|>--- conflicted
+++ resolved
@@ -116,24 +116,6 @@
   };
 
 }
-
-template < typename ... T >
-struct Parameters{
-    static constexpr int n = sizeof ... (T);
-};
-
-struct Updatable {
-  virtual void reset() = 0;
-  virtual void update() = 0;
-};
-
-template < typename T >
-struct DoubleBuffer : public Updatable {
-  DoubleBuffer (const QuadratureData<T> &data) { buffer[0] = data; }
-  void reset() final { buffer[1] = buffer[0]; }
-  void update() final { buffer[0] = buffer[1]; }
-  QuadratureData< T > buffer[2];
-};
 
 /**
  * @brief The nonlinear solid solver class
@@ -154,13 +136,10 @@
   static constexpr int VALUE = 0, DERIVATIVE = 1;
   static constexpr auto I = Identity<dim>();
 
-<<<<<<< HEAD
-=======
   // note: this is hardcoded for now, since we currently 
   // only support tensor product elements (1 element type per spatial dimension)
   static constexpr Geometry geom = supported_geometries[dim];
 
->>>>>>> 19972446
   /**
    * @brief Construct a new Solid Functional object
    *
@@ -244,7 +223,6 @@
     int true_size = velocity_.space().TrueVSize();
 
     u_.SetSize(true_size);
-    u_predicted_.SetSize(true_size);
     du_dt_.SetSize(true_size);
     previous_.SetSize(true_size);
     previous_ = 0.0;
@@ -285,28 +263,6 @@
   }
 
   template < typename T >
-<<<<<<< HEAD
-  QuadratureData<T> createQuadratureDataBuffer(T initial_state) {
-    //const mfem::FiniteElement&   el = *(displacement_.space().GetFE(0));
-    //const mfem::IntegrationRule& ir = mfem::IntRules.Get(el.GetGeomType(), el.GetOrder() * 2);
-    //constexpr auto flags = mfem::GeometricFactors::COORDINATES | mfem::GeometricFactors::JACOBIANS;
-    //auto geom = mesh_.GetGeometricFactors(ir, flags);
-
-    constexpr auto Q                                 = order + 1;
-    constexpr auto num_quadrature_points_per_element = (dim == 2) ? Q * Q : Q * Q * Q;
-    auto num_elements = mesh_.GetNE();
-
-    QuadratureData<T> data;
-    data.resize(num_elements, num_quadrature_points_per_element);
-
-    for (int e = 0; e < num_elements; e++) {
-      for (auto q = 0; q < num_quadrature_points_per_element; q++) {
-        data(e, q) = initial_state;
-      }
-    }
-
-    return data;
-=======
   std::shared_ptr< QuadratureData<T> > createQuadratureDataBuffer(T initial_state) {
     constexpr auto Q = order + 1;
 
@@ -322,7 +278,6 @@
     }
 
     return qdata;
->>>>>>> 19972446
   }
 
   /**
@@ -375,14 +330,8 @@
    * @pre MaterialType must have the operator (du_dX) defined as the Kirchoff stress
    */
   template <typename MaterialType, typename StateType>
-<<<<<<< HEAD
-  void setMaterial(MaterialType material, const QuadratureData<StateType> & QData)
-  {
-    auto copy = std::make_unique<DoubleBuffer<StateType>>(QData);
-=======
   void setMaterial(MaterialType material, std::shared_ptr < QuadratureData<StateType> > qdata)
   {
->>>>>>> 19972446
     residual_->AddDomainIntegral(
         Dimension<dim>{},
         [this, material](auto /*x*/, auto & state, auto displacement, auto acceleration, auto ... params) {
@@ -399,22 +348,12 @@
 
           return serac::tuple{body_force, stress};
         },
-<<<<<<< HEAD
-        mesh_, copy->buffer[1]);
-    material_state_buffers_.push_back(std::move(copy));
-=======
         mesh_, qdata);
->>>>>>> 19972446
   }
 
   template <typename MaterialType>
   void setMaterial(MaterialType material) {
-<<<<<<< HEAD
-    static_assert(std::is_same_v< typename MaterialType::State, Empty >, "Error: material requires state information, but none was provided.");
-    setMaterial(material, QuadratureData<Empty>{});
-=======
     setMaterial(material, EmptyQData);
->>>>>>> 19972446
   }
 
   /**
@@ -487,48 +426,6 @@
         mesh_);
   }
 
-<<<<<<< HEAD
-  /**
-   * @brief Get the displacement state
-   *
-   * @return A reference to the current displacement finite element state
-   */
-  const serac::FiniteElementState& displacement() const { return displacement_; };
-
-  /// @overload
-  serac::FiniteElementState& displacement() { return displacement_; };
-
-  /**
-   * @brief Get the adjoint displacement state
-   *
-   * @return A reference to the current adjoint displacement finite element state
-   */
-  const serac::FiniteElementState& adjointDisplacement() const { return adjoint_displacement_; };
-
-  /// @overload
-  serac::FiniteElementState& adjointDisplacement() { return adjoint_displacement_; };
-
-  /**
-   * @brief Get the velocity state
-   *
-   * @return A reference to the current velocity finite element state
-   */
-  const serac::FiniteElementState& velocity() const { return velocity_; };
-
-  /// @overload
-  serac::FiniteElementState& velocity() { return velocity_; };
-
-  /// @brief Reset the mesh, displacement, and velocity to the reference (stress-free) configuration
-  void resetToReferenceConfiguration()
-  {
-    displacement_ = 0.0;
-    velocity_     = 0.0;
-
-    mesh_.NewNodes(*reference_nodes_);
-  }
-
-=======
->>>>>>> 19972446
   /// @brief Build the quasi-static operator corresponding to the total Lagrangian formulation
   std::unique_ptr<mfem_ext::StdFunctionOperator> buildQuasistaticOperator()
   {
@@ -539,22 +436,12 @@
 
         // residual function
         [this](const mfem::Vector& u, mfem::Vector& r) {
-<<<<<<< HEAD
-          for (auto & buffer : material_state_buffers_) { buffer->reset(); }
-=======
->>>>>>> 19972446
           r = (*residual_)(u, zero_, parameter_states_[parameter_indices] ...);
           r.SetSubVector(bcs_.allEssentialTrueDofs(), 0.0);
         },
 
         // gradient of residual function
         [this](const mfem::Vector& u) -> mfem::Operator& {
-<<<<<<< HEAD
-          for (auto & buffer : material_state_buffers_) { buffer->reset(); }
-          auto [r, drdu] = (*residual_)(differentiate_wrt(u), zero_, parameter_states_[parameter_indices] ...);
-          J_             = assemble(drdu);
-          bcs_.eliminateAllEssentialDofsFromMatrix(*J_);
-=======
           auto [r, drdu] = (*residual_)(differentiate_wrt(u), zero_, parameter_states_[parameter_indices] ...);
           //check_gradient(*residual_, u, zero_);
           
@@ -562,7 +449,6 @@
           for (const auto& bc : bcs_.essentials()) {
             bc.eliminateFromMatrix(*J_);
           }
->>>>>>> 19972446
           return *J_;
         });
   }
@@ -585,15 +471,12 @@
 
     if (is_quasistatic_) {
       residual_with_bcs_ = buildQuasistaticOperator();
-<<<<<<< HEAD
-=======
 
       // the residual calculation uses the old stiffness matrix
       // to help apply essential boundary conditions, so we 
       // compute J here to prime the pump for the first solve 
       residual_with_bcs_->GetGradient(displacement_);
 
->>>>>>> 19972446
     } else {
       // the dynamic case is described by a residual function and a second order
       // ordinary differential equation. Here, we define the residual function in
@@ -602,27 +485,6 @@
           displacement_.space().TrueVSize(),
 
           [this](const mfem::Vector& d2u_dt2, mfem::Vector& r) {
-<<<<<<< HEAD
-            add(1.0, u_, c0_, d2u_dt2, u_predicted_);
-            r = (*residual_)(u_predicted_, d2u_dt2, parameter_states_[parameter_indices] ...);
-            r.SetSubVector(bcs_.allEssentialTrueDofs(), 0.0);
-          },
-
-          [this](const mfem::Vector& d2u_dt2) -> mfem::Operator& {
-            add(1.0, u_, c0_, d2u_dt2, u_predicted_);
-
-            // K := dR/du
-            auto K = serac::get<1>((*residual_)(differentiate_wrt(u_predicted_), d2u_dt2, parameter_states_[parameter_indices] ...));
-            std::unique_ptr<mfem::HypreParMatrix> k_mat(assemble(K));
-
-            // M := dR/da
-            auto M = serac::get<1>((*residual_)(u_predicted_, differentiate_wrt(d2u_dt2), parameter_states_[parameter_indices] ...));
-            std::unique_ptr<mfem::HypreParMatrix> m_mat(assemble(M));
-
-            // J = M + c0 * K
-            J_.reset(mfem::Add(1.0, *m_mat, c0_, *k_mat));
-            bcs_.eliminateAllEssentialDofsFromMatrix(*J_);
-=======
             add(1.0, u_, c0_, d2u_dt2, predicted_displacement_);
             r = (*residual_)(predicted_displacement_, d2u_dt2, parameter_states_[parameter_indices] ...);
             r.SetSubVector(bcs_.allEssentialTrueDofs(), 0.0);
@@ -677,7 +539,6 @@
       lin_solver.SetOperator(*J_);
 
       lin_solver.Mult(dr_, du_);
->>>>>>> 19972446
 
       displacement_ += du_;
 
@@ -708,9 +569,6 @@
       mesh_.NewNodes(*reference_nodes_);
     }
 
-<<<<<<< HEAD
-    nonlin_solver_.SetOperator(*residual_with_bcs_);
-=======
     bcs_.setTime(time_);
 
     if (is_quasistatic_) {
@@ -742,12 +600,9 @@
     }
 
     cycle_ += 1;
->>>>>>> 19972446
-  }
-
-  /**
-   * TODO: improve tautological documentation
-   * 
+  }
+
+  /**
    * @brief Solve the adjoint problem
    * @pre It is expected that the forward analysis is complete and the current displacement state is valid
    * @note If the essential boundary state is not specified, homogeneous essential boundary conditions are applied
@@ -896,12 +751,9 @@
   /// The displacement finite element state
   FiniteElementState adjoint_displacement_;
 
-<<<<<<< HEAD
-=======
   /// nodal forces
   FiniteElementDual nodal_forces_;
 
->>>>>>> 19972446
   std::unique_ptr<Functional<test(trial, trial, parameter_space...)>> residual_;
 
   /// @brief mfem::Operator that calculates the residual after applying essential boundary conditions 
@@ -927,13 +779,9 @@
   std::unique_ptr<mfem::HypreParMatrix> J_;
 
   /// @brief an intermediate variable used to store the predicted end-step displacement
-<<<<<<< HEAD
-  mfem::Vector u_predicted_;
-=======
   mfem::Vector predicted_displacement_;
   mfem::Vector du_;
   mfem::Vector dr_;
->>>>>>> 19972446
 
   /// @brief used to communicate the ODE solver's predicted displacement to the residual operator
   mfem::Vector u_;
@@ -969,11 +817,7 @@
   /// @brief An auxilliary zero vector
   mfem::Vector zero_;
 
-<<<<<<< HEAD
-  std::vector < std::unique_ptr< Updatable > > material_state_buffers_;
-=======
   int count = 0; // DELETE
->>>>>>> 19972446
 
 };
 
