--- conflicted
+++ resolved
@@ -140,19 +140,7 @@
   double iniLoadVal = 1.0e0;
   double maxLoadVal = 4 * 1.3e0 / lx / lz;
   double loadVal    = iniLoadVal + 0.0 * maxLoadVal;
-<<<<<<< HEAD
   solid_solver.setTraction([&loadVal](auto, auto n, auto) { return loadVal*n; }, ymax_face);
-=======
-
-  Domain front_face = Domain::ofBoundaryElements(
-      pmesh, [ly](std::vector<vec3> vertices, int /* attr */) { return average(vertices)[1] > 0.99 * ly; });
-
-  solid_solver.setTraction(
-      [&loadVal](auto /*x*/, auto /*n*/, auto /*t*/) {
-        return tensor<double, 3>{0, loadVal, 0};
-      },
-      front_face);
->>>>>>> d4aacdca
 
   solid_solver.setDisplacement(ini_displacement);
 
