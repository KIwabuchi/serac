--- conflicted
+++ resolved
@@ -85,15 +85,9 @@
   Domain support = Domain::ofBoundaryElements(pmesh, by_attr<dim>(2));
   solid_solver.setFixedBCs(support);
 
-<<<<<<< HEAD
   constexpr double iniDispVal = 5.0e-6;
   auto initial_displacement = [](tensor<double, dim>){ return make_tensor<dim>([](int) { return iniDispVal; }); };
   solid_solver.setDisplacement(initial_displacement);
-=======
-  double iniDispVal = 5.0e-6;
-  auto ini_displacement = [iniDispVal](const mfem::Vector&, mfem::Vector& u) -> void { u = iniDispVal; };
-  solid_solver.setDisplacement(ini_displacement);
->>>>>>> eed6b046
 
   tensor<double, dim> constant_force{};
   constant_force[1] = 1.0e-2;
