# Copyright (c) 2019-2022, Lawrence Livermore National Security, LLC and
# other Serac Project Developers. See the top-level LICENSE file for
# details.
#
# SPDX-License-Identifier: (BSD-3-Clause) 

set(test_dependencies serac_physics serac_state test_utils)
blt_list_append( TO test_dependencies ELEMENTS caliper adiak IF ${SERAC_ENABLE_PROFILING} )

blt_add_library(
    NAME        test_utils
    SOURCES     test_utilities.cpp
    HEADERS     test_utilities.hpp
    DEPENDS_ON  serac_physics serac_state gtest
    )

set(serial_solver_tests
    serac_solid_sensitivity.cpp
    serac_thermal_functional_finite_diff.cpp
    serac_solid_functional_finite_diff.cpp
    )

serac_add_tests( SOURCES ${serial_solver_tests}
    DEPENDS_ON ${test_dependencies}
    NUM_MPI_TASKS 1)

set(solver_tests
    #liquid_crystal_elastomer_example.cpp
    parameterized_thermomechanics_example.cpp
    serac_solid.cpp
    serac_solid_reuse_mesh.cpp
    serac_solid_adjoint.cpp
    serac_solid_functional.cpp
    serac_solid_functional_boundary.cpp
    serac_thermal_solver.cpp
    serac_thermal_solid_solver.cpp
    serac_thermal_functional.cpp
<<<<<<< HEAD
    serac_thermal_solid_functional.cpp
    test_solid_functional_statics.cpp
=======
    serac_thermal_mechanics_functional.cpp
>>>>>>> 07b8ef1b
    )

serac_add_tests( SOURCES ${solver_tests}
                 DEPENDS_ON ${test_dependencies}
                 NUM_MPI_TASKS 2)

set(solver_utility_tests
    serac_dtor.cpp
    serac_newmark_test.cpp)

serac_add_tests( SOURCES ${solver_utility_tests}
                 DEPENDS_ON ${test_dependencies}
                 NUM_MPI_TASKS 2)<|MERGE_RESOLUTION|>--- conflicted
+++ resolved
@@ -35,12 +35,8 @@
     serac_thermal_solver.cpp
     serac_thermal_solid_solver.cpp
     serac_thermal_functional.cpp
-<<<<<<< HEAD
-    serac_thermal_solid_functional.cpp
+    serac_thermal_mechanics_functional.cpp
     test_solid_functional_statics.cpp
-=======
-    serac_thermal_mechanics_functional.cpp
->>>>>>> 07b8ef1b
     )
 
 serac_add_tests( SOURCES ${solver_tests}
