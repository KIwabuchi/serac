--- conflicted
+++ resolved
@@ -15,18 +15,10 @@
     )
 
 set(serial_solver_tests
-<<<<<<< HEAD
-    serac_solid_sensitivity.cpp
-    serac_thermal_functional_finite_diff.cpp
-    serac_solid_functional_finite_diff.cpp
-    test_solid_functional_statics.cpp
-    test_solid_functional_dynamics.cpp
-=======
     solid_legacy_sensitivity.cpp
     thermal_finite_diff.cpp
     solid_finite_diff.cpp
     solid_statics_patch.cpp
->>>>>>> ef413804
     )
 
 serac_add_tests( SOURCES ${serial_solver_tests}
