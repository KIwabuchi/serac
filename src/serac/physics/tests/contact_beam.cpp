// Copyright (c) 2019-2024, Lawrence Livermore National Security, LLC and
// other Serac Project Developers. See the top-level LICENSE file for
// details.
//
// SPDX-License-Identifier: (BSD-3-Clause)

#include "serac/physics/solid_mechanics_contact.hpp"

#include <functional>
#include <set>
#include <string>

#include "axom/slic/core/SimpleLogger.hpp"
#include <gtest/gtest.h>
#include "mfem.hpp"

#include "serac/numerics/functional/domain.hpp"
#include "serac/mesh/mesh_utils.hpp"
#include "serac/physics/state/state_manager.hpp"
#include "serac/physics/materials/solid_material.hpp"
#include "serac/serac_config.hpp"

namespace serac {

class ContactTest : public testing::TestWithParam<std::tuple<ContactEnforcement, ContactType, std::string>> {};

TEST_P(ContactTest, beam)
{
  // NOTE: p must be equal to 1 for now
  constexpr int p   = 1;
  constexpr int dim = 3;

  MPI_Barrier(MPI_COMM_WORLD);

  // Create DataStore
  std::string            name = "contact_beam_" + std::get<2>(GetParam());
  axom::sidre::DataStore datastore;
  StateManager::initialize(datastore, name + "_data");

  // Construct the appropriate dimension mesh and give it to the data store
  std::string filename = SERAC_REPO_DIR "/data/meshes/beam-hex-with-contact-block.mesh";

<<<<<<< HEAD
  auto mesh = mesh::refineAndDistribute(buildMeshFromFile(filename), 1, 0);
  auto& pmesh = StateManager::setMesh(std::move(mesh), "beam_mesh");
=======
  auto  mesh  = mesh::refineAndDistribute(buildMeshFromFile(filename), 1, 0);
  auto& pmesh = serac::StateManager::setMesh(std::move(mesh), "beam_mesh");
>>>>>>> d4aacdca

  LinearSolverOptions linear_options{.linear_solver = LinearSolver::Strumpack, .print_level = 1};
#ifndef MFEM_USE_STRUMPACK
  SLIC_INFO_ROOT("Contact requires MFEM built with strumpack.");
  return;
#endif

  NonlinearSolverOptions nonlinear_options{.nonlin_solver  = NonlinearSolver::Newton,
                                           .relative_tol   = 1.0e-12,
                                           .absolute_tol   = 1.0e-12,
                                           .max_iterations = 200,
                                           .print_level    = 1};
#ifdef SERAC_USE_SUNDIALS
  // KINFullStep is preferred, but has issues when active set is enabled
  if (std::get<1>(GetParam()) == ContactType::TiedNormal) {
    nonlinear_options.nonlin_solver = NonlinearSolver::KINFullStep;
  }
#endif

  ContactOptions contact_options{.method      = ContactMethod::SingleMortar,
                                 .enforcement = std::get<0>(GetParam()),
                                 .type        = std::get<1>(GetParam()),
                                 .penalty     = 1.0e2};

  SolidMechanicsContact<p, dim> solid_solver(nonlinear_options, linear_options,
                                             solid_mechanics::default_quasistatic_options, name, "beam_mesh");

  double                      K = 10.0;
  double                      G = 0.25;
  solid_mechanics::NeoHookean mat{1.0, K, G};
  Domain                      material_block = EntireDomain(pmesh);
  solid_solver.setMaterial(mat, material_block);

  // Pass the BC information to the solver object
  solid_solver.setFixedBCs(Domain::ofBoundaryElements(pmesh, by_attr<dim>(1)));
  auto applied_displacement = [](tensor<double, dim>, double) { 
    tensor<double, dim> u{};
    u[2] = -0.15;
    return u;
  };
  auto driven_surface = Domain::ofBoundaryElements(pmesh, by_attr<dim>(6));
  solid_solver.setDisplacementBCs(applied_displacement, driven_surface);

  // Add the contact interaction
  solid_solver.addContactInteraction(0, {7}, {5}, contact_options);

  // Finalize the data structures
  solid_solver.completeSetup();

  // std::string paraview_name = name + "_paraview";
  // solid_solver.outputStateToDisk(paraview_name);

  // Perform the quasi-static solve
  double dt = 1.0;
  solid_solver.advanceTimestep(dt);

  // Output the sidre-based plot files
  // solid_solver.outputStateToDisk(paraview_name);

  // Check the l2 norm of the displacement dofs
  auto u_l2 = mfem::ParNormlp(solid_solver.displacement(), 2, MPI_COMM_WORLD);
  if (std::get<1>(GetParam()) == ContactType::TiedNormal) {
    EXPECT_NEAR(1.465, u_l2, 1.0e-2);
  } else if (std::get<1>(GetParam()) == ContactType::Frictionless) {
    EXPECT_NEAR(1.526, u_l2, 1.0e-2);
  }
}

// NOTE: if Penalty is first and Lagrange Multiplier is second, SuperLU gives a zero diagonal error
INSTANTIATE_TEST_SUITE_P(
    tribol, ContactTest,
    testing::Values(std::make_tuple(ContactEnforcement::Penalty, ContactType::TiedNormal, "penalty_tiednormal"),
                    std::make_tuple(ContactEnforcement::Penalty, ContactType::Frictionless, "penalty_frictionless"),
                    std::make_tuple(ContactEnforcement::LagrangeMultiplier, ContactType::TiedNormal,
                                    "lagrange_multiplier_tiednormal"),
                    std::make_tuple(ContactEnforcement::LagrangeMultiplier, ContactType::Frictionless,
                                    "lagrange_multiplier_frictionless")));

}  // namespace serac

int main(int argc, char* argv[])
{
  ::testing::InitGoogleTest(&argc, argv);
  MPI_Init(&argc, &argv);

  axom::slic::SimpleLogger logger;

  int result = RUN_ALL_TESTS();
  MPI_Finalize();

  return result;
}<|MERGE_RESOLUTION|>--- conflicted
+++ resolved
@@ -40,13 +40,8 @@
   // Construct the appropriate dimension mesh and give it to the data store
   std::string filename = SERAC_REPO_DIR "/data/meshes/beam-hex-with-contact-block.mesh";
 
-<<<<<<< HEAD
-  auto mesh = mesh::refineAndDistribute(buildMeshFromFile(filename), 1, 0);
-  auto& pmesh = StateManager::setMesh(std::move(mesh), "beam_mesh");
-=======
   auto  mesh  = mesh::refineAndDistribute(buildMeshFromFile(filename), 1, 0);
   auto& pmesh = serac::StateManager::setMesh(std::move(mesh), "beam_mesh");
->>>>>>> d4aacdca
 
   LinearSolverOptions linear_options{.linear_solver = LinearSolver::Strumpack, .print_level = 1};
 #ifndef MFEM_USE_STRUMPACK
