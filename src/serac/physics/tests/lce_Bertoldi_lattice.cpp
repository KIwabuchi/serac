--- conflicted
+++ resolved
@@ -124,15 +124,9 @@
   auto support = Domain::ofBoundaryElements(pmesh, by_attr<dim>(2));
   solid_solver.setFixedBCs(support);
 
-<<<<<<< HEAD
   constexpr double iniDispVal = 5.0e-6;
   auto initial_displacement = [lx](vec3 X) { return vec3{0.0, (X[0]/lx)*iniDispVal, 0.0}; };
   solid_solver.setDisplacement(initial_displacement);
-=======
-  double iniDispVal = 5.0e-6;
-  auto ini_displacement = [iniDispVal](const mfem::Vector&, mfem::Vector& u) -> void { u = iniDispVal; };
-  solid_solver.setDisplacement(ini_displacement);
->>>>>>> eed6b046
 
   // Finalize the data structures
   solid_solver.completeSetup();
