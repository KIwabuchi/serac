// Copyright (c) 2019-2024, Lawrence Livermore National Security, LLC and
// other Serac Project Developers. See the top-level LICENSE file for
// details.
//
// SPDX-License-Identifier: (BSD-3-Clause)

#include "serac/physics/solid_mechanics.hpp"

#include <functional>
#include <set>
#include <string>

#include "axom/slic/core/SimpleLogger.hpp"
#include <gtest/gtest.h>
#include "mfem.hpp"

#include "serac/mesh/mesh_utils.hpp"
#include "serac/numerics/functional/domain.hpp"
#include "serac/physics/state/state_manager.hpp"
#include "serac/physics/materials/solid_material.hpp"
#include "serac/serac_config.hpp"

namespace serac {

/**
 * @brief Specify the kinds of boundary condition to apply
 */
enum class PatchBoundaryCondition
{
  Essential,
  EssentialAndNatural
};

/**
 * @brief Get boundary attributes for patch meshes on which to apply essential boundary conditions
 *
 * Parameterizes patch tests boundary conditions, as either essential
 * boundary conditions or partly essential boundary conditions and
 * partly natural boundary conditions. The return values are specific
 * to the meshes "patch2d.mesh" and "patch3d.mesh". The particular
 * portions of the boundary that get essential boundary conditions
 * are arbitrarily chosen.
 *
 * @tparam dim Spatial dimension
 *
 * @param b Kind of boundary conditions to apply in the problem
 * @return std::set<int> Boundary attributes for the essential boundary condition
 */
template <int dim>
std::set<int> essentialBoundaryAttributes(PatchBoundaryCondition bc)
{
  std::set<int> essential_boundaries;
  if constexpr (dim == 2) {
    switch (bc) {
      case PatchBoundaryCondition::Essential:
        essential_boundaries = {1, 2, 3, 4};
        break;
      case PatchBoundaryCondition::EssentialAndNatural:
        essential_boundaries = {1, 4};
        break;
    }
  } else {
    switch (bc) {
      case PatchBoundaryCondition::Essential:
        essential_boundaries = {1, 2, 3, 4, 5, 6};
        break;
      case PatchBoundaryCondition::EssentialAndNatural:
        essential_boundaries = {1, 2};
        break;
    }
  }
  return essential_boundaries;
}

// clang-format off
constexpr tensor<double, 3, 3> A_3d{{{0.110791568544027, 0.230421268325901, 0.15167673653354},
                                 {0.198344644470483, 0.060514559793513, 0.084137393813728},
                                 {0.011544253485023, 0.060942846497753, 0.186383473579596}}};

constexpr tensor<double, 3> b_3d{{0.765645367640828, 0.992487355850465, 0.162199373722092}};
// clang-format on

/**
 * @brief Exact solution that is affine in space and time
 *
 * @tparam dim number of spatial dimensions
 */
template <int dim>
class AffineSolution {
public:
  AffineSolution()
    : disp_grad_rate(make_tensor<dim, dim>([](int i, int j) { return A_3d[i][j]; })), 
      initial_displacement(make_tensor<dim>([](int i) { return b_3d[i]; })) {};

  /// exact solution for displacement field
  tensor<double, dim> eval (tensor<double, dim> X, double t) const { return t*dot(disp_grad_rate, X) + initial_displacement; }

  /**
   * @brief MFEM-style coefficient function corresponding to this solution
   *
   * @param X Coordinates of point in reference configuration at which solution is sought
   * @param u Exact solution evaluated at \p X
   */
  void operator()(const mfem::Vector& X, double t, mfem::Vector& u) const
  {
    auto X_tensor = make_tensor<dim>([&X](int i) { return X[i]; });
    auto u_tensor = this->eval(X_tensor, t);
    for (int i=0; i < dim; ++i) u[i] = u_tensor[i];
  }

  void velocity(const mfem::Vector& X, double /* t */, mfem::Vector& v) const { 
    auto X_tensor = make_tensor<dim>([&X](int i) { return X[i]; });
    auto v_tensor = disp_grad_rate*X_tensor;
    for (int i = 0; i < dim; ++i) v[i] = v_tensor[i];
  }

  /**
   * @brief Apply forcing that should produce this exact displacement
   *
   * Given the physics module, apply boundary conditions and a source
   * term that are consistent with the exact solution. This is
   * independent of the domain. The solution is imposed as an essential
   * boundary condition on the parts of the boundary identified by \p
   * essential_boundaries. On the complement of
   * \p essential_boundaries, the traction corresponding to the exact
   * solution is applied.
   *
   * @tparam p Polynomial degree of the finite element approximation
   * @tparam Material Type of the material model used in the problem
   *
   * @param material Material model used in the problem
   * @param solid The SolidMechanics module for the problem
   * @param essential_boundaries Boundary attributes on which essential boundary conditions are desired
   */
  template <int p, typename Material>
<<<<<<< HEAD
  void applyLoads(const Material& material, SolidMechanics<p, dim>& solid, std::set<int> essential_boundary_attrs) const
=======
  void applyLoads(const Material& material, SolidMechanics<p, dim>& solid, std::set<int> essential_boundaries,
                  Domain& bdr_domain) const
>>>>>>> d4aacdca
  {
    Domain essential_boundary = Domain::ofBoundaryElements(solid.mesh(), by_attr<dim>(essential_boundary_attrs));

    // essential BCs
    auto ebc_func = [*this](tensor<double, dim> X, double t) { return this->eval(X, t); };
    solid.setDisplacementBCs(ebc_func, essential_boundary);

    // It's tempting to restrict the traction to the appropriate sub-boundaryby defining
    // Domain natural_boundary = EntireBoundary(solid.mesh()) - essential_boundary;
    // ... and then passing natural_boundary to setTraction(). However, in some cases,
    // natural_boundary will be empty, and we don't have any easy way to test for that
    // yet.

    // natural BCs
    auto traction = [material, *this](auto, auto n0, auto t) {
      auto                     H = this->disp_grad_rate * t;
      typename Material::State state;  // needs to be reconfigured for mats with state
      tensor<double, dim, dim> P = material(state, H);
      return dot(P, n0);
    };
<<<<<<< HEAD
    solid.setTraction(traction);
=======
    solid.setTraction(traction, bdr_domain);
>>>>>>> d4aacdca
  }

private:
  tensor<double, dim, dim> disp_grad_rate;        /// Linear part of solution. Equivalently, the displacement gradient rate
  tensor<double, dim> initial_displacement;  /// Constant part of solution. Rigid body displacement.
};

constexpr tensor<double, 3> a_3d{{0.1, -0.2, 0.25}};

/**
 * @brief Constant acceleration exact solution
 *
 * This test can only be passed by second-order accurate time integrators.
 *
 * @tparam dim number of spatial dimensions
 */
template <int dim>
class ConstantAccelerationSolution {
public:
  ConstantAccelerationSolution() 
    : acceleration(make_tensor<dim>([](int i) { return a_3d[i]; })) {};

  tensor<double, dim> eval(tensor<double, dim>, double t) const { return 0.5*t*t*acceleration; };

  /**
   * @brief MFEM-style coefficient function corresponding to this solution
   *
   * @param X Coordinates of point in reference configuration at which solution is sought
   * @param u Exact solution evaluated at \p X
   */
  void operator()(const mfem::Vector& X, double t, mfem::Vector& u) const
  {
    tensor<double, dim> X_tensor{make_tensor<dim>([&X](int i) { return X[i]; })};
    tensor<double, dim> u_tensor = eval(X_tensor, t);
    for (int i = 0; i < dim; ++i) u[i] = u_tensor[i];
  }

  void velocity(const mfem::Vector& /* X */, double t, mfem::Vector& v) const
  {
    auto v_tensor = acceleration*t;
    for (int i = 0; i < dim; ++i) v[i] = v_tensor[i];
  }

  /**
   * @brief Apply forcing that should produce this exact displacement
   *
   * Given the physics module, apply boundary conditions and a source
   * term that are consistent with the exact solution. This is
   * independent of the domain. The solution is imposed as an essential
   * boundary condition on the parts of the boundary identified by \p
   * essential_boundaries. On the complement of
   * \p essential_boundaries, the traction corresponding to the exact
   * solution is applied.
   *
   * @tparam p Polynomial degree of the finite element approximation
   * @tparam Material Type of the material model used in the problem
   *
   * @param material Material model used in the problem
   * @param solid The SolidMechanics module for the problem
   * @param essential_boundaries Boundary attributes on which essential boundary conditions are desired
   */
  template <int p, typename Material>
<<<<<<< HEAD
  void applyLoads(const Material& material, SolidMechanics<p, dim>& solid, std::set<int> essential_boundary_attrs) const
=======
  void applyLoads(const Material& material, SolidMechanics<p, dim>& solid, std::set<int> essential_boundaries,
                  Domain& domain) const
>>>>>>> d4aacdca
  {
    // essential BCs
    Domain essential_boundary = Domain::ofBoundaryElements(solid.mesh(), by_attr<dim>(essential_boundary_attrs));
    auto ebc_func = [*this](tensor<double, dim> X, double t) { return this->eval(X, t); };
    solid.setDisplacementBCs(ebc_func, essential_boundary);

    // no natural BCs

    // body force
<<<<<<< HEAD
    solid.addBodyForce([&material, *this](auto /* X */, auto /* t */) { return material.density * this->acceleration; });
=======
    auto a = make_tensor<dim>([*this](int i) { return this->acceleration(i); });
    solid.addBodyForce([&material, a](auto /* X */, auto /* t */) { return material.density * a; }, domain);
>>>>>>> d4aacdca
  }

private:
  tensor<double, dim> acceleration;  /// Constant acceleration vector of solution
};

/**
 * @brief compute the error between the approximate and exact solution
 *
 * @tparam element_type the kind of element to use in the mesh
 * @tparam solution_type A class that satisfies the exact solution concept
 *
 * @param exact_solution Exact solution of problem
 * @param bc Specifier for boundary condition type to test
 * @return double L2 norm (continuous) of error in computed solution
 * *
 * @pre exact_solution must implement operator() that is an MFEM
 * coefficient-generating function for the exact solution of the displacement
 * as a function of space and time.
 * @pre exact_solution must implement velocity() that is an MFEM
 * coefficient-generating function for the exact solution of the velocity
 * as a function of space and time.
 * @pre exact_solution must have a method applyLoads that applies forcing terms to the
 * solid functional that should lead to the exact solution
 */
template <typename element_type, typename solution_type>
double solution_error(solution_type exact_solution, PatchBoundaryCondition bc)
{
  MPI_Barrier(MPI_COMM_WORLD);

  constexpr int p   = element_type::order;
  constexpr int dim = dimension_of(element_type::geometry);

  // Create DataStore
  axom::sidre::DataStore datastore;
  serac::StateManager::initialize(datastore, "solid_functional_dynamic_solve");

  // BT: shouldn't this assertion be in the physics module?
  // Putting it here prevents tests from having a nonsensical spatial dimension value,
  // but the physics module should be catching this error to protect users.
  static_assert(dim == 2 || dim == 3, "Dimension must be 2 or 3 for solid functional test");

  std::string meshdir = std::string(SERAC_REPO_DIR) + "/data/meshes/";
  std::string filename;
  switch (element_type::geometry) {
    case mfem::Geometry::TRIANGLE:
      filename = meshdir + "patch2D_tris.mesh";
      break;
    case mfem::Geometry::SQUARE:
      filename = meshdir + "patch2D_quads.mesh";
      break;
    case mfem::Geometry::TETRAHEDRON:
      filename = meshdir + "patch3D_tets.mesh";
      break;
    case mfem::Geometry::CUBE:
      filename = meshdir + "patch3D_hexes.mesh";
      break;
    default:
      SLIC_ERROR_ROOT("unsupported element type for patch test");
      break;
  }
  auto mesh = mesh::refineAndDistribute(buildMeshFromFile(filename));

  std::string mesh_tag{"mesh"};

  auto& pmesh = serac::StateManager::setMesh(std::move(mesh), mesh_tag);

  // Construct a functional-based solid mechanics solver
  serac::NonlinearSolverOptions nonlin_opts{.relative_tol = 1.0e-13, .absolute_tol = 1.0e-13};

  SolidMechanics<p, dim> solid(nonlin_opts, serac::solid_mechanics::default_linear_options,
                               TimesteppingOptions{TimestepMethod::Newmark, DirichletEnforcementMethod::DirectControl},
                               "solid_dynamics", mesh_tag);

  solid_mechanics::NeoHookean mat{.density = 1.0, .K = 1.0, .G = 1.0};
  Domain                      whole_domain   = EntireDomain(pmesh);
  Domain                      whole_boundary = EntireBoundary(pmesh);
  solid.setMaterial(mat, whole_domain);

  // initial conditions
  solid.setVelocity([exact_solution](const mfem::Vector& x, mfem::Vector& v) { exact_solution.velocity(x, 0.0, v); });

  solid.setDisplacement([exact_solution](const mfem::Vector& x, mfem::Vector& u) { exact_solution(x, 0.0, u); });

  // forcing terms
  if constexpr (std::is_same<solution_type, ConstantAccelerationSolution<dim> >::value) {
    exact_solution.applyLoads(mat, solid, essentialBoundaryAttributes<dim>(bc), whole_domain);
  }

  if constexpr (std::is_same<solution_type, AffineSolution<dim> >::value) {
    exact_solution.applyLoads(mat, solid, essentialBoundaryAttributes<dim>(bc), whole_boundary);
  }

  // Finalize the data structures
  solid.completeSetup();

  // Integrate in time
  for (int i = 0; i < 3; i++) {
    solid.advanceTimestep(1.0);

    // Output solution for debugging
    // solid.outputStateToDisk("paraview_output");
    // std::cout << "cycle " << i << std::endl;
    // std::cout << "time = " << solid.time() << std::endl;
    // std::cout << "displacement =\n";
    // solid.displacement().Print(std::cout);
    // std::cout << "forces =\n";
    // solid.reactions().Print();
    // tensor<double, dim> resultant = make_tensor<dim>([&](int j) {
    //   double y = 0;
    //   for (int n = 0; n < solid.reactions().Size()/dim; n++) {
    //     y += solid.reactions()(dim*n + j);
    //   }
    //   return y;
    // });
    // std::cout << "resultant = " << resultant << std::endl;
  }

  // Compute norm of error
  mfem::VectorFunctionCoefficient exact_solution_coef(dim, exact_solution);
  exact_solution_coef.SetTime(solid.time());
  return computeL2Error(solid.displacement(), exact_solution_coef);
}

template <typename element_type>
double affine_velocity_test(PatchBoundaryCondition bc)
{
  constexpr int dim = dimension_of(element_type::geometry);
  return solution_error<element_type>(AffineSolution<dim>(), bc);
}

template <typename element_type>
double constant_acceleration_test(PatchBoundaryCondition bc)
{
  constexpr int dim = dimension_of(element_type::geometry);
  return solution_error<element_type>(ConstantAccelerationSolution<dim>(), bc);
}

const double tol = 1e-12;

constexpr int LINEAR    = 1;
constexpr int QUADRATIC = 2;
constexpr int CUBIC     = 3;

//
// 2D, Essential
//
TEST(SolidMechanicsDynamic, PatchTestTriQ1EssentialBcs)
{
  using element_type = finite_element<mfem::Geometry::TRIANGLE, H1<LINEAR> >;
  double error       = affine_velocity_test<element_type>(PatchBoundaryCondition::Essential);
  EXPECT_LT(error, tol);
}

TEST(SolidMechanicsDynamic, PatchTestQuadQ1EssentialBcs)
{
  using element_type = finite_element<mfem::Geometry::SQUARE, H1<LINEAR> >;
  double error       = affine_velocity_test<element_type>(PatchBoundaryCondition::Essential);
  EXPECT_LT(error, tol);
}

TEST(SolidMechanicsDynamic, PatchTestTriQ2EssentialBcs)
{
  using element_type = finite_element<mfem::Geometry::TRIANGLE, H1<QUADRATIC> >;
  double error       = affine_velocity_test<element_type>(PatchBoundaryCondition::Essential);
  EXPECT_LT(error, tol);
}

TEST(SolidMechanicsDynamic, PatchTestQuadQ2EssentialBcs)
{
  using element_type = finite_element<mfem::Geometry::SQUARE, H1<QUADRATIC> >;
  double error       = affine_velocity_test<element_type>(PatchBoundaryCondition::Essential);
  EXPECT_LT(error, tol);
}

TEST(SolidMechanicsDynamic, PatchTestTriQ3EssentialBcs)
{
  using element_type = finite_element<mfem::Geometry::TRIANGLE, H1<CUBIC> >;
  double error       = affine_velocity_test<element_type>(PatchBoundaryCondition::Essential);
  EXPECT_LT(error, tol);
}

TEST(SolidMechanicsDynamic, PatchTestQuadQ3EssentialBcs)
{
  using element_type = finite_element<mfem::Geometry::SQUARE, H1<CUBIC> >;
  double error       = affine_velocity_test<element_type>(PatchBoundaryCondition::Essential);
  EXPECT_LT(error, tol);
}

//
// 3D, Essential
//
TEST(SolidMechanicsDynamic, PatchTestTetQ1EssentialBcs)
{
  using element_type = finite_element<mfem::Geometry::TETRAHEDRON, H1<LINEAR> >;
  double error       = affine_velocity_test<element_type>(PatchBoundaryCondition::Essential);
  EXPECT_LT(error, tol);
}

TEST(SolidMechanicsDynamic, PatchTestHexQ1EssentialBcs)
{
  using element_type = finite_element<mfem::Geometry::CUBE, H1<LINEAR> >;
  double error       = affine_velocity_test<element_type>(PatchBoundaryCondition::Essential);
  EXPECT_LT(error, tol);
}

TEST(SolidMechanicsDynamic, PatchTestTetQ2EssentialBcs)
{
  using element_type = finite_element<mfem::Geometry::TETRAHEDRON, H1<QUADRATIC> >;
  double error       = affine_velocity_test<element_type>(PatchBoundaryCondition::Essential);
  EXPECT_LT(error, tol);
}

TEST(SolidMechanicsDynamic, PatchTestHexQ2EssentialBcs)
{
  using element_type = finite_element<mfem::Geometry::CUBE, H1<QUADRATIC> >;
  double error       = affine_velocity_test<element_type>(PatchBoundaryCondition::Essential);
  EXPECT_LT(error, tol);
}

TEST(SolidMechanicsDynamic, PatchTestTetQ3EssentialBcs)
{
  using element_type = finite_element<mfem::Geometry::TETRAHEDRON, H1<CUBIC> >;
  double error       = affine_velocity_test<element_type>(PatchBoundaryCondition::Essential);
  EXPECT_LT(error, tol);
}

TEST(SolidMechanicsDynamic, PatchTestHexQ3EssentialBcs)
{
  using element_type = finite_element<mfem::Geometry::CUBE, H1<CUBIC> >;
  double error       = affine_velocity_test<element_type>(PatchBoundaryCondition::Essential);
  EXPECT_LT(error, tol);
}

//
// 2D, EssentialAndNatural
//
TEST(SolidMechanicsDynamic, PatchTestTriQ1EssentialAndNaturalBcs)
{
  using element_type = finite_element<mfem::Geometry::TRIANGLE, H1<LINEAR> >;
  double error       = affine_velocity_test<element_type>(PatchBoundaryCondition::EssentialAndNatural);
  EXPECT_LT(error, tol);
}

TEST(SolidMechanicsDynamic, PatchTestQuadQ1EssentialAndNaturalBcs)
{
  using element_type = finite_element<mfem::Geometry::SQUARE, H1<LINEAR> >;
  double error       = affine_velocity_test<element_type>(PatchBoundaryCondition::EssentialAndNatural);
  EXPECT_LT(error, tol);
}

TEST(SolidMechanicsDynamic, PatchTestTriQ2EssentialAndNaturalBcs)
{
  using element_type = finite_element<mfem::Geometry::TRIANGLE, H1<QUADRATIC> >;
  double error       = affine_velocity_test<element_type>(PatchBoundaryCondition::EssentialAndNatural);
  EXPECT_LT(error, tol);
}

TEST(SolidMechanicsDynamic, PatchTestQuadQ2EssentialAndNaturalBcs)
{
  using element_type = finite_element<mfem::Geometry::SQUARE, H1<QUADRATIC> >;
  double error       = affine_velocity_test<element_type>(PatchBoundaryCondition::EssentialAndNatural);
  EXPECT_LT(error, tol);
}

TEST(SolidMechanicsDynamic, PatchTestTriQ3EssentialAndNaturalBcs)
{
  using element_type = finite_element<mfem::Geometry::TRIANGLE, H1<CUBIC> >;
  double error       = affine_velocity_test<element_type>(PatchBoundaryCondition::EssentialAndNatural);
  EXPECT_LT(error, tol);
}

TEST(SolidMechanicsDynamic, PatchTestQuadQ3EssentialAndNaturalBcs)
{
  using element_type = finite_element<mfem::Geometry::SQUARE, H1<CUBIC> >;
  double error       = affine_velocity_test<element_type>(PatchBoundaryCondition::EssentialAndNatural);
  EXPECT_LT(error, tol);
}

//
// 3D, EssentialAndNatural
//
TEST(SolidMechanicsDynamic, PatchTestTetQ1EssentialAndNaturalBcs)
{
  using element_type = finite_element<mfem::Geometry::TETRAHEDRON, H1<LINEAR> >;
  double error       = affine_velocity_test<element_type>(PatchBoundaryCondition::EssentialAndNatural);
  EXPECT_LT(error, tol);
}

TEST(SolidMechanicsDynamic, PatchTestHexQ1EssentialAndNaturalBcs)
{
  using element_type = finite_element<mfem::Geometry::CUBE, H1<LINEAR> >;
  double error       = affine_velocity_test<element_type>(PatchBoundaryCondition::EssentialAndNatural);
  EXPECT_LT(error, tol);
}

TEST(SolidMechanicsDynamic, PatchTestTetQ2EssentialAndNaturalBcs)
{
  using element_type = finite_element<mfem::Geometry::TETRAHEDRON, H1<QUADRATIC> >;
  double error       = affine_velocity_test<element_type>(PatchBoundaryCondition::EssentialAndNatural);
  EXPECT_LT(error, tol);
}

TEST(SolidMechanicsDynamic, PatchTestHexQ2EssentialAndNaturalBcs)
{
  using element_type = finite_element<mfem::Geometry::CUBE, H1<QUADRATIC> >;
  double error       = affine_velocity_test<element_type>(PatchBoundaryCondition::EssentialAndNatural);
  EXPECT_LT(error, tol);
}

TEST(SolidMechanicsDynamic, PatchTestTetQ3EssentialAndNaturalBcs)
{
  using element_type = finite_element<mfem::Geometry::TETRAHEDRON, H1<CUBIC> >;
  double error       = affine_velocity_test<element_type>(PatchBoundaryCondition::EssentialAndNatural);
  EXPECT_LT(error, tol);
}

TEST(SolidMechanicsDynamic, PatchTestHexQ3EssentialAndNaturalBcs)
{
  using element_type = finite_element<mfem::Geometry::CUBE, H1<CUBIC> >;
  double error       = affine_velocity_test<element_type>(PatchBoundaryCondition::EssentialAndNatural);
  EXPECT_LT(error, tol);
}

//
// Some misc. constant acceleration tests
//
TEST(SolidMechanicsDynamic, ConstantAccelerationTriQ2EssentialAndNaturalBcs)
{
  using element_type = finite_element<mfem::Geometry::TRIANGLE, H1<QUADRATIC> >;
  double error       = constant_acceleration_test<element_type>(PatchBoundaryCondition::EssentialAndNatural);
  EXPECT_LT(error, tol);
}

TEST(SolidMechanicsDynamic, ConstantAccelerationQuadQ2EssentialAndNaturalBcs)
{
  using element_type = finite_element<mfem::Geometry::SQUARE, H1<QUADRATIC> >;
  double error       = constant_acceleration_test<element_type>(PatchBoundaryCondition::EssentialAndNatural);
  EXPECT_LT(error, tol);
}

TEST(SolidMechanicsDynamic, ConstantAccelerationTetQ2EssentialAndNaturalBcs)
{
  using element_type = finite_element<mfem::Geometry::TETRAHEDRON, H1<QUADRATIC> >;
  double error       = constant_acceleration_test<element_type>(PatchBoundaryCondition::EssentialAndNatural);
  EXPECT_LT(error, tol);
}

TEST(SolidMechanicsDynamic, ConstantAccelerationHexQ2EssentialAndNaturalBcs)
{
  using element_type = finite_element<mfem::Geometry::CUBE, H1<QUADRATIC> >;
  double error       = constant_acceleration_test<element_type>(PatchBoundaryCondition::EssentialAndNatural);
  EXPECT_LT(error, tol);
}

}  // namespace serac

int main(int argc, char* argv[])
{
  ::testing::InitGoogleTest(&argc, argv);
  MPI_Init(&argc, &argv);

  axom::slic::SimpleLogger logger;

  int result = RUN_ALL_TESTS();
  MPI_Finalize();

  return result;
}<|MERGE_RESOLUTION|>--- conflicted
+++ resolved
@@ -133,12 +133,7 @@
    * @param essential_boundaries Boundary attributes on which essential boundary conditions are desired
    */
   template <int p, typename Material>
-<<<<<<< HEAD
   void applyLoads(const Material& material, SolidMechanics<p, dim>& solid, std::set<int> essential_boundary_attrs) const
-=======
-  void applyLoads(const Material& material, SolidMechanics<p, dim>& solid, std::set<int> essential_boundaries,
-                  Domain& bdr_domain) const
->>>>>>> d4aacdca
   {
     Domain essential_boundary = Domain::ofBoundaryElements(solid.mesh(), by_attr<dim>(essential_boundary_attrs));
 
@@ -159,11 +154,7 @@
       tensor<double, dim, dim> P = material(state, H);
       return dot(P, n0);
     };
-<<<<<<< HEAD
     solid.setTraction(traction);
-=======
-    solid.setTraction(traction, bdr_domain);
->>>>>>> d4aacdca
   }
 
 private:
@@ -226,12 +217,7 @@
    * @param essential_boundaries Boundary attributes on which essential boundary conditions are desired
    */
   template <int p, typename Material>
-<<<<<<< HEAD
   void applyLoads(const Material& material, SolidMechanics<p, dim>& solid, std::set<int> essential_boundary_attrs) const
-=======
-  void applyLoads(const Material& material, SolidMechanics<p, dim>& solid, std::set<int> essential_boundaries,
-                  Domain& domain) const
->>>>>>> d4aacdca
   {
     // essential BCs
     Domain essential_boundary = Domain::ofBoundaryElements(solid.mesh(), by_attr<dim>(essential_boundary_attrs));
@@ -241,12 +227,7 @@
     // no natural BCs
 
     // body force
-<<<<<<< HEAD
-    solid.addBodyForce([&material, *this](auto /* X */, auto /* t */) { return material.density * this->acceleration; });
-=======
-    auto a = make_tensor<dim>([*this](int i) { return this->acceleration(i); });
-    solid.addBodyForce([&material, a](auto /* X */, auto /* t */) { return material.density * a; }, domain);
->>>>>>> d4aacdca
+    solid.addBodyForce([&material, *this](auto /* X */, auto /* t */) { return material.density * this->acceleration; }, domain);
   }
 
 private:
