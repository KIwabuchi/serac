--- conflicted
+++ resolved
@@ -37,11 +37,7 @@
 constexpr double shear_modulus_value = 1.0;
 constexpr double bulk_modulus_value  = 1.0;
 
-<<<<<<< HEAD
-std::unique_ptr<SolidMechanicsType> createNonlinearSolidMechanicsSolver(mfem::ParMesh& pmesh,
-=======
 std::unique_ptr<SolidMechanicsType> createNonlinearSolidMechanicsSolver(mfem::ParMesh&                pmesh,
->>>>>>> d4aacdca
                                                                         const NonlinearSolverOptions& nonlinear_opts,
                                                                         const SolidMaterial&          mat)
 {
@@ -61,19 +57,6 @@
   solid->setParameter(0, user_defined_bulk_modulus);
   solid->setParameter(1, user_defined_shear_modulus);
 
-<<<<<<< HEAD
-  solid->setMaterial(DependsOn<0, 1>{}, mat);
-
-  Domain essential_bdr = Domain::ofBoundaryElements(pmesh, by_attr<dim>(1));
-  auto applied_displacement = [](vec2, double) { return boundary_disp*vec2{{1.0, 1.0}}; };
-  solid->setDisplacementBCs(applied_displacement, essential_bdr);
-  solid->addBodyForce([](auto X, auto /* t */) {
-    auto Y = X;
-    Y[0]   = 0.1 + 0.1 * X[0] + 0.3 * X[1];
-    Y[1]   = -0.05 - 0.2 * X[0] + 0.15 * X[1];
-    return 0.1 * X + Y;
-  });
-=======
   Domain whole_mesh = EntireDomain(pmesh);
 
   solid->setMaterial(DependsOn<0, 1>{}, mat, whole_mesh);
@@ -87,9 +70,10 @@
       },
       whole_mesh);
 
-  solid->setDisplacementBCs({1}, [](const mfem::Vector&, mfem::Vector& disp) { disp = boundary_disp; });
-
->>>>>>> d4aacdca
+  Domain essential_bdr = Domain::ofBoundaryElements(pmesh, by_attr<dim>(1));
+
+  solid->setDisplacementBCs(applied_displacement, essential_bdr);
+
   solid->completeSetup();
 
   return solid;
