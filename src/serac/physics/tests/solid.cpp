--- conflicted
+++ resolved
@@ -143,16 +143,11 @@
                                       solid_mechanics::direct_linear_options,
                                       solid_mechanics::default_quasistatic_options, "solid_mechanics", mesh_tag);
 
-<<<<<<< HEAD
   constexpr double K = 1.0;
   constexpr double G = 1.0; 
   solid_mechanics::LinearIsotropic mat{.density = 1.0, .K = K, .G = G};
-  solid_solver.setMaterial(mat);
-=======
-  solid_mechanics::LinearIsotropic mat{1.0, 1.0, 1.0};
   Domain                           whole_domain = EntireDomain(pmesh);
   solid_solver.setMaterial(mat, whole_domain);
->>>>>>> d4aacdca
 
   constexpr double node_tol = 1e-1;
 
