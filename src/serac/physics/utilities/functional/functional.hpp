// Copyright (c) 2019-2021, Lawrence Livermore National Security, LLC and
// other Serac Project Developers. See the top-level LICENSE file for
// details.
//
// SPDX-License-Identifier: (BSD-3-Clause)

/**
 * @file functional.hpp
 *
 * @brief Implementation of the quadrature-function-based functional enabling rapid development of FEM formulations
 */

#pragma once

#include "mfem.hpp"

#include "serac/physics/utilities/functional/tensor.hpp"
#include "serac/physics/utilities/functional/quadrature.hpp"
#include "serac/physics/utilities/functional/finite_element.hpp"
#include "serac/physics/utilities/functional/tuple_arithmetic.hpp"
#include "serac/physics/utilities/functional/domain_integral.hpp"
#include "serac/physics/utilities/functional/boundary_integral.hpp"
#include "serac/numerics/assembled_sparse_matrix.hpp"

namespace serac {

/**
 * @brief a type trait used to identify the Hcurl family
 */
template <typename T>
struct is_hcurl {
  static constexpr bool value = false;
};

template <int p, int c>
struct is_hcurl<Hcurl<p, c> > {
  static constexpr bool value = true;
};

/**
 * @brief Right now, mfem doesn't have an implementation of GetFaceRestriction for Hcurl.
 *   This function exists to avoid calling that unimplemented case.
 */
template <typename space>
const mfem::Operator* GetFaceRestriction(mfem::ParFiniteElementSpace* pfes)
{
  if (!is_hcurl<space>::value) {
    return pfes->GetFaceRestriction(mfem::ElementDofOrdering::LEXICOGRAPHIC, mfem::FaceType::Boundary,
                                    mfem::L2FaceValues::SingleValued);
  } else {
    return nullptr;
  }
}

/// @cond
template <typename T>
class Functional;
/// @endcond

/**
 * @brief Intended to be like @p std::function for finite element kernels
 *
 * That is: you tell it the inputs (trial spaces) for a kernel, and the outputs (test space) like @p std::function
 * For example, this code represents a function that takes an integer argument and returns a double:
 * @code{.cpp}
 * std::function< double(double, int) > my_func;
 * @endcode
 * And this represents a function that takes values from an Hcurl field and returns a
 * residual vector associated with an H1 field:
 * @code{.cpp}
 * Functional< H1(Hcurl) > my_residual;
 * @endcode
 *
 * @tparam test The space of test functions to use
 * @tparam trial The space of trial functions to use
 *
 * To use this class, you use the methods @p Functional::Add****Integral(integrand,domain_of_integration)
 * where @p integrand is a q-function lambda or functor and @p domain_of_integration is an @p mfem::mesh
 *
 * @see https://libceed.readthedocs.io/en/latest/libCEEDapi/#theoretical-framework for additional
 * information on the idea behind a quadrature function and its inputs/outputs
 *
 * @code{.cpp}
 * // for domains made up of quadrilaterals embedded in R^2
 * my_residual.AddAreaIntegral(integrand, domain_of_integration);
 * // alternatively...
 * my_residual.AddDomainIntegral(Dimension<2>{}, integrand, domain_of_integration);
 *
 * // for domains made up of quadrilaterals embedded in R^3
 * my_residual.AddSurfaceIntegral(integrand, domain_of_integration);
 *
 * // for domains made up of hexahedra embedded in R^3
 * my_residual.AddVolumeIntegral(integrand, domain_of_integration);
 * // alternatively...
 * my_residual.AddDomainIntegral(Dimension<3>{}, integrand, domain_of_integration);
 * @endcode
 */
template <typename test, typename trial>
class Functional<test(trial)> : public mfem::Operator {
public:
  /**
   * @brief Constructs using @p mfem::ParFiniteElementSpace objects corresponding to the test/trial spaces
   * @param[in] test_fes The test space
   * @param[in] trial_fes The trial space
   */
  Functional(mfem::ParFiniteElementSpace* test_fes, mfem::ParFiniteElementSpace* trial_fes)
      : Operator(test_fes->GetTrueVSize(), trial_fes->GetTrueVSize()),
        test_space_(test_fes),
        trial_space_(trial_fes),
        P_test_(test_space_->GetProlongationMatrix()),
        G_test_(test_space_->GetElementRestriction(mfem::ElementDofOrdering::LEXICOGRAPHIC)),
        P_trial_(trial_space_->GetProlongationMatrix()),
        G_trial_(trial_space_->GetElementRestriction(mfem::ElementDofOrdering::LEXICOGRAPHIC)),
        grad_(*this)
  {
    SLIC_ERROR_IF(!G_test_, "Couldn't retrieve element restriction operator for test space");
    SLIC_ERROR_IF(!G_trial_, "Couldn't retrieve element restriction operator for trial space");

    // Ensure the mesh has the appropriate neighbor information before constructing the face restriction operators
    test_fes->ExchangeFaceNbrData();
    trial_fes->ExchangeFaceNbrData();

    // Generate the face restriction operators using the shared face mesh data
    G_test_boundary_  = GetFaceRestriction<test>(test_fes);
    G_trial_boundary_ = GetFaceRestriction<trial>(trial_fes);

    input_L_.SetSize(P_trial_->Height(), mfem::Device::GetMemoryType());
    input_E_.SetSize(G_trial_->Height(), mfem::Device::GetMemoryType());

    output_E_.SetSize(G_test_->Height(), mfem::Device::GetMemoryType());
    output_L_.SetSize(P_test_->Height(), mfem::Device::GetMemoryType());

    // for now, limitations in mfem prevent us from implementing surface integrals for Hcurl test/trial space
    if (!(is_hcurl<test>::value || is_hcurl<trial>::value)) {
      input_E_boundary_.SetSize(G_trial_boundary_->Height(), mfem::Device::GetMemoryType());
      output_E_boundary_.SetSize(G_test_boundary_->Height(), mfem::Device::GetMemoryType());
      output_L_boundary_.SetSize(P_test_->Height(), mfem::Device::GetMemoryType());
    }

    my_output_T_.SetSize(test_fes->GetTrueVSize(), mfem::Device::GetMemoryType());

    dummy_.SetSize(trial_fes->GetTrueVSize(), mfem::Device::GetMemoryType());
  }

  /**
   * @brief Adds an integral term to the weak formulation of the PDE
   * @tparam geometry_dim The dimension of the element (2 for quad, 3 for hex, etc)
   * @tparam spatial_dim The full dimension of the mesh
   * @tparam lambda the type of the integrand functor: must implement operator() with an appropriate function signature
   * @tparam qpt_data_type The type of the data to store for each quadrature point
   * @param[in] integrand The user-provided quadrature function, see @p Integral
   * @param[in] domain The domain on which to evaluate the integral
   * @param[in] data The data structure containing per-quadrature-point data
   * @note The @p Dimension parameters are used to assist in the deduction of the @a geometry_dim
   * and @a spatial_dim template parameter
   */
<<<<<<< HEAD
  template <int dim, typename lambda>
  void AddDomainIntegral(Dimension<dim>, lambda&& integrand, mfem::Mesh& domain)
=======
  template <int geometry_dim, int spatial_dim, typename lambda, typename qpt_data_type = void>
  void AddIntegral(Dimension<geometry_dim>, Dimension<spatial_dim>, lambda&& integrand, mfem::Mesh& domain,
                   QuadratureData<qpt_data_type>& data = dummy_qdata)
>>>>>>> 3bbc2869
  {
    auto num_elements = domain.GetNE();
    if (num_elements == 0) return;

    SLIC_ERROR_ROOT_IF(dim != domain.Dimension(), "Error: invalid mesh dimension for domain integral");
    for (int e = 0; e < num_elements; e++) {
      SLIC_ERROR_ROOT_IF(domain.GetElementType(e) != supported_types[dim], "Mesh contains unsupported element type");
    }

    const mfem::FiniteElement&   el = *test_space_->GetFE(0);
    const mfem::IntegrationRule& ir = mfem::IntRules.Get(el.GetGeomType(), el.GetOrder() * 2);

<<<<<<< HEAD
    constexpr auto flags = mfem::GeometricFactors::COORDINATES | mfem::GeometricFactors::JACOBIANS;
    auto           geom  = domain.GetGeometricFactors(ir, flags);
    domain_integrals_.emplace_back(num_elements, geom->J, geom->X, Dimension<dim>{}, integrand);
  }
=======
      constexpr auto flags = mfem::GeometricFactors::COORDINATES | mfem::GeometricFactors::JACOBIANS;
      auto           geom  = domain.GetGeometricFactors(ir, flags);
      domain_integrals_.emplace_back(num_elements, geom->J, geom->X, Dimension<geometry_dim>{},
                                     Dimension<spatial_dim>{}, integrand, data);
      return;
    }
#ifdef ENABLE_BOUNDARY_INTEGRALS
    else if constexpr ((geometry_dim + 1) == spatial_dim) {
      // TODO: fix mfem::FaceGeometricFactors
      constexpr bool always_false = (geometry_dim == spatial_dim);
      static_assert(always_false,
                    "unsupported integral dimensionality due to unimplemented features in mfem::FaceGeometricFactors");

      auto num_boundary_elements = domain.GetNBE();
      SLIC_ERROR_IF(num_boundary_elements == 0, "Mesh has no boundary elements");

      auto dim = domain.Dimension();
      SLIC_ERROR_IF(dim != spatial_dim, "Error: invalid mesh dimension for integral");
      for (int e = 0; e < num_boundary_elements; e++) {
        SLIC_ERROR_IF(domain.GetBdrElementType(e) != supported_types[dim - 1],
                      "Mesh contains unsupported element type");
      }
>>>>>>> 3bbc2869

  template <int dim, typename lambda>
  void AddBoundaryIntegral(Dimension<dim>, lambda&& integrand, mfem::Mesh& domain)
  {
    // TODO: fix mfem::FaceGeometricFactors
    auto num_boundary_elements = domain.GetNBE();
    if (num_boundary_elements == 0) return;

<<<<<<< HEAD
    SLIC_ERROR_ROOT_IF((dim + 1) != domain.Dimension(), "Error: invalid mesh dimension for boundary integral");
    for (int e = 0; e < num_boundary_elements; e++) {
      SLIC_ERROR_ROOT_IF(domain.GetBdrElementType(e) != supported_types[dim], "Mesh contains unsupported element type");
=======
      // despite what their documentation says, mfem doesn't actually support the JACOBIANS flag.
      // this is currently a dealbreaker, as we need this information to do any calculations
      auto geom = domain.GetFaceGeometricFactors(ir, flags, mfem::FaceType::Boundary);
      boundary_integrals_.emplace_back(num_boundary_elements, geom->J, geom->X, Dimension<geometry_dim>{},
                                       Dimension<spatial_dim>{}, integrand, data);
      return;
    }
#endif

    else {
      // if static_assert has a literal 'false' for its first arg,
      // it will trigger even when this branch isn't selected. So,
      // we define an expression that is always false (see first
      // if constexpr expression) to work around this limitation
      constexpr bool always_false = (geometry_dim == spatial_dim);
      static_assert(always_false, "unsupported integral dimensionality");
>>>>>>> 3bbc2869
    }

    const mfem::FiniteElement&   el = *test_space_->GetFE(0);
    const mfem::IntegrationRule& ir = mfem::IntRules.Get(supported_types[dim], el.GetOrder() * 2);
    constexpr auto flags = mfem::FaceGeometricFactors::COORDINATES | mfem::FaceGeometricFactors::DETERMINANTS |
                           mfem::FaceGeometricFactors::NORMALS;

    // despite what their documentation says, mfem doesn't actually support the JACOBIANS flag.
    // this is currently a dealbreaker, as we need this information to do any calculations
    auto geom = domain.GetFaceGeometricFactors(ir, flags, mfem::FaceType::Boundary);
    boundary_integrals_.emplace_back(num_boundary_elements, geom->detJ, geom->X, geom->normal, Dimension<dim>{},
                                     integrand);
  }

  /**
   * @brief Adds an area integral, i.e., over 2D elements in R^2 space
   * @tparam lambda the type of the integrand functor: must implement operator() with an appropriate function signature
   * @tparam qpt_data_type The type of the data to store for each quadrature point
   * @param[in] integrand The quadrature function
   * @param[in] domain The mesh to evaluate the integral on
   * @param[in] data The data structure containing per-quadrature-point data
   */
  template <typename lambda, typename qpt_data_type = void>
  void AddAreaIntegral(lambda&& integrand, mfem::Mesh& domain, QuadratureData<qpt_data_type>& data = dummy_qdata)
  {
<<<<<<< HEAD
    AddDomainIntegral(Dimension<2>{}, integrand, domain);
=======
    AddIntegral(Dimension<2>{} /* geometry */, Dimension<2>{} /* spatial */, integrand, domain, data);
>>>>>>> 3bbc2869
  }

  /**
   * @brief Adds a volume integral, i.e., over 3D elements in R^3 space
   * @tparam lambda the type of the integrand functor: must implement operator() with an appropriate function signature
   * @tparam qpt_data_type The type of the data to store for each quadrature point
   * @param[in] integrand The quadrature function
   * @param[in] domain The mesh to evaluate the integral on
   * @param[in] data The data structure containing per-quadrature-point data
   */
  template <typename lambda, typename qpt_data_type = void>
  void AddVolumeIntegral(lambda&& integrand, mfem::Mesh& domain, QuadratureData<qpt_data_type>& data = dummy_qdata)
  {
<<<<<<< HEAD
    AddDomainIntegral(Dimension<3>{}, integrand, domain);
  }

  /**
=======
    AddIntegral(Dimension<3>{} /* geometry */, Dimension<3>{} /* spatial */, integrand, domain, data);
  }

  /**
   * @brief Adds a domain integral
   * @tparam d The dimension of the elements *and* the space they're embedded in
   * @tparam lambda the type of the integrand functor: must implement operator() with an appropriate function signature
   * @tparam qpt_data_type The type of the data to store for each quadrature point
   * @param[in] integrand The quadrature function
   * @param[in] domain The mesh to evaluate the integral on
   * @param[in] data The data structure containing per-quadrature-point data
   */
  template <int d, typename lambda, typename qpt_data_type = void>
  void AddDomainIntegral(Dimension<d>, lambda&& integrand, mfem::Mesh& domain,
                         QuadratureData<qpt_data_type>& data = dummy_qdata)
  {
    AddIntegral(Dimension<d>{} /* geometry */, Dimension<d>{} /* spatial */, integrand, domain, data);
  }

#ifdef ENABLE_BOUNDARY_INTEGRALS
  /**
   * @brief Adds a surface integral, i.e., over 2D elements in R^3 space
   * @tparam lambda the type of the integrand functor: must implement operator() with an appropriate function signature
   * @tparam qpt_data_type The type of the data to store for each quadrature point
   * @param[in] integrand The quadrature function
   * @param[in] domain The mesh to evaluate the integral on
   * @param[in] data The data structure containing per-quadrature-point data
   */
  template <typename lambda, typename qpt_data_type = void>
  void AddSurfaceIntegral(lambda&& integrand, mfem::Mesh& domain, QuadratureData<qpt_data_type>& data = dummy_qdata)
  {
    AddIntegral(Dimension<2>{} /* geometry */, Dimension<3>{} /* spatial */, integrand, domain, data);
  }
#endif

  /**
>>>>>>> 3bbc2869
   * @brief Implements mfem::Operator::Mult
   * @param[in] input_T The input vector
   * @param[out] output_T The output vector
   */
  void Mult(const mfem::Vector& input_T, mfem::Vector& output_T) const override
  {
    Evaluation<Operation::Mult>(input_T, output_T);
  }

  /**
   * @brief Implements mfem::Operator::GetGradient
   * @param[in] x The input vector where the gradient is evaluated
   *
   * Note: at present, this Functional::Gradient object only supports the action of the gradient (i.e. directional
   * derivative) We are looking into making that Functional::Gradient also be convertible to a sparse matrix format as
   * well.
   */
  mfem::Operator& GetGradient(const mfem::Vector& x) const override
  {
    Mult(x, dummy_);  // this is ugly
    return grad_;
  }

  /**
   * @brief Alias for @p Mult that uses a return value instead of an output parameter
   * @param[in] input_T The input vector
   */
  mfem::Vector& operator()(const mfem::Vector& input_T) const
  {
    Evaluation<Operation::Mult>(input_T, my_output_T_);
    return my_output_T_;
  }

  /**
   * @brief Obtains the gradients for all the constituent integrals
   * @param[in] input_T The input vector
   * @param[out] output_T The output vector
   * @see DomainIntegral::GradientMult, BoundaryIntegral::GradientMult
   */
  virtual void GradientMult(const mfem::Vector& input_T, mfem::Vector& output_T) const
  {
    Evaluation<Operation::GradientMult>(input_T, output_T);
  }

  /**
   * @brief Obtains the element stiffness matrix reshaped a mfem::Vector
   * @returns A mfem::Vector containing the assembled element stiffness matrix (test_dim * test_ndof, trial_dim
   * * trial_ndof, nelem)
   */
  mfem::Vector ComputeElementMatrices()
  {
    // Resize K_e_ if this is the first time
    if (K_e_.Size() == 0) {
      const auto& test_el  = *test_space_->GetFE(0);
      const auto& trial_el = *trial_space_->GetFE(0);
      K_e_.SetSize(test_el.GetDof() * test_space_->GetVDim() * trial_el.GetDof() * trial_space_->GetVDim() *
                   test_space_->GetNE());
    }
    // zero out internal vector
    K_e_ = 0.;
    // loop through integrals and accumulate
    for (auto domain : domain_integrals_) domain.ComputeElementMatrices(K_e_);

    return K_e_;
  }

  /**
   * @brief Computes element matrices and returns AssembledSparseMatrix
   * @return reference to AssembledSparseMatrix with newly assembled entries
   */

  serac::mfem_ext::AssembledSparseMatrix& GetAssembledSparseMatrix()
  {
    ComputeElementMatrices();  // Updates K_e_
    if (!assembled_spmat_) {
      assembled_spmat_ = std::make_unique<serac::mfem_ext::AssembledSparseMatrix>(
          *test_space_, *trial_space_, mfem::ElementDofOrdering::LEXICOGRAPHIC);
    }
    assembled_spmat_->FillData(K_e_);
    return *assembled_spmat_;
  }

  /**
   * @brief Applies an essential boundary condition to the attributes specified by @a ess_attr
   * @param[in] ess_attr The mesh attributes to apply the BC to
   *
   * @note This gets more interesting when having more than one trial space
   */
  void SetEssentialBC(const mfem::Array<int>& ess_attr)
  {
    static_assert(std::is_same_v<test, trial>, "can't specify essential bc on incompatible spaces");
    test_space_->GetEssentialTrueDofs(ess_attr, ess_tdof_list_);
  }

private:
  /**
   * @brief Indicates whether to obtain values or gradients from a calculation
   */
  enum class Operation
  {
    Mult,
    GradientMult
  };

  /**
   * @brief Lightweight shim for mfem::Operator that produces the gradient of a @p Functional from a @p Mult
   */
  class Gradient : public mfem::Operator {
  public:
    /**
     * @brief Constructs a Gradient wrapper that references a parent @p Functional
     * @param[in] f The @p Functional to use for gradient calculations
     */
    Gradient(Functional& f) : mfem::Operator(f.Height()), form(f){};

    virtual void Mult(const mfem::Vector& x, mfem::Vector& y) const override { form.GradientMult(x, y); }

  private:
    /**
     * @brief The "parent" @p Functional to calculate gradients with
     */
    Functional<test(trial)>& form;
  };

  /**
   * @brief Helper method for evaluation/gradient evaluation
   * @tparam op Whether to obtain values or gradients
   * @param[in] input_T The input vector
   * @param[out] output_T The output vector
   */
  template <Operation op = Operation::Mult>
  void Evaluation(const mfem::Vector& input_T, mfem::Vector& output_T) const
  {
    // get the values for each local processor
    P_trial_->Mult(input_T, input_L_);

    output_L_ = 0.0;
    if (domain_integrals_.size() > 0) {
      // get the values for each element on the local processor
      G_trial_->Mult(input_L_, input_E_);

      // compute residual contributions at the element level and sum them
      output_E_ = 0.0;
      for (auto& integral : domain_integrals_) {
        if constexpr (op == Operation::Mult) {
          integral.Mult(input_E_, output_E_);
        }

        if constexpr (op == Operation::GradientMult) {
          integral.GradientMult(input_E_, output_E_);
        }
      }

      // scatter-add to compute residuals on the local processor
      G_test_->MultTranspose(output_E_, output_L_);
    }

    if (boundary_integrals_.size() > 0) {
      G_trial_boundary_->Mult(input_L_, input_E_boundary_);

      output_E_boundary_ = 0.0;
      for (auto& integral : boundary_integrals_) {
        if constexpr (op == Operation::Mult) {
          integral.Mult(input_E_boundary_, output_E_boundary_);
        }

        if constexpr (op == Operation::GradientMult) {
          integral.GradientMult(input_E_boundary_, output_E_boundary_);
        }
      }

      output_L_boundary_ = 0.0;

      // scatter-add to compute residuals on the local processor
      G_test_boundary_->MultTranspose(output_E_boundary_, output_L_boundary_);

      output_L_ += output_L_boundary_;
    }

    // scatter-add to compute global residuals
    P_test_->MultTranspose(output_L_, output_T);

    output_T.HostReadWrite();
    for (int i = 0; i < ess_tdof_list_.Size(); i++) {
      if constexpr (op == Operation::Mult) {
        output_T(ess_tdof_list_[i]) = 0.0;
      }

      if constexpr (op == Operation::GradientMult) {
        output_T(ess_tdof_list_[i]) = input_T(ess_tdof_list_[i]);
      }
    }
  }

  /**
   * @brief The input set of local DOF values (i.e., on the current rank)
   */
  mutable mfem::Vector input_L_;

  /**
   * @brief The output set of local DOF values (i.e., on the current rank)
   */
  mutable mfem::Vector output_L_;

  /**
   * @brief The input set of per-element DOF values
   */
  mutable mfem::Vector input_E_;

  /**
   * @brief The output set of per-element DOF values
   */
  mutable mfem::Vector output_E_;

  /**
   * @brief The input set of per-boundaryelement DOF values
   */
  mutable mfem::Vector input_E_boundary_;

  /**
   * @brief The output set of per-boundary-element DOF values
   */
  mutable mfem::Vector output_E_boundary_;

  /**
   * @brief The output set of local DOF values (i.e., on the current rank) from boundary elements
   */
  mutable mfem::Vector output_L_boundary_;

  /**
   * @brief The set of true DOF values, used as a scratchpad for @p operator()
   */
  mutable mfem::Vector my_output_T_;

  /**
   * @brief A working vector for @p GetGradient
   */
  mutable mfem::Vector dummy_;

  /**
   * @brief Manages DOFs for the test space
   */
  mfem::ParFiniteElementSpace* test_space_;

  /**
   * @brief Manages DOFs for the trial space
   */
  mfem::ParFiniteElementSpace* trial_space_;

  /**
   * @brief The set of true DOF indices to which an essential BC should be applied
   */
  mfem::Array<int> ess_tdof_list_;

  /**
   * @brief Operator that converts true (global) DOF values to local (current rank) DOF values
   * for the test space
   */
  const mfem::Operator* P_test_;

  /**
   * @brief Operator that converts local (current rank) DOF values to per-element DOF values
   * for the test space
   */
  const mfem::Operator* G_test_;

  /**
   * @brief Operator that converts true (global) DOF values to local (current rank) DOF values
   * for the trial space
   */
  const mfem::Operator* P_trial_;

  /**
   * @brief Operator that converts local (current rank) DOF values to per-element DOF values
   * for the trial space
   */
  const mfem::Operator* G_trial_;

  /**
   * @brief Operator that converts local (current rank) DOF values to per-boundary element DOF values
   * for the test space
   */
  const mfem::Operator* G_test_boundary_;

  /**
   * @brief Operator that converts local (current rank) DOF values to per-boundary element DOF values
   * for the trial space
   */
  const mfem::Operator* G_trial_boundary_;

  /**
   * @brief The set of domain integrals (spatial_dim == geometric_dim)
   */
  std::vector<DomainIntegral<test(trial)> > domain_integrals_;

  /**
   * @brief The set of boundary integral (spatial_dim > geometric_dim)
   */
  std::vector<BoundaryIntegral<test(trial)> > boundary_integrals_;

  // simplex elements are currently not supported;
  static constexpr mfem::Element::Type supported_types[4] = {mfem::Element::POINT, mfem::Element::SEGMENT,
                                                             mfem::Element::QUADRILATERAL, mfem::Element::HEXAHEDRON};

  /**
   * @brief The gradient object used to implement @p GetGradient
   */
  mutable Gradient grad_;

  /**
   * @brief storage buffer for element stiffness matrices, used in ComputeElementMatrices() and
   * UpdateAssembledSparseMatrix()
   */
  mutable mfem::Vector K_e_;

  /**
   * @brief Local internal AssembledSparseMatrix storage for ComputeElementMatrices
   *
   * If unique_ptr is empty, construct AssembledSparseMatrix.
   *
   */
  std::unique_ptr<serac::mfem_ext::AssembledSparseMatrix> assembled_spmat_;
};

}  // namespace serac<|MERGE_RESOLUTION|>--- conflicted
+++ resolved
@@ -21,6 +21,7 @@
 #include "serac/physics/utilities/functional/domain_integral.hpp"
 #include "serac/physics/utilities/functional/boundary_integral.hpp"
 #include "serac/numerics/assembled_sparse_matrix.hpp"
+#include "serac/infrastructure/logger.hpp"
 
 namespace serac {
 
@@ -154,14 +155,9 @@
    * @note The @p Dimension parameters are used to assist in the deduction of the @a geometry_dim
    * and @a spatial_dim template parameter
    */
-<<<<<<< HEAD
-  template <int dim, typename lambda>
-  void AddDomainIntegral(Dimension<dim>, lambda&& integrand, mfem::Mesh& domain)
-=======
-  template <int geometry_dim, int spatial_dim, typename lambda, typename qpt_data_type = void>
-  void AddIntegral(Dimension<geometry_dim>, Dimension<spatial_dim>, lambda&& integrand, mfem::Mesh& domain,
-                   QuadratureData<qpt_data_type>& data = dummy_qdata)
->>>>>>> 3bbc2869
+  template <int dim, typename lambda, typename qpt_data_type = void>
+  void AddDomainIntegral(Dimension<dim>, lambda&& integrand, mfem::Mesh& domain,
+                         QuadratureData<qpt_data_type>& data = dummy_qdata)
   {
     auto num_elements = domain.GetNE();
     if (num_elements == 0) return;
@@ -174,65 +170,22 @@
     const mfem::FiniteElement&   el = *test_space_->GetFE(0);
     const mfem::IntegrationRule& ir = mfem::IntRules.Get(el.GetGeomType(), el.GetOrder() * 2);
 
-<<<<<<< HEAD
     constexpr auto flags = mfem::GeometricFactors::COORDINATES | mfem::GeometricFactors::JACOBIANS;
     auto           geom  = domain.GetGeometricFactors(ir, flags);
-    domain_integrals_.emplace_back(num_elements, geom->J, geom->X, Dimension<dim>{}, integrand);
-  }
-=======
-      constexpr auto flags = mfem::GeometricFactors::COORDINATES | mfem::GeometricFactors::JACOBIANS;
-      auto           geom  = domain.GetGeometricFactors(ir, flags);
-      domain_integrals_.emplace_back(num_elements, geom->J, geom->X, Dimension<geometry_dim>{},
-                                     Dimension<spatial_dim>{}, integrand, data);
-      return;
-    }
-#ifdef ENABLE_BOUNDARY_INTEGRALS
-    else if constexpr ((geometry_dim + 1) == spatial_dim) {
-      // TODO: fix mfem::FaceGeometricFactors
-      constexpr bool always_false = (geometry_dim == spatial_dim);
-      static_assert(always_false,
-                    "unsupported integral dimensionality due to unimplemented features in mfem::FaceGeometricFactors");
-
-      auto num_boundary_elements = domain.GetNBE();
-      SLIC_ERROR_IF(num_boundary_elements == 0, "Mesh has no boundary elements");
-
-      auto dim = domain.Dimension();
-      SLIC_ERROR_IF(dim != spatial_dim, "Error: invalid mesh dimension for integral");
-      for (int e = 0; e < num_boundary_elements; e++) {
-        SLIC_ERROR_IF(domain.GetBdrElementType(e) != supported_types[dim - 1],
-                      "Mesh contains unsupported element type");
-      }
->>>>>>> 3bbc2869
-
-  template <int dim, typename lambda>
-  void AddBoundaryIntegral(Dimension<dim>, lambda&& integrand, mfem::Mesh& domain)
+    domain_integrals_.emplace_back(num_elements, geom->J, geom->X, Dimension<dim>{}, integrand, data);
+  }
+
+  template <int dim, typename lambda, typename qpt_data_type = void>
+  void AddBoundaryIntegral(Dimension<dim>, lambda&& integrand, mfem::Mesh& domain,
+                           QuadratureData<qpt_data_type>& data = dummy_qdata)
   {
     // TODO: fix mfem::FaceGeometricFactors
     auto num_boundary_elements = domain.GetNBE();
     if (num_boundary_elements == 0) return;
 
-<<<<<<< HEAD
     SLIC_ERROR_ROOT_IF((dim + 1) != domain.Dimension(), "Error: invalid mesh dimension for boundary integral");
     for (int e = 0; e < num_boundary_elements; e++) {
       SLIC_ERROR_ROOT_IF(domain.GetBdrElementType(e) != supported_types[dim], "Mesh contains unsupported element type");
-=======
-      // despite what their documentation says, mfem doesn't actually support the JACOBIANS flag.
-      // this is currently a dealbreaker, as we need this information to do any calculations
-      auto geom = domain.GetFaceGeometricFactors(ir, flags, mfem::FaceType::Boundary);
-      boundary_integrals_.emplace_back(num_boundary_elements, geom->J, geom->X, Dimension<geometry_dim>{},
-                                       Dimension<spatial_dim>{}, integrand, data);
-      return;
-    }
-#endif
-
-    else {
-      // if static_assert has a literal 'false' for its first arg,
-      // it will trigger even when this branch isn't selected. So,
-      // we define an expression that is always false (see first
-      // if constexpr expression) to work around this limitation
-      constexpr bool always_false = (geometry_dim == spatial_dim);
-      static_assert(always_false, "unsupported integral dimensionality");
->>>>>>> 3bbc2869
     }
 
     const mfem::FiniteElement&   el = *test_space_->GetFE(0);
@@ -244,7 +197,7 @@
     // this is currently a dealbreaker, as we need this information to do any calculations
     auto geom = domain.GetFaceGeometricFactors(ir, flags, mfem::FaceType::Boundary);
     boundary_integrals_.emplace_back(num_boundary_elements, geom->detJ, geom->X, geom->normal, Dimension<dim>{},
-                                     integrand);
+                                     integrand, data);
   }
 
   /**
@@ -258,11 +211,7 @@
   template <typename lambda, typename qpt_data_type = void>
   void AddAreaIntegral(lambda&& integrand, mfem::Mesh& domain, QuadratureData<qpt_data_type>& data = dummy_qdata)
   {
-<<<<<<< HEAD
-    AddDomainIntegral(Dimension<2>{}, integrand, domain);
-=======
-    AddIntegral(Dimension<2>{} /* geometry */, Dimension<2>{} /* spatial */, integrand, domain, data);
->>>>>>> 3bbc2869
+    AddDomainIntegral(Dimension<2>{}, integrand, domain, data);
   }
 
   /**
@@ -276,49 +225,10 @@
   template <typename lambda, typename qpt_data_type = void>
   void AddVolumeIntegral(lambda&& integrand, mfem::Mesh& domain, QuadratureData<qpt_data_type>& data = dummy_qdata)
   {
-<<<<<<< HEAD
-    AddDomainIntegral(Dimension<3>{}, integrand, domain);
-  }
-
-  /**
-=======
-    AddIntegral(Dimension<3>{} /* geometry */, Dimension<3>{} /* spatial */, integrand, domain, data);
-  }
-
-  /**
-   * @brief Adds a domain integral
-   * @tparam d The dimension of the elements *and* the space they're embedded in
-   * @tparam lambda the type of the integrand functor: must implement operator() with an appropriate function signature
-   * @tparam qpt_data_type The type of the data to store for each quadrature point
-   * @param[in] integrand The quadrature function
-   * @param[in] domain The mesh to evaluate the integral on
-   * @param[in] data The data structure containing per-quadrature-point data
-   */
-  template <int d, typename lambda, typename qpt_data_type = void>
-  void AddDomainIntegral(Dimension<d>, lambda&& integrand, mfem::Mesh& domain,
-                         QuadratureData<qpt_data_type>& data = dummy_qdata)
-  {
-    AddIntegral(Dimension<d>{} /* geometry */, Dimension<d>{} /* spatial */, integrand, domain, data);
-  }
-
-#ifdef ENABLE_BOUNDARY_INTEGRALS
-  /**
-   * @brief Adds a surface integral, i.e., over 2D elements in R^3 space
-   * @tparam lambda the type of the integrand functor: must implement operator() with an appropriate function signature
-   * @tparam qpt_data_type The type of the data to store for each quadrature point
-   * @param[in] integrand The quadrature function
-   * @param[in] domain The mesh to evaluate the integral on
-   * @param[in] data The data structure containing per-quadrature-point data
-   */
-  template <typename lambda, typename qpt_data_type = void>
-  void AddSurfaceIntegral(lambda&& integrand, mfem::Mesh& domain, QuadratureData<qpt_data_type>& data = dummy_qdata)
-  {
-    AddIntegral(Dimension<2>{} /* geometry */, Dimension<3>{} /* spatial */, integrand, domain, data);
-  }
-#endif
-
-  /**
->>>>>>> 3bbc2869
+    AddDomainIntegral(Dimension<3>{}, integrand, domain, data);
+  }
+
+  /**
    * @brief Implements mfem::Operator::Mult
    * @param[in] input_T The input vector
    * @param[out] output_T The output vector
