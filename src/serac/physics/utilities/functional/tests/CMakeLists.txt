--- conflicted
+++ resolved
@@ -49,24 +49,6 @@
 
 if(ENABLE_CUDA)
 
-<<<<<<< HEAD
-    set(functional_tests_cuda
-        tensor_unit_tests_cuda.cu
-        quadrature_data_cuda.cu)
-        
-    foreach(filename ${functional_tests_cuda})
-        get_filename_component(test_name ${filename} NAME_WE)
-        
-        blt_add_executable(NAME        ${test_name}
-                           SOURCES     ${filename}
-                           OUTPUT_DIR  ${TEST_OUTPUT_DIRECTORY}
-                           DEPENDS_ON  gtest serac_functional ${functional_depends} cuda
-                           FOLDER      serac/tests)
-        blt_add_test(NAME          ${test_name}
-                     COMMAND       ${test_name}
-                     NUM_MPI_TASKS 1)
-    endforeach()
-=======
     set(functional_tests_cuda 
         tensor_unit_tests_cuda.cu 
         functional_comparisons_cuda.cu
@@ -86,6 +68,5 @@
                        DEPENDS_ON  gtest serac_functional ${functional_depends} cuda
                        FOLDER      serac/tests )
 
->>>>>>> 1307aee6
 
 endif()