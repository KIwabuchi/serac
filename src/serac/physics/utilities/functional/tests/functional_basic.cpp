// Copyright (c) 2019-2021, Lawrence Livermore National Security, LLC and
// other Serac Project Developers. See the top-level LICENSE file for
// details.
//
// SPDX-License-Identifier: (BSD-3-Clause)

#include <fstream>
#include <iostream>

#include "mfem.hpp"

#include <gtest/gtest.h>

#include "axom/slic/core/SimpleLogger.hpp"
#include "serac/infrastructure/input.hpp"
#include "serac/serac_config.hpp"
#include "serac/numerics/expr_template_ops.hpp"
#include "serac/numerics/mesh_utils_base.hpp"
#include "serac/physics/operators/stdfunction_operator.hpp"
#include "serac/physics/utilities/functional/functional.hpp"
#include "serac/physics/utilities/functional/tensor.hpp"

using namespace serac;
using namespace serac::profiling;

template <typename T>
void check_gradient(Functional<T>& f, mfem::Vector& U)
{
  int seed = 42;

  mfem::Vector dU(U.Size());
  dU.Randomize(seed);

  double epsilon = 1.0e-8;

  // grad(f) evaluates the gradient of f at the last evaluation,
  // so we evaluate f(U) before calling grad(f)
  f(U);

  auto& dfdU = grad(f);

  auto U_plus = U;
  U_plus.Add(epsilon, dU);

  auto U_minus = U;
  U_minus.Add(-epsilon, dU);

  mfem::Vector df1 = f(U_plus);
  df1 -= f(U_minus);
  df1 /= (2 * epsilon);

  mfem::HypreParMatrix* dfdU_matrix = dfdU;

  mfem::Vector df2 = (*dfdU_matrix) * dU;
  mfem::Vector df3 = dfdU(dU);

  double relative_error1 = df1.DistanceTo(df2) / df1.Norml2();
  double relative_error2 = df1.DistanceTo(df3) / df1.Norml2();

  EXPECT_NEAR(0., relative_error1, 1.e-6);
  EXPECT_NEAR(0., relative_error2, 1.e-6);

  delete dfdU_matrix;
}

<<<<<<< HEAD
TEST(basic, nonlinear_thermal_test_3D)
{
=======
TEST(functional, basic)
{
  int num_procs, myid;

  MPI_Comm_size(MPI_COMM_WORLD, &num_procs);
  MPI_Comm_rank(MPI_COMM_WORLD, &myid);

>>>>>>> 1efda141
  int serial_refinement   = 0;
  int parallel_refinement = 0;

  constexpr auto p   = 2;
  constexpr auto dim = 3;

  std::string meshfile = SERAC_REPO_DIR "/data/meshes/beam-hex.mesh";
  auto        mesh3D   = mesh::refineAndDistribute(buildMeshFromFile(meshfile), serial_refinement, parallel_refinement);

  // Create standard MFEM bilinear and linear forms on H1
  auto                        fec = mfem::H1_FECollection(p, dim);
  mfem::ParFiniteElementSpace fespace(mesh3D.get(), &fec);

  mfem::Vector U(fespace.TrueVSize());
  U.Randomize();

  // Define the types for the test and trial spaces using the function arguments
  using test_space  = H1<p>;
  using trial_space = H1<p>;

  // Construct the new functional object using the known test and trial spaces
  Functional<test_space(trial_space)> residual(&fespace, &fespace);

  residual.AddVolumeIntegral(
      [=](auto x, auto temperature) {
        auto [u, du_dx] = temperature;
        auto source     = u * u - (100 * x[0] * x[1]);
        auto flux       = du_dx;
        return serac::tuple{source, flux};
      },
      *mesh3D);

  residual.AddSurfaceIntegral([=](auto x, auto /*n*/, auto u) { return x[0] + x[1] - cos(u); }, *mesh3D);

  check_gradient(residual, U);
}
<<<<<<< HEAD
=======

//------------------------------------------------------------------------------
#include "axom/slic/core/SimpleLogger.hpp"

int main(int argc, char* argv[])
{
  int result = 0;

  ::testing::InitGoogleTest(&argc, argv);

  MPI_Init(&argc, &argv);

  axom::slic::SimpleLogger logger;  // create & initialize test logger, finalized when
                                    // exiting main scope

  result = RUN_ALL_TESTS();
>>>>>>> 1efda141

int main(int argc, char* argv[])
{
  int num_procs, myid;

  MPI_Init(&argc, &argv);
  MPI_Comm_size(MPI_COMM_WORLD, &num_procs);
  MPI_Comm_rank(MPI_COMM_WORLD, &myid);

  axom::slic::SimpleLogger logger;

  int result = RUN_ALL_TESTS();
  MPI_Finalize();

  return result;
}<|MERGE_RESOLUTION|>--- conflicted
+++ resolved
@@ -63,18 +63,8 @@
   delete dfdU_matrix;
 }
 
-<<<<<<< HEAD
 TEST(basic, nonlinear_thermal_test_3D)
 {
-=======
-TEST(functional, basic)
-{
-  int num_procs, myid;
-
-  MPI_Comm_size(MPI_COMM_WORLD, &num_procs);
-  MPI_Comm_rank(MPI_COMM_WORLD, &myid);
-
->>>>>>> 1efda141
   int serial_refinement   = 0;
   int parallel_refinement = 0;
 
@@ -111,25 +101,9 @@
 
   check_gradient(residual, U);
 }
-<<<<<<< HEAD
-=======
 
 //------------------------------------------------------------------------------
 #include "axom/slic/core/SimpleLogger.hpp"
-
-int main(int argc, char* argv[])
-{
-  int result = 0;
-
-  ::testing::InitGoogleTest(&argc, argv);
-
-  MPI_Init(&argc, &argv);
-
-  axom::slic::SimpleLogger logger;  // create & initialize test logger, finalized when
-                                    // exiting main scope
-
-  result = RUN_ALL_TESTS();
->>>>>>> 1efda141
 
 int main(int argc, char* argv[])
 {
