--- conflicted
+++ resolved
@@ -342,7 +342,7 @@
   auto& linear_table = table.addTable("linear", "Linear Equation Solver Parameters").required();
   linear_table.addString("type", "The type of solver parameters to use").required();
 
-  auto& iterative_table = linear_table.addTable("iterative_params", "Iterative solver parameters");
+  auto& iterative_table = linear_table.addTable("iterative_options", "Iterative solver parameters");
   iterative_table.addDouble("rel_tol", "Relative tolerance for the linear solve.").defaultValue(1.0e-6);
   iterative_table.addDouble("abs_tol", "Absolute tolerance for the linear solve.").defaultValue(1.0e-8);
   iterative_table.addInt("max_iter", "Maximum iterations for the linear solve.").defaultValue(5000);
@@ -351,7 +351,7 @@
   iterative_table.addString("prec_type", "Preconditioner type (JacobiSmoother|L1JacobiSmoother|AMG|BlockILU).")
       .defaultValue("JacobiSmoother");
 
-  auto& direct_table = linear_table.addTable("direct_params", "Direct solver parameters");
+  auto& direct_table = linear_table.addTable("direct_options", "Direct solver parameters");
   direct_table.addInt("print_level", "Linear print level.").defaultValue(0);
 
   // Only needed for nonlinear problems
@@ -367,85 +367,49 @@
 }  // namespace serac
 
 using serac::EquationSolver;
-<<<<<<< HEAD
-using serac::LinearSolverParameters;
-using serac::NonlinearSolverParameters;
-
-LinearSolverParameters FromInlet<LinearSolverParameters>::operator()(const axom::inlet::Table& base)
-{
-  LinearSolverParameters params;
-  std::string            type = base["type"];
+using serac::LinearSolverOptions;
+using serac::NonlinearSolverOptions;
+
+LinearSolverOptions FromInlet<LinearSolverOptions>::operator()(const axom::inlet::Table& base)
+{
+  LinearSolverOptions options;
+  std::string         type = base["type"];
   if (type == "iterative") {
-    serac::IterativeSolverParameters iter_params;
-    auto                             config = base["iterative_params"];
-    iter_params.rel_tol                     = config["rel_tol"];
-    iter_params.abs_tol                     = config["abs_tol"];
-    iter_params.max_iter                    = config["max_iter"];
-    iter_params.print_level                 = config["print_level"];
-    std::string solver_type                 = config["solver_type"];
+    serac::IterativeSolverOptions iter_options;
+    auto                          config = base["iterative_options"];
+    iter_options.rel_tol                 = config["rel_tol"];
+    iter_options.abs_tol                 = config["abs_tol"];
+    iter_options.max_iter                = config["max_iter"];
+    iter_options.print_level             = config["print_level"];
+    std::string solver_type              = config["solver_type"];
     if (solver_type == "gmres") {
-      iter_params.lin_solver = serac::LinearSolver::GMRES;
+      iter_options.lin_solver = serac::LinearSolver::GMRES;
     } else if (solver_type == "minres") {
-      iter_params.lin_solver = serac::LinearSolver::MINRES;
+      iter_options.lin_solver = serac::LinearSolver::MINRES;
     } else {
       std::string msg = fmt::format("Unknown Linear solver type given: {0}", solver_type);
       SLIC_ERROR(msg);
     }
     const std::string prec_type = config["prec_type"];
     if (prec_type == "JacobiSmoother") {
-      iter_params.prec = serac::HypreSmootherPrec{mfem::HypreSmoother::Jacobi};
+      iter_options.prec = serac::HypreSmootherPrec{mfem::HypreSmoother::Jacobi};
     } else if (prec_type == "L1JacobiSmoother") {
-      iter_params.prec = serac::HypreSmootherPrec{mfem::HypreSmoother::l1Jacobi};
+      iter_options.prec = serac::HypreSmootherPrec{mfem::HypreSmoother::l1Jacobi};
     } else if (prec_type == "HypreAMG") {
-      iter_params.prec = serac::HypreBoomerAMGPrec{};
+      iter_options.prec = serac::HypreBoomerAMGPrec{};
     } else if (prec_type == "AMGX") {
-      iter_params.prec = serac::AMGXPrec{};
+      iter_options.prec = serac::AMGXPrec{};
     } else if (prec_type == "BlockILU") {
-      iter_params.prec = serac::BlockILUPrec{};
+      iter_options.prec = serac::BlockILUPrec{};
     } else {
       std::string msg = fmt::format("Unknown preconditioner type given: {0}", prec_type);
       SLIC_ERROR(msg);
     }
-    params = iter_params;
+    options = iter_options;
   } else if (type == "direct") {
-    serac::DirectSolverParameters direct_params;
-    direct_params.print_level = base["direct_params/print_level"];
-    params                    = direct_params;
-=======
-using serac::IterativeSolverOptions;
-using serac::NonlinearSolverOptions;
-
-IterativeSolverOptions FromInlet<IterativeSolverOptions>::operator()(const axom::inlet::Table& base)
-{
-  IterativeSolverOptions options;
-  options.rel_tol         = base["rel_tol"];
-  options.abs_tol         = base["abs_tol"];
-  options.max_iter        = base["max_iter"];
-  options.print_level     = base["print_level"];
-  std::string solver_type = base["solver_type"];
-  if (solver_type == "gmres") {
-    options.lin_solver = serac::LinearSolver::GMRES;
-  } else if (solver_type == "minres") {
-    options.lin_solver = serac::LinearSolver::MINRES;
-  } else {
-    std::string msg = fmt::format("Unknown Linear solver type given: {0}", solver_type);
-    SLIC_ERROR(msg);
-  }
-  const std::string prec_type = base["prec_type"];
-  if (prec_type == "JacobiSmoother") {
-    options.prec = serac::HypreSmootherPrec{mfem::HypreSmoother::Jacobi};
-  } else if (prec_type == "L1JacobiSmoother") {
-    options.prec = serac::HypreSmootherPrec{mfem::HypreSmoother::l1Jacobi};
-  } else if (prec_type == "HypreAMG") {
-    options.prec = serac::HypreBoomerAMGPrec{};
-  } else if (prec_type == "AMGX") {
-    options.prec = serac::AMGXPrec{};
-  } else if (prec_type == "BlockILU") {
-    options.prec = serac::BlockILUPrec{};
-  } else {
-    std::string msg = fmt::format("Unknown preconditioner type given: {0}", prec_type);
-    SLIC_ERROR(msg);
->>>>>>> 2dc4a2df
+    serac::DirectSolverOptions direct_options;
+    direct_options.print_level = base["direct_options/print_level"];
+    options                    = direct_options;
   }
   return options;
 }
@@ -472,11 +436,7 @@
 
 EquationSolver FromInlet<EquationSolver>::operator()(const axom::inlet::Table& base)
 {
-<<<<<<< HEAD
-  auto lin = base["linear"].get<LinearSolverParameters>();
-=======
-  auto lin = base["linear"].get<IterativeSolverOptions>();
->>>>>>> 2dc4a2df
+  auto lin = base["linear"].get<LinearSolverOptions>();
   if (base.hasTable("nonlinear")) {
     auto nonlin = base["nonlinear"].get<NonlinearSolverOptions>();
     return EquationSolver(MPI_COMM_WORLD, lin, nonlin);
