#include "serac/physics/utilities/variational_form/detail/meta.h"
#include "serac/physics/utilities/variational_form/tensor.hpp"

// note: these tests are actually all static_assert-ions,
// so if this compiles without error, the tests have already passed
void basic_tensor_tests()
{
  constexpr auto abs = [](auto x) { return (x < 0) ? -x : x; };

  constexpr tensor<double, 3> u = {1, 2, 3};
  constexpr tensor<double, 4> v = {4, 5, 6, 7};

  constexpr tensor<double, 3, 3> A = make_tensor<3, 3>([](int i, int j) { return i + 2.0 * j; });

  constexpr double sqnormA = 111.0;
  static_assert(abs(sqnorm(A) - sqnormA) < 1.0e-16);

  constexpr tensor<double, 3, 3> symA = {{{0, 1.5, 3}, {1.5, 3, 4.5}, {3, 4.5, 6}}};
  static_assert(abs(sqnorm(sym(A) - symA)) < 1.0e-16);

  constexpr tensor<double, 3, 3> devA = {{{-3, 2, 4}, {1, 0, 5}, {2, 4, 3}}};
  static_assert(abs(sqnorm(dev(A) - devA)) < 1.0e-16);

  constexpr tensor<double, 3, 3> invAp1 = {{{-4, -1, 3}, {-1.5, 0.5, 0.5}, {2, 0, -1}}};
  static_assert(abs(sqnorm(inv(A + Identity<3>()) - invAp1)) < 1.0e-16);

  constexpr tensor<double, 3> Au = {16, 22, 28};
  static_assert(abs(sqnorm(dot(A, u) - Au)) < 1.0e-16);

  constexpr tensor<double, 3> uA = {8, 20, 32};
  static_assert(abs(sqnorm(dot(u, A) - uA)) < 1.0e-16);

  constexpr double uAu = 144;
  static_assert(abs(dot(u, A, u) - uAu) < 1.0e-16);

  constexpr tensor<double, 3, 4> B = make_tensor<3, 4>([](auto i, auto j) { return 3.0 * i - j; });

  constexpr double uBv = 300;
  static_assert(abs(dot(u, B, v) - uBv) < 1.0e-16);
}

void elasticity_tests()
{
  static constexpr auto abs = [](auto x) { return (x < 0) ? -x : x; };

  static constexpr double lambda = 5.0;
  static constexpr double mu     = 3.0;
  static constexpr tensor C      = make_tensor<3, 3, 3, 3>([&](int i, int j, int k, int l) {
    return lambda * (i == j) * (k == l) + mu * ((i == k) * (j == l) + (i == l) * (j == k));
  });

  static constexpr auto I     = Identity<3>();
  constexpr auto        sigma = [=](auto epsilon) { return lambda * tr(epsilon) * I + 2.0 * mu * epsilon; };

  constexpr tensor grad_u = make_tensor<3, 3>([](int i, int j) { return i + 2.0 * j; });

  static_assert(abs(sqnorm(ddot(C, sym(grad_u)) - sigma(sym(grad_u)))) < 1.0e-16);

  constexpr auto epsilon = sym(make_dual(grad_u));

  [[maybe_unused]] static constexpr tensor stress = sigma(epsilon);

  for_constexpr<3, 3>([&](auto i, auto j) { static_assert(abs(sqnorm(C[i][j] - stress[i][j].gradient)) < 1.0e-16); });
}

void navier_stokes_tests()
{
  [[maybe_unused]] static constexpr auto abs = [](auto x) { return (x < 0) ? -x : x; };

  static constexpr auto   I     = Identity<3>();
  static constexpr double rho   = 3.0;
  static constexpr double mu    = 2.0;
  constexpr auto          sigma = [](auto p, auto v, auto L) { return rho * outer(v, v) + 2.0 * mu * sym(L) - p * I; };

  constexpr auto dsigma_dp = [](auto /*p*/, auto /*v*/, auto /*L*/) { return -1.0 * I; };

  constexpr auto dsigma_dv = [&](auto /*p*/, auto v, auto /*L*/) {
    return make_tensor<3, 3, 3>([&](int i, int j, int k) { return rho * ((i == k) * v[j] + (j == k) * v[i]); });
  };

  constexpr auto dsigma_dL = [&](auto /*p*/, auto /*v*/, auto /*L*/) {
    return make_tensor<3, 3, 3, 3>(
        [&](int i, int j, int k, int l) { return mu * ((i == k) * (j == l) + (i == l) * (j == k)); });
  };

  constexpr double p = 3.14;
  constexpr tensor v = {{1.0, 2.0, 3.0}};
  constexpr tensor L = {{{1.0, 2.0, 3.0}, {4.0, 5.0, 6.0}, {7.0, 8.0, 9.0}}};

  {
    [[maybe_unused]] static constexpr auto exact = dsigma_dp(p, v, L);
    [[maybe_unused]] static constexpr auto ad    = sigma(make_dual(p), v, L);

    for_constexpr<3, 3>([&](auto i, auto j) { static_assert(abs(exact[i][j] - ad[i][j].gradient) < 1.0e-16); });
  }

  {
    [[maybe_unused]] static constexpr auto exact = dsigma_dv(p, v, L);
    [[maybe_unused]] static constexpr auto ad    = sigma(p, make_dual(v), L);

    for_constexpr<3, 3>([&](auto i, auto j) { static_assert(abs(sqnorm(exact[i][j] - ad[i][j].gradient)) < 1.0e-16); });
  }

  {
    [[maybe_unused]] static constexpr auto exact = dsigma_dL(p, v, L);
    [[maybe_unused]] static constexpr auto ad    = sigma(p, v, make_dual(L));

    for_constexpr<3, 3>([&](auto i, auto j) { static_assert(abs(sqnorm(exact[i][j] - ad[i][j].gradient)) < 1.0e-16); });
  }
}

int main()
{
  basic_tensor_tests();
  elasticity_tests();
  navier_stokes_tests();
<<<<<<< HEAD

  {
    Dimensions<3, 4, 5> A{};
    Dimensions<3, 4>    B = remove_last(A);
    Dimensions<4>       C = remove_first(B);

    A = concatenate(remove_last(B), C) + Dimensions<5>{};

    static_assert(first(A) == 3);
    static_assert(last(B) == 4);
    static_assert(A[2] == 5);
  }

#if 0
  {
    zero_tensor<3, 4, 5> A{};
    tensor<double, 3, 4, 5> B{};
    zero_tensor<5, 2> C{};
    zero_tensor<> D{};
    tensor<double> E{};

    static_assert(std::is_same_v<decltype(A + B), tensor<double,3,4,5>>);
    static_assert(std::is_same_v<decltype(A + A), zero_tensor<3,4,5>>);
    static_assert(std::is_same_v<decltype(A * 3.0), zero_tensor<3,4,5>>);

    static_assert(std::is_same_v<decltype(dot(A, C)), zero_tensor<3,4,2>>);
    static_assert(std::is_same_v<decltype(dot(B, C)), zero_tensor<3,4,2>>);
    static_assert(std::is_same_v<decltype(dot(D, C)), zero_tensor<5,2>>);
    static_assert(std::is_same_v<decltype(dot(C, D)), zero_tensor<5,2>>);
    static_assert(std::is_same_v<decltype(dot(D, D)), zero_tensor<>>);
    static_assert(std::is_same_v<decltype(dot(D, E)), zero_tensor<>>);
    static_assert(std::is_same_v<decltype(dot(C, E)), zero_tensor<5,2>>);
  }
#endif
=======
>>>>>>> 5ed90a86
}<|MERGE_RESOLUTION|>--- conflicted
+++ resolved
@@ -114,41 +114,4 @@
   basic_tensor_tests();
   elasticity_tests();
   navier_stokes_tests();
-<<<<<<< HEAD
-
-  {
-    Dimensions<3, 4, 5> A{};
-    Dimensions<3, 4>    B = remove_last(A);
-    Dimensions<4>       C = remove_first(B);
-
-    A = concatenate(remove_last(B), C) + Dimensions<5>{};
-
-    static_assert(first(A) == 3);
-    static_assert(last(B) == 4);
-    static_assert(A[2] == 5);
-  }
-
-#if 0
-  {
-    zero_tensor<3, 4, 5> A{};
-    tensor<double, 3, 4, 5> B{};
-    zero_tensor<5, 2> C{};
-    zero_tensor<> D{};
-    tensor<double> E{};
-
-    static_assert(std::is_same_v<decltype(A + B), tensor<double,3,4,5>>);
-    static_assert(std::is_same_v<decltype(A + A), zero_tensor<3,4,5>>);
-    static_assert(std::is_same_v<decltype(A * 3.0), zero_tensor<3,4,5>>);
-
-    static_assert(std::is_same_v<decltype(dot(A, C)), zero_tensor<3,4,2>>);
-    static_assert(std::is_same_v<decltype(dot(B, C)), zero_tensor<3,4,2>>);
-    static_assert(std::is_same_v<decltype(dot(D, C)), zero_tensor<5,2>>);
-    static_assert(std::is_same_v<decltype(dot(C, D)), zero_tensor<5,2>>);
-    static_assert(std::is_same_v<decltype(dot(D, D)), zero_tensor<>>);
-    static_assert(std::is_same_v<decltype(dot(D, E)), zero_tensor<>>);
-    static_assert(std::is_same_v<decltype(dot(C, E)), zero_tensor<5,2>>);
-  }
-#endif
-=======
->>>>>>> 5ed90a86
 }