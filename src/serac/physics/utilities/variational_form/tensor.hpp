#pragma once

#include "dual.hpp"
#include "array.hpp"

#include "detail/meta.h"
#include "detail/for_constexpr.h"

namespace impl {
template <typename T, typename i0_t>
constexpr auto get(const T& values, i0_t i0)
{
  return values[i0];
}

template <typename T, typename i0_t, typename i1_t>
constexpr auto get(const T& values, i0_t i0, i1_t i1)
{
  return values[i0][i1];
}

template <typename T, typename i0_t, typename i1_t, typename i2_t>
constexpr auto get(const T& values, i0_t i0, i1_t i1, i2_t i2)
{
  return values[i0][i1][i2];
}

template <typename T, typename i0_t, typename i1_t, typename i2_t, typename i3_t>
constexpr auto get(const T& values, i0_t i0, i1_t i1, i2_t i2, i3_t i3)
{
  return values[i0][i1][i2][i3];
}

template <typename T, typename i0_t>
constexpr auto& get(T& values, i0_t i0)
{
  return values[i0];
}

template <typename T, typename i0_t, typename i1_t>
constexpr auto& get(T& values, i0_t i0, i1_t i1)
{
  return values[i0][i1];
}

template <typename T, typename i0_t, typename i1_t, typename i2_t>
constexpr auto& get(T& values, i0_t i0, i1_t i1, i2_t i2)
{
  return values[i0][i1][i2];
}

template <typename T, typename i0_t, typename i1_t, typename i2_t, typename i3_t>
constexpr auto& get(T& values, i0_t i0, i1_t i1, i2_t i2, i3_t i3)
{
  return values[i0][i1][i2][i3];
}
}  // namespace impl

template <typename T, int... n>
struct tensor;

template <typename T>
struct tensor<T> {
  using type                    = T;
  static constexpr int ndim     = 0;
  static constexpr int shape[1] = {0};
  constexpr auto&      operator()(array<int, ndim>) { return value; }
  constexpr auto       operator()(array<int, ndim>) const { return value; }

  template <typename... S>
  constexpr auto& operator()(S...)
  {
    return value;
  }

  template <typename... S>
  constexpr auto operator()(S...) const
  {
    return value;
  }

  tensor() : value{} {}
  tensor(T v) : value(v) {}
    operator T() { return value; }
  T value;
};

template <typename T, int n>
struct tensor<T, n> {
  using type                       = T;
  static constexpr int ndim        = 1;
  static constexpr int shape[ndim] = {n};

  template <typename S>
  constexpr auto& operator()(S i)
  {
    return impl::get(value, i);
  }

  template <typename S>
  constexpr auto operator()(S i) const
  {
    return impl::get(value, i);
  }

  constexpr auto& operator[](int i) { return value[i]; };
  constexpr auto  operator[](int i) const { return value[i]; };
  T               value[n];
};

template <typename T, int first, int... rest>
struct tensor<T, first, rest...> {
  using type                       = T;
  static constexpr int ndim        = 1 + sizeof...(rest);
  static constexpr int shape[ndim] = {first, rest...};

  template <typename... S>
  constexpr auto& operator()(S... i)
  {
    return impl::get(value, i...);
  };

  template <typename... S>
  constexpr auto operator()(S... i) const
  {
    return impl::get(value, i...);
  };

  constexpr auto&    operator[](int i) { return value[i]; };
  constexpr auto     operator[](int i) const { return value[i]; };
  tensor<T, rest...> value[first];
};

template <typename T, int n1>
tensor(const T (&data)[n1]) -> tensor<T, n1>;
<<<<<<< HEAD

template <typename T, int n1, int n2>
tensor(const T (&data)[n1][n2]) -> tensor<T, n1, n2>;

template <typename T, int... n>
constexpr auto dimensions_of(tensor<T, n...>)
{
  return Dimensions<n...>{};
}
=======

template <typename T, int n1, int n2>
tensor(const T (&data)[n1][n2]) -> tensor<T, n1, n2>;
>>>>>>> 5ed90a86

struct zero {
  operator double() { return 0.0; }

  template <typename T, int... n>
  operator tensor<T, n...>()
  {
    return tensor<T, n...>{};
  }
<<<<<<< HEAD

  template <typename... T>
  auto operator()(T...)
  {
    return zero{};
  }

=======

  template <typename... T>
  auto operator()(T...)
  {
    return zero{};
  }

>>>>>>> 5ed90a86
  template <typename T>
  auto operator=(T)
  {
    return zero{};
  }
};

constexpr auto operator+(zero, zero) { return zero{}; }

template <typename T>
constexpr auto operator+(zero, T other)
{
  return other;
}

template <typename T>
constexpr auto operator+(T other, zero)
{
  return other;
}

/////////////////////////////////////////////////

constexpr auto operator-(zero, zero) { return zero{}; }

template <typename T>
constexpr auto operator-(zero, T other)
{
  return -other;
}

template <typename T>
constexpr auto operator-(T other, zero)
{
  return other;
}

/////////////////////////////////////////////////

constexpr auto operator*(zero, zero) { return zero{}; }

template <typename T>
constexpr auto operator*(zero, T /*other*/)
{
  return zero{};
}

template <typename T>
constexpr auto operator*(T /*other*/, zero)
{
  return zero{};
}

// reduced_tensor removes 1s from tensor dimensions
template <typename T, int n1, int n2 = 1>
using reduced_tensor = std::conditional_t<
    (n1 == 1 && n2 == 1), double,
    std::conditional_t<n1 == 1, tensor<T, n2>, std::conditional_t<n2 == 1, tensor<T, n1>, tensor<T, n1, n2>>>>;

template <typename T, int... n>
constexpr auto indices(tensor<T, n...>)
{
  return IndexSpace<n...>{};
}

template <typename T, int... n>
constexpr auto tensor_with_shape(std::integer_sequence<int, n...>)
{
  return tensor<T, n...>{};
}

namespace impl {
template <int n>
using always_int = int;
}

template <int... n, typename lambda_type>
constexpr auto make_tensor(lambda_type f)
{
  using T = typename std::invoke_result_t<lambda_type, impl::always_int<n>...>;
  tensor<T, n...> A{};
  if constexpr (sizeof...(n) == 0) {
    A.value = f();
  } else {
    for_constexpr<n...>([&](auto... i) { A(i...) = f(i...); });
  }
  return A;
}

template <typename S, typename T, int... n>
constexpr auto operator+(tensor<S, n...> A, tensor<T, n...> B)
{
  tensor<decltype(S{} + T{}), n...> C{};
  for (int i = 0; i < tensor<T, n...>::shape[0]; i++) {
    C[i] = A[i] + B[i];
  }
  return C;
}

template <typename S, typename T, int... n>
constexpr auto operator-(tensor<S, n...> A, tensor<T, n...> B)
{
  tensor<decltype(S{} + T{}), n...> C{};
  for (int i = 0; i < tensor<T, n...>::shape[0]; i++) {
    C[i] = A[i] - B[i];
  }
  return C;
}

template <typename S, typename T, int... n,
          typename = std::enable_if_t<std::is_arithmetic_v<S> || is_dual_number<S>::value>>
constexpr auto operator*(S scale, tensor<T, n...> A)
{
  tensor<decltype(S{} * T{}), n...> C{};
  for (int i = 0; i < tensor<T, n...>::shape[0]; i++) {
    C[i] = scale * A[i];
  }
  return C;
}

template <typename S, typename T, int... n,
          typename = std::enable_if_t<std::is_arithmetic_v<S> || is_dual_number<S>::value>>
constexpr auto operator*(tensor<T, n...> A, S scale)
{
  tensor<decltype(T{} * S{}), n...> C{};
  for (int i = 0; i < tensor<T, n...>::shape[0]; i++) {
    C[i] = A[i] * scale;
  }
  return C;
}

template <typename S, typename T, int... n,
          typename = std::enable_if_t<std::is_arithmetic_v<S> || is_dual_number<S>::value>>
constexpr auto operator/(S scale, tensor<T, n...> A)
{
  tensor<decltype(S{} * T{}), n...> C{};
  for (int i = 0; i < tensor<T, n...>::shape[0]; i++) {
    C[i] = scale / A[i];
  }
  return C;
}

template <typename S, typename T, int... n,
          typename = std::enable_if_t<std::is_arithmetic_v<S> || is_dual_number<S>::value>>
constexpr auto operator/(tensor<T, n...> A, S scale)
{
  tensor<decltype(T{} * S{}), n...> C{};
  for (int i = 0; i < tensor<T, n...>::shape[0]; i++) {
    C[i] = A[i] / scale;
  }
  return C;
}

template <typename S, typename T, int... n>
constexpr auto& operator+=(tensor<S, n...>& A, const tensor<T, n...>& B)
{
  for (int i = 0; i < tensor<S, n...>::shape[0]; i++) {
    A[i] += B[i];
  }
  return A;
}

template <typename T, int... n>
constexpr auto& operator+=(tensor<T, n...>& A, zero)
{
  return A;
}

template <typename S, typename T, int... n>
constexpr auto& operator-=(tensor<S, n...>& A, const tensor<T, n...>& B)
{
  for (int i = 0; i < tensor<S, n...>::shape[0]; i++) {
    A[i] -= B[i];
  }
  return A;
}

template <typename T, int... n>
constexpr auto& operator-=(tensor<T, n...>& A, zero)
{
  return A;
}

template <typename S, typename T>
constexpr auto outer(S A, T B)
{
  static_assert(std::is_arithmetic_v<S> && std::is_arithmetic_v<T>,
                "outer product types must be tensor or arithmetic_type");
  return A * B;
}

template <typename S, typename T, int n>
constexpr auto outer(S A, tensor<T, n> B)
{
  static_assert(std::is_arithmetic_v<S>, "outer product types must be tensor or arithmetic_type");
  tensor<decltype(S{} * T{}), n> AB{};
  for (int i = 0; i < n; i++) {
    AB[i] = A * B[i];
  }
  return AB;
}

template <typename S, typename T, int m>
constexpr auto outer(tensor<S, m> A, T B)
{
  static_assert(std::is_arithmetic_v<T>, "outer product types must be tensor or arithmetic_type");
  tensor<decltype(S{} * T{}), m> AB{};
  for (int i = 0; i < m; i++) {
    AB[i] = A[i] * B;
  }
  return AB;
}

template <typename T, int n>
constexpr auto outer(zero, tensor<T, n>)
{
  return zero{};
}

template <typename T, int n>
constexpr auto outer(tensor<T, n>, zero)
{
  return zero{};
}

template <typename S, typename T, int m, int n>
constexpr auto outer(S A, tensor<T, m, n> B)
{
  static_assert(std::is_arithmetic_v<S>, "outer product types must be tensor or arithmetic_type");
  tensor<decltype(S{} * T{}), m, n> AB{};
  for (int i = 0; i < m; i++) {
    for (int j = 0; j < n; j++) {
      AB[i][j] = A * B[i][j];
    }
  }
  return AB;
}

template <typename S, typename T, int m, int n>
constexpr auto outer(tensor<S, m> A, tensor<T, n> B)
{
  tensor<decltype(S{} * T{}), m, n> AB{};
  for (int i = 0; i < m; i++) {
    for (int j = 0; j < n; j++) {
      AB[i][j] = A[i] * B[j];
    }
  }
  return AB;
}

template <typename S, typename T, int m, int n>
constexpr auto outer(tensor<S, m, n> A, T B)
{
  static_assert(std::is_arithmetic_v<T>, "outer product types must be tensor or arithmetic_type");
  tensor<decltype(S{} * T{}), m, n> AB{};
  for (int i = 0; i < m; i++) {
    for (int j = 0; j < n; j++) {
      AB[i][j] = A[i][j] * B;
    }
  }
  return AB;
}

template <typename S, typename T, int m, int n, int p>
constexpr auto outer(tensor<S, m, n> A, tensor<T, p> B)
{
  tensor<decltype(S{} * T{}), m, n, p> AB{};
  for (int i = 0; i < m; i++) {
    for (int j = 0; j < n; j++) {
      for (int k = 0; k < p; k++) {
        AB[i][j][k] = A[i][j] * B[k];
      }
    }
  }
  return AB;
}

template <typename S, typename T, int m, int n, int p>
constexpr auto outer(tensor<S, m> A, tensor<T, n, p> B)
{
  tensor<decltype(S{} * T{}), m, n, p> AB{};
  for (int i = 0; i < m; i++) {
    for (int j = 0; j < n; j++) {
      for (int k = 0; k < p; k++) {
        AB[i][j][k] = A[i] * B[j][k];
      }
    }
  }
  return AB;
}

template <typename S, typename T, int m, int n, int p, int q>
constexpr auto outer(tensor<S, m, n> A, tensor<T, p, q> B)
{
  tensor<decltype(S{} * T{}), m, n, p, q> AB{};
  for (int i = 0; i < m; i++) {
    for (int j = 0; j < n; j++) {
      for (int k = 0; k < p; k++) {
        for (int l = 0; l < q; l++) {
          AB[i][j][k][l] = A[i][j] * B[k][l];
        }
      }
    }
  }
  return AB;
}

template <typename S, typename T, int m, int n>
constexpr auto inner(tensor<S, m, n> A, tensor<T, m, n> B)
{
  decltype(S{} * T{}) sum{};
  for (int i = 0; i < m; i++) {
    for (int j = 0; j < n; j++) {
      sum += A[i][j] * B[i][j];
    }
  }
  return sum;
}

template <typename S, typename T, int m, int n, int p>
constexpr auto dot(tensor<S, m, n> A, tensor<T, n, p> B)
{
  tensor<decltype(S{} * T{}), m, p> AB{};
  for (int i = 0; i < m; i++) {
    for (int j = 0; j < p; j++) {
      for (int k = 0; k < n; k++) {
        AB[i][j] = AB[i][j] + A[i][k] * B[k][j];
      }
    }
  }
  return AB;
}

template <typename S, typename T, int m, int n>
constexpr auto dot(tensor<S, m> A, tensor<T, m, n> B)
{
  tensor<decltype(S{} * T{}), n> AB{};
  for (int i = 0; i < n; i++) {
    for (int j = 0; j < m; j++) {
      AB[i] = AB[i] + A[j] * B[j][i];
    }
  }
  return AB;
}

template <typename S, typename T, int m, int n>
constexpr auto dot(tensor<S, m, n> A, tensor<T, n> B)
{
  tensor<decltype(S{} * T{}), m> AB{};
  for (int i = 0; i < m; i++) {
    for (int j = 0; j < n; j++) {
      AB[i] = AB[i] + A[i][j] * B[j];
    }
  }
  return AB;
}

template <typename S, typename T, int n>
constexpr auto dot(tensor<S, n> A, tensor<T, n> B)
{
  decltype(S{} * T{}) AB{};
  for (int i = 0; i < n; i++) {
    AB += A[i] * B[i];
  }
  return AB;
}

template <typename S, typename T, int m, int n, int p>
constexpr auto dot(tensor<S, m, n, p> A, tensor<T, p> B)
{
  tensor<decltype(S{} * T{}), m, n> AB{};
  for (int i = 0; i < m; i++) {
    for (int j = 0; j < n; j++) {
      for (int k = 0; k < p; k++) {
        AB[i][j] += A[i][j][k] * B[k];
      }
    }
  }
  return AB;
}

template <typename S, typename T, typename U, int m, int n>
constexpr auto dot(tensor<S, m> u, tensor<T, m, n> A, tensor<U, n> v)
{
  decltype(S{} * T{} * U{}) uAv{};
  for (int i = 0; i < m; i++) {
    for (int j = 0; j < n; j++) {
      uAv += u[i] * A[i][j] * v[j];
    }
  }
  return uAv;
}

template <typename S, typename T, int m, int n, int p, int q>
constexpr auto ddot(tensor<S, m, n, p, q> A, tensor<T, p, q> B)
{
  tensor<decltype(S{} * T{}), m, n> AB{};
  for (int i = 0; i < m; i++) {
    for (int j = 0; j < n; j++) {
      for (int k = 0; k < p; k++) {
        for (int l = 0; l < q; l++) {
          AB[i][j] += A[i][j][k][l] * B[k][l];
        }
      }
    }
  }
  return AB;
}

template <typename S, typename T, int m, int n, int p>
constexpr auto ddot(tensor<S, m, n, p> A, tensor<T, n, p> B)
{
  tensor<decltype(S{} * T{}), m> AB{};
  for (int i = 0; i < m; i++) {
    for (int j = 0; j < n; j++) {
      for (int k = 0; k < p; k++) {
        AB[i] += A[i][j][k] * B[j][k];
      }
    }
  }
  return AB;
}

template <typename S, typename T, int m, int n>
constexpr auto ddot(tensor<S, m, n> A, tensor<T, m, n> B)
{
  decltype(S{} * T{}) AB{};
  for (int i = 0; i < m; i++) {
    for (int j = 0; j < n; j++) {
      AB += A[i][j] * B[i][j];
    }
  }
  return AB;
}

template <typename S, typename T, int m, int n, int p>
constexpr auto operator*(tensor<S, m, n> A, tensor<T, n, p> B)
{
  return dot(A, B);
}

template <typename S, typename T, int m, int n>
constexpr auto operator*(tensor<S, m> A, tensor<T, m, n> B)
{
  return dot(A, B);
}

template <typename S, typename T, int m, int n>
constexpr auto operator*(tensor<S, m, n> A, tensor<T, n> B)
{
  return dot(A, B);
}

template <typename T, int m>
constexpr auto sqnorm(tensor<T, m> A)
{
  T total{};
  for (int i = 0; i < m; i++) {
    total += A[i] * A[i];
  }
  return total;
}

template <typename T, int m, int n>
constexpr auto sqnorm(tensor<T, m, n> A)
{
  T total{};
  for (int i = 0; i < m; i++) {
    for (int j = 0; j < n; j++) {
      total += A[i][j] * A[i][j];
    }
  }
  return total;
}

template <typename T, int... n>
constexpr auto sqnorm(tensor<T, n...> A)
{
  T total{};
  for_constexpr<n...>([&](auto... i) { total += A(i...) * A(i...); });
  return total;
}

template <typename T, int... n>
auto norm(tensor<T, n...> A)
{
  return sqrt(sqnorm(A));
}

template <typename T, int... n>
auto normalize(tensor<T, n...> A)
{
  return A / norm(A);
}

template <typename T, int n>
constexpr auto tr(tensor<T, n, n> A)
{
  T trA{};
  for (int i = 0; i < n; i++) {
    trA = trA + A[i][i];
  }
  return trA;
}

template <typename T, int n>
constexpr auto sym(tensor<T, n, n> A)
{
  tensor<T, n, n> symA{};
  for (int i = 0; i < n; i++) {
    for (int j = 0; j < n; j++) {
      symA[i][j] = 0.5 * (A[i][j] + A[j][i]);
    }
  }
  return symA;
}

template <typename T, int n>
constexpr auto dev(tensor<T, n, n> A)
{
  auto devA = A;
  auto trA  = tr(A);
  for (int i = 0; i < n; i++) {
    devA[i][i] -= trA / n;
  }
  return devA;
}

template <int dim>
constexpr tensor<double, dim, dim> Identity()
{
  tensor<double, dim, dim> I{};
  for (int i = 0; i < dim; i++) {
    for (int j = 0; j < dim; j++) {
      I[i][j] = (i == j);
    }
  }
  return I;
}

template <typename T, int m, int n>
constexpr auto transpose(const tensor<T, m, n>& A)
{
  tensor<T, n, m> AT{};
  for (int i = 0; i < n; i++) {
    for (int j = 0; j < m; j++) {
      AT[i][j] = A[j][i];
    }
  }
  return AT;
}

template <typename T>
constexpr double det(const tensor<T, 2, 2> A)
{
  return A[0][0] * A[1][1] - A[0][1] * A[1][0];
}

template <typename T>
constexpr double det(const tensor<T, 3, 3>& A)
{
  return A[0][0] * A[1][1] * A[2][2] + A[0][1] * A[1][2] * A[2][0] + A[0][2] * A[1][0] * A[2][1] -
         A[0][0] * A[1][2] * A[2][1] - A[0][1] * A[1][0] * A[2][2] - A[0][2] * A[1][1] * A[2][0];
}

template <typename T, int n>
constexpr tensor<T, n> linear_solve(const tensor<T, n, n>& A_, const tensor<T, n>& b_)
{
  constexpr auto abs  = [](double x) { return (x < 0) ? -x : x; };
  constexpr auto swap = [](auto& x, auto& y) {
    auto tmp = x;
    x        = y;
    y        = tmp;
  };

  tensor<double, n, n> A = A_;
  tensor<double, n>    b = b_;
  tensor<double, n>    x{};

  for (int i = 0; i < n; i++) {
    // Search for maximum in this column
    double max_val = abs(A[i][i]);

    int max_row = i;
    for (int j = i + 1; j < n; j++) {
      if (abs(A[j][i]) > max_val) {
        max_val = abs(A[j][i]);
        max_row = j;
      }
    }

    swap(b[max_row], b[i]);
    swap(A[max_row], A[i]);

    // zero entries below in this column
    for (int j = i + 1; j < n; j++) {
      double c = -A[j][i] / A[i][i];
      A[j] += c * A[i];
      b[j] += c * b[i];
      A[j][i] = 0;
    }
  }

  // Solve equation Ax=b for an upper triangular matrix A
  for (int i = n - 1; i >= 0; i--) {
    x[i] = b[i] / A[i][i];
    for (int j = i - 1; j >= 0; j--) {
      b[j] -= A[j][i] * x[i];
    }
  }

  return x;
}

constexpr tensor<double, 2, 2> inv(const tensor<double, 2, 2>& A)
{
  double inv_detA(1.0 / det(A));

  tensor<double, 2, 2> invA{};

  invA[0][0] = A[1][1] * inv_detA;
  invA[0][1] = -A[0][1] * inv_detA;
  invA[1][0] = -A[1][0] * inv_detA;
  invA[1][1] = A[0][0] * inv_detA;

  return invA;
}

constexpr tensor<double, 3, 3> inv(const tensor<double, 3, 3>& A)
{
  double inv_detA(1.0 / det(A));

  tensor<double, 3, 3> invA{};

  invA[0][0] = (A[1][1] * A[2][2] - A[1][2] * A[2][1]) * inv_detA;
  invA[0][1] = (A[0][2] * A[2][1] - A[0][1] * A[2][2]) * inv_detA;
  invA[0][2] = (A[0][1] * A[1][2] - A[0][2] * A[1][1]) * inv_detA;
  invA[1][0] = (A[1][2] * A[2][0] - A[1][0] * A[2][2]) * inv_detA;
  invA[1][1] = (A[0][0] * A[2][2] - A[0][2] * A[2][0]) * inv_detA;
  invA[1][2] = (A[0][2] * A[1][0] - A[0][0] * A[1][2]) * inv_detA;
  invA[2][0] = (A[1][0] * A[2][1] - A[1][1] * A[2][0]) * inv_detA;
  invA[2][1] = (A[0][1] * A[2][0] - A[0][0] * A[2][1]) * inv_detA;
  invA[2][2] = (A[0][0] * A[1][1] - A[0][1] * A[1][0]) * inv_detA;

  return invA;
}

template <typename T, int n>
constexpr tensor<T, n, n> inv(const tensor<T, n, n>& A_)
{
  constexpr auto abs  = [](double x) { return (x < 0) ? -x : x; };
  constexpr auto swap = [](auto& x, auto& y) {
    auto tmp = x;
    x        = y;
    y        = tmp;
  };

  tensor<double, n, n> A = A_;
  tensor<double, n, n> B = Identity<n>();

  for (int i = 0; i < n; i++) {
    // Search for maximum in this column
    double max_val = abs(A[i][i]);

    int max_row = i;
    for (int j = i + 1; j < n; j++) {
      if (abs(A[j][i]) > max_val) {
        max_val = abs(A[j][i]);
        max_row = j;
      }
    }

    swap(B[max_row], B[i]);
    swap(A[max_row], A[i]);

    // zero entries below in this column
    for (int j = i + 1; j < n; j++) {
      if (A[j][i] != 0.0) {
        // if (A[j][i] * A[j][i] > 1.0e-25) {
        double c = -A[j][i] / A[i][i];
        A[j] += c * A[i];
        B[j] += c * B[i];
        A[j][i] = 0;
      }
    }
  }

  // upper triangular solve
  for (int i = n - 1; i >= 0; i--) {
    B[i] = B[i] / A[i][i];
    for (int j = i - 1; j >= 0; j--) {
      if (A[j][i] != 0.0) {
        // if (A[j][i] * A[j][i] > 1.0e-25) {
        B[j] -= A[j][i] * B[i];
      }
    }
  }

  return B;
}

template <typename T1, int... n1, typename T2, int... n2>
constexpr auto outer_product(tensor<T1, n1...> A, tensor<T2, n2...> B)
{
  tensor<decltype(T1{} * T2{}), n1..., n2...> AB{};
  for_constexpr<n1...>([&](auto... i1) {
    for_constexpr<n2...>([&](auto... i2) { AB({i1..., i2...}) = A({i1...}) * B({i2...}); });
  });
  return AB;
}

template <int J, typename T1, int... I1, typename T2, int... I2, int... I1H, int... I2T>
constexpr auto dot_product_helper(tensor<T1, I1...> A, tensor<T2, I2...> B, std::integer_sequence<int, I1H...>,
                                  std::integer_sequence<int, I2T...>)
{
  tensor<decltype(T1{} * T2{}), I1H..., I2T...> AB{};
  for_constexpr<I1H...>([&](auto... i1) {
    for_constexpr<I2T...>([&, i1...](auto... i2) {
      for (int j = 0; j < J; j++) {
        AB({i1..., i2...}) += A({i1..., j}) * B({j, i2...});
      }
    });
  });
  return AB;
}

template <typename T1, int... I1, typename T2, int... I2>
constexpr auto dot_product(tensor<T1, I1...> A, tensor<T2, I2...> B)
{
  static_assert(last(I1...) == first(I2...), "error: dimension mismatch");
  constexpr auto I1H = remove<sizeof...(I1) - 1>(std::integer_sequence<int, I1...>{});
  constexpr auto I2T = remove<0>(std::integer_sequence<int, I2...>{});
  return dot_product_helper<last(I1...)>(A, B, I1H, I2T);
}

template <typename T, int... n>
auto& operator<<(std::ostream& out, tensor<T, n...> A)
{
  out << '{' << A[0];
  for (int i = 1; i < tensor<T, n...>::shape[0]; i++) {
    out << ", " << A[i];
  }
  out << '}';
  return out;
}

template <int n>
constexpr auto chop(tensor<double, n> A)
{
  auto copy = A;
  for (int i = 0; i < n; i++) {
    if (copy[i] * copy[i] < 1.0e-20) {
      copy[i] = 0.0;
    }
  }
  return copy;
}

template <int m, int n>
constexpr auto chop(tensor<double, m, n> A)
{
  auto copy = A;
  for (int i = 0; i < m; i++) {
    for (int j = 0; j < n; j++) {
      if (copy[i][j] * copy[i][j] < 1.0e-20) {
        copy[i][j] = 0.0;
      }
    }
  }
  return copy;
}

template <int... n>
constexpr auto make_dual(tensor<double, n...> A)
{
  tensor<dual<tensor<double, n...>>, n...> A_dual{};
  for_constexpr<n...>([&](auto... i) {
    A_dual(i...).value          = A(i...);
    A_dual(i...).gradient(i...) = 1.0;
  });
  return A_dual;
}

template <typename T>
struct underlying {
  using type = void;
};

template <typename T, int... n>
struct underlying<tensor<T, n...>> {
  using type = T;
};

template <>
struct underlying<double> {
  using type = double;
};

namespace impl {

template <typename T1, typename T2>
struct outer_prod;

template <int... m, int... n>
struct outer_prod<tensor<double, m...>, tensor<double, n...>> {
  using type = tensor<double, m..., n...>;
};

template <int... n>
struct outer_prod<double, tensor<double, n...>> {
  using type = tensor<double, n...>;
};

template <int... n>
struct outer_prod<tensor<double, n...>, double> {
  using type = tensor<double, n...>;
};

template <>
struct outer_prod<double, double> {
  using type = tensor<double>;
};

template <typename T>
struct outer_prod<zero, T> {
  using type = zero;
};

template <typename T>
struct outer_prod<T, zero> {
  using type = zero;
};

}  // namespace impl

template <typename T1, typename T2>
using outer_product_t = typename impl::outer_prod<T1, T2>::type;

template <typename T, int... n, int... m>
auto get_value(tensor<dual<T>, n...> arg)
{
  tensor<double, n...> value{};
  for_constexpr<n...>([&](auto... i) { value(i...) = arg(i...).value; });
  return value;
}

auto get_gradient(double /* arg */) { return zero{}; }

template <typename T, int... n>
auto get_gradient(tensor<dual<double>, n...> arg)
{
  tensor<double, n...> g{};
  for_constexpr<n...>([&](auto... i) { g[{i...}] = arg[{i...}].gradient; });
  return g;
}

template <int... n, int... m>
auto get_gradient(tensor<dual<tensor<double, m...>>, n...> arg)
{
  tensor<double, n..., m...> g{};
  for_constexpr<n...>([&](auto... i) { g(i...) = arg(i...).gradient; });
  return g;
}

constexpr auto chain_rule(const zero /* df_dx */, const zero /* dx */) { return zero{}; }

template <typename T>
constexpr auto chain_rule(const zero /* df_dx */, const T /* dx */)
{
  return zero{};
}

template <typename T>
constexpr auto chain_rule(const T /* df_dx */, const zero /* dx */)
{
  return zero{};
}

constexpr auto chain_rule(const double df_dx, const double dx) { return df_dx * dx; }

template <int... n>
constexpr auto chain_rule(const tensor<double, n...> df_dx, const double dx)
{
  return df_dx * dx;
}

template <int... n>
constexpr auto chain_rule(const tensor<double, n...> df_dx, const tensor<double, n...> dx)
{
  double total{};
  for_constexpr<n...>([&](auto... i) { total += df_dx(i...) * dx(i...); });
  return total;
}

template <int m, int... n>
constexpr auto chain_rule(tensor<double, m, n...> df_dx, tensor<double, n...> dx)
{
  tensor<double, m> total{};
  for (int i = 0; i < m; i++) {
    total[i] = chain_rule(df_dx[i], dx);
  }
  return total;
}

template <int m, int n, int... p>
auto chain_rule(tensor<double, m, n, p...> df_dx, tensor<double, p...> dx)
{
  tensor<double, m, n> total{};
  for (int i = 0; i < m; i++) {
    for (int j = 0; j < n; j++) {
      total[i][j] = chain_rule(df_dx[i][j], dx);
    }
  }
  return total;
}

/*
tuple<double, double, double> output = chain_rule(
  tuple<
    tuple<double,double>,
    tuple<double,double>
  >,
  tuple<double, double>
);

tuple<double, double, double> output = chain_rule(
  tuple<
    tuple<double,double>,
    tuple<double,double>,
    tuple<double,double>
  >,
  tuple<double, double>
);

double output = chain_rule(
  tuple< double, double >,
  tuple< double, double >
);
*/<|MERGE_RESOLUTION|>--- conflicted
+++ resolved
@@ -133,21 +133,9 @@
 
 template <typename T, int n1>
 tensor(const T (&data)[n1]) -> tensor<T, n1>;
-<<<<<<< HEAD
 
 template <typename T, int n1, int n2>
 tensor(const T (&data)[n1][n2]) -> tensor<T, n1, n2>;
-
-template <typename T, int... n>
-constexpr auto dimensions_of(tensor<T, n...>)
-{
-  return Dimensions<n...>{};
-}
-=======
-
-template <typename T, int n1, int n2>
-tensor(const T (&data)[n1][n2]) -> tensor<T, n1, n2>;
->>>>>>> 5ed90a86
 
 struct zero {
   operator double() { return 0.0; }
@@ -157,7 +145,6 @@
   {
     return tensor<T, n...>{};
   }
-<<<<<<< HEAD
 
   template <typename... T>
   auto operator()(T...)
@@ -165,15 +152,6 @@
     return zero{};
   }
 
-=======
-
-  template <typename... T>
-  auto operator()(T...)
-  {
-    return zero{};
-  }
-
->>>>>>> 5ed90a86
   template <typename T>
   auto operator=(T)
   {
