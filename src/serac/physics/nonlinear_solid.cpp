// Copyright (c) 2019, Lawrence Livermore National Security, LLC and
// other Serac Project Developers. See the top-level LICENSE file for
// details.
//
// SPDX-License-Identifier: (BSD-3-Clause)

#include "serac/physics/nonlinear_solid.hpp"

#include "serac/infrastructure/logger.hpp"
#include "serac/integrators/hyperelastic_traction_integrator.hpp"
#include "serac/integrators/inc_hyperelastic_integrator.hpp"
#include "serac/integrators/wrapper_integrator.hpp"
#include "serac/numerics/expr_template_ops.hpp"
#include "serac/numerics/mesh_utils.hpp"

namespace serac {

constexpr int NUM_FIELDS = 2;

NonlinearSolid::NonlinearSolid(int order, std::shared_ptr<mfem::ParMesh> mesh, const SolverOptions& options)
    : BasePhysics(mesh, NUM_FIELDS, order),
      velocity_(*mesh, FiniteElementState::Options{.order = order, .name = "velocity"}),
      displacement_(*mesh, FiniteElementState::Options{.order = order, .name = "displacement"}),
      ode2_(displacement_.space().TrueVSize(), {.c0 = c0_, .c1 = c1_, .u = u_, .du_dt = du_dt_, .d2u_dt2 = previous_},
            nonlin_solver_, bcs_)
{
  state_.push_back(velocity_);
  state_.push_back(displacement_);

  // Initialize the mesh node pointers
  reference_nodes_ = displacement_.createOnSpace<mfem::ParGridFunction>();
  mesh->GetNodes(*reference_nodes_);
  mesh->NewNodes(*reference_nodes_);

  reference_nodes_->GetTrueDofs(x_);
  deformed_nodes_ = std::make_unique<mfem::ParGridFunction>(*reference_nodes_);

  displacement_.trueVec() = 0.0;
  velocity_.trueVec()     = 0.0;

  const auto& lin_options = options.H_lin_options;
  // If the user wants the AMG preconditioner with a linear solver, set the pfes
  // to be the displacement
  const auto& augmented_options = mfem_ext::AugmentAMGForElasticity(lin_options, displacement_.space());

  nonlin_solver_ = mfem_ext::EquationSolver(mesh->GetComm(), augmented_options, options.H_nonlin_options);

  // Check for dynamic mode
  if (options.dyn_options) {
    ode2_.SetTimestepper(options.dyn_options->timestepper);
    ode2_.SetEnforcementMethod(options.dyn_options->enforcement_method);
    is_quasistatic_ = false;
  } else {
    is_quasistatic_ = true;
  }

  int true_size = velocity_.space().TrueVSize();

  u_.SetSize(true_size);
  du_dt_.SetSize(true_size);
  previous_.SetSize(true_size);
  previous_ = 0.0;

  zero_.SetSize(true_size);
  zero_ = 0.0;
}

NonlinearSolid::NonlinearSolid(std::shared_ptr<mfem::ParMesh> mesh, const NonlinearSolid::InputOptions& options)
    : NonlinearSolid(options.order, mesh, options.solver_options)
{
  // This is the only other options stored in the input file that we can use
  // in the initialization stage
  setHyperelasticMaterialParameters(options.mu, options.K);

  auto dim = mesh->Dimension();
  if (options.initial_displacement) {
    auto deform = options.initial_displacement->constructVector(dim);
    setDisplacement(deform);
  }

  if (options.initial_velocity) {
    auto velo = options.initial_velocity->constructVector(dim);
    setVelocity(velo);
  }
  setViscosity(std::make_unique<mfem::ConstantCoefficient>(options.viscosity));

  for (const auto& [name, bc] : options.boundary_conditions) {
    // FIXME: Better naming for boundary conditions?
    if (name.find("displacement") != std::string::npos) {
      if (bc.coef_opts.isVector()) {
        auto disp_coef = std::make_shared<mfem::VectorFunctionCoefficient>(bc.coef_opts.constructVector(dim));
        setDisplacementBCs(bc.attrs, disp_coef);
      } else {
        auto disp_coef = std::make_shared<mfem::FunctionCoefficient>(bc.coef_opts.constructScalar());
        setDisplacementBCs(bc.attrs, disp_coef, bc.coef_opts.component);
      }
    } else if (name.find("traction") != std::string::npos) {
      auto trac_coef = std::make_shared<mfem::VectorFunctionCoefficient>(bc.coef_opts.constructVector(dim));
      setTractionBCs(bc.attrs, trac_coef);
    } else {
      SLIC_WARNING("Ignoring boundary condition with unknown name: " << name);
    }
  }
}

void NonlinearSolid::setDisplacementBCs(const std::set<int>&                     disp_bdr,
                                        std::shared_ptr<mfem::VectorCoefficient> disp_bdr_coef)
{
  bcs_.addEssential(disp_bdr, disp_bdr_coef, displacement_, -1);
}

void NonlinearSolid::setDisplacementBCs(const std::set<int>& disp_bdr, std::shared_ptr<mfem::Coefficient> disp_bdr_coef,
                                        int component)
{
  bcs_.addEssential(disp_bdr, disp_bdr_coef, displacement_, component);
}

void NonlinearSolid::setTractionBCs(const std::set<int>&                     trac_bdr,
                                    std::shared_ptr<mfem::VectorCoefficient> trac_bdr_coef, int component)
{
  bcs_.addNatural(trac_bdr, trac_bdr_coef, component);
}

void NonlinearSolid::addBodyForce(std::shared_ptr<mfem::VectorCoefficient> ext_force_coef)
{
  ext_force_coefs_.push_back(ext_force_coef);
}

void NonlinearSolid::setHyperelasticMaterialParameters(const double mu, const double K)
{
  model_ = std::make_unique<mfem::NeoHookeanModel>(mu, K);
}

void NonlinearSolid::setViscosity(std::unique_ptr<mfem::Coefficient>&& visc_coef) { viscosity_ = std::move(visc_coef); }

void NonlinearSolid::setDisplacement(mfem::VectorCoefficient& disp_state)
{
  disp_state.SetTime(time_);
  displacement_.project(disp_state);
  gf_initialized_[1] = true;
}

void NonlinearSolid::setVelocity(mfem::VectorCoefficient& velo_state)
{
  velo_state.SetTime(time_);
  velocity_.project(velo_state);
  gf_initialized_[0] = true;
}

void NonlinearSolid::completeSetup()
{
  // Define the nonlinear form
  H_ = displacement_.createOnSpace<mfem::ParNonlinearForm>();

  // Add the hyperelastic integrator
  if (is_quasistatic_) {
    H_->AddDomainIntegrator(new mfem_ext::IncrementalHyperelasticIntegrator(model_.get()));
  } else {
    H_->AddDomainIntegrator(new mfem::HyperelasticNLFIntegrator(model_.get()));
  }

  // Add the traction integrator
  for (auto& nat_bc_data : bcs_.naturals()) {
    H_->AddBdrFaceIntegrator(new mfem_ext::HyperelasticTractionIntegrator(nat_bc_data.vectorCoefficient()),
                             nat_bc_data.markers());
  }

  // Add external forces
  for (auto& force : ext_force_coefs_) {
    H_->AddDomainIntegrator(new serac::mfem_ext::LinearToNonlinearFormIntegrator(
        std::make_shared<mfem::VectorDomainLFIntegrator>(*force),
        std::make_shared<mfem::ParFiniteElementSpace>(*H_->ParFESpace())));
  }

  // Build the dof array lookup tables
  displacement_.space().BuildDofToArrays();

  // Project the essential boundary coefficients
  for (auto& bc : bcs_.essentials()) {
    // Project the coefficient
    bc.project(displacement_);
  }

  // If dynamic, create the mass and viscosity forms
  if (!is_quasistatic_) {
    const double              ref_density = 1.0;  // density in the reference configuration
    mfem::ConstantCoefficient rho0(ref_density);

    M_ = displacement_.createOnSpace<mfem::ParBilinearForm>();
    M_->AddDomainIntegrator(new mfem::VectorMassIntegrator(rho0));
    M_->Assemble(0);
    M_->Finalize(0);

    M_mat_.reset(M_->ParallelAssemble());

    C_ = displacement_.createOnSpace<mfem::ParBilinearForm>();
    C_->AddDomainIntegrator(new mfem::VectorDiffusionIntegrator(*viscosity_));
    C_->Assemble(0);
    C_->Finalize(0);

    C_mat_.reset(C_->ParallelAssemble());
  }

  // We are assuming that the ODE is prescribing the
  // acceleration value for the constrained dofs, so
  // the residuals for those dofs can be taken to be zero.
  //
  // Setting iterative_mode to true ensures that these
  // prescribed acceleration values are not modified by
  // the nonlinear solve.
  nonlin_solver_.NonlinearSolver().iterative_mode = true;

  if (is_quasistatic_) {
    residual_ = buildQuasistaticOperator();

  } else {
    // the dynamic case is described by a residual function and a second order
    // ordinary differential equation. Here, we define the residual function in
    // terms of an acceleration.
    residual_ = std::make_unique<mfem_ext::StdFunctionOperator>(
        displacement_.space().TrueVSize(),

        // residual function
        [this](const mfem::Vector& d2u_dt2, mfem::Vector& r) {
          r = (*M_mat_) * d2u_dt2 + (*C_mat_) * (du_dt_ + c1_ * d2u_dt2) + (*H_) * (x_ + u_ + c0_ * d2u_dt2);
          r.SetSubVector(bcs_.allEssentialDofs(), 0.0);
        },

        // gradient of residual function
        [this](const mfem::Vector& d2u_dt2) -> mfem::Operator& {
          // J = M + c1 * C + c0 * H(u_predicted)
          auto localJ = std::unique_ptr<mfem::SparseMatrix>(Add(1.0, M_->SpMat(), c1_, C_->SpMat()));
          localJ->Add(c0_, H_->GetLocalGradient(x_ + u_ + c0_ * d2u_dt2));
          J_mat_.reset(M_->ParallelAssemble(localJ.get()));
          bcs_.eliminateAllEssentialDofsFromMatrix(*J_mat_);
          return *J_mat_;
        });
  }

  nonlin_solver_.SetOperator(*residual_);
}

// Solve the Quasi-static Newton system
void NonlinearSolid::quasiStaticSolve() { nonlin_solver_.Mult(zero_, displacement_.trueVec()); }

std::unique_ptr<mfem::Operator> NonlinearSolid::buildQuasistaticOperator()
{
  // the quasistatic case is entirely described by the residual,
  // there is no ordinary differential equation
  auto residual = std::make_unique<mfem_ext::StdFunctionOperator>(
      displacement_.space().TrueVSize(),

      // residual function
      [this](const mfem::Vector& u, mfem::Vector& r) {
        H_->Mult(u, r);  // r := H(u)
        r.SetSubVector(bcs_.allEssentialDofs(), 0.0);
      },

      // gradient of residual function
      [this](const mfem::Vector& u) -> mfem::Operator& {
        auto& J = dynamic_cast<mfem::HypreParMatrix&>(H_->GetGradient(u));
        bcs_.eliminateAllEssentialDofsFromMatrix(J);
        return J;
      });
  return residual;
}

// Advance the timestep
void NonlinearSolid::advanceTimestep(double& dt)
{
  // Initialize the true vector
  velocity_.initializeTrueVec();
  displacement_.initializeTrueVec();

  // Set the mesh nodes to the reference configuration
  mesh_->NewNodes(*reference_nodes_);

  if (is_quasistatic_) {
    quasiStaticSolve();
  } else {
    ode2_.Step(displacement_.trueVec(), velocity_.trueVec(), time_, dt);
  }

  // Distribute the shared DOFs
  velocity_.distributeSharedDofs();
  displacement_.distributeSharedDofs();

  // Update the mesh with the new deformed nodes
  deformed_nodes_->Set(1.0, displacement_.gridFunc());
  deformed_nodes_->Add(1.0, *reference_nodes_);

  mesh_->NewNodes(*deformed_nodes_);

  cycle_ += 1;
}

NonlinearSolid::~NonlinearSolid() {}

void NonlinearSolid::InputOptions::defineInputFileSchema(axom::inlet::Table& table)
{
  // Polynomial interpolation order - currently up to 8th order is allowed
  table.addInt("order", "Order degree of the finite elements.").defaultValue(1).range(1, 8);

  // neo-Hookean material parameters
  table.addDouble("mu", "Shear modulus in the Neo-Hookean hyperelastic model.").defaultValue(0.25);
  table.addDouble("K", "Bulk modulus in the Neo-Hookean hyperelastic model.").defaultValue(5.0);

  table.addDouble("viscosity", "Viscosity constant").defaultValue(0.0);

  auto& stiffness_solver_table =
      table.addTable("stiffness_solver", "Linear and Nonlinear stiffness Solver Parameters.");
  serac::mfem_ext::EquationSolver::DefineInputFileSchema(stiffness_solver_table);

  auto& dynamics_table = table.addTable("dynamics", "Parameters for mass matrix inversion");
  dynamics_table.addString("timestepper", "Timestepper (ODE) method to use");
  dynamics_table.addString("enforcement_method", "Time-varying constraint enforcement method to use");

  auto& bc_table = table.addGenericDictionary("boundary_conds", "Table of boundary conditions");
  serac::input::BoundaryConditionInputOptions::defineInputFileSchema(bc_table);

  auto& init_displ = table.addTable("initial_displacement", "Coefficient for initial condition");
  serac::input::CoefficientInputOptions::defineInputFileSchema(init_displ);
  auto& init_velo = table.addTable("initial_velocity", "Coefficient for initial condition");
  serac::input::CoefficientInputOptions::defineInputFileSchema(init_velo);
}

}  // namespace serac

using serac::DirichletEnforcementMethod;
using serac::NonlinearSolid;
using serac::TimestepMethod;

NonlinearSolid::InputOptions FromInlet<NonlinearSolid::InputOptions>::operator()(const axom::inlet::Table& base)
{
  NonlinearSolid::InputOptions result;

  result.order = base["order"];

  // Solver parameters
  auto stiffness_solver                  = base["stiffness_solver"];
  result.solver_options.H_lin_options    = stiffness_solver["linear"].get<serac::LinearSolverOptions>();
  result.solver_options.H_nonlin_options = stiffness_solver["nonlinear"].get<serac::NonlinearSolverOptions>();

  if (base.contains("dynamics")) {
    NonlinearSolid::TimesteppingOptions dyn_options;
    auto                                dynamics = base["dynamics"];

    // FIXME: Implement all supported methods as part of an ODE schema
    const static std::map<std::string, TimestepMethod> timestep_methods = {
        {"AverageAcceleration", TimestepMethod::AverageAcceleration}};
    std::string timestep_method = dynamics["timestepper"];
    SLIC_ERROR_IF(timestep_methods.count(timestep_method) == 0, "Unrecognized timestep method: " << timestep_method);
    dyn_options.timestepper = timestep_methods.at(timestep_method);

    // FIXME: Implement all supported methods as part of an ODE schema
    const static std::map<std::string, DirichletEnforcementMethod> enforcement_methods = {
        {"RateControl", DirichletEnforcementMethod::RateControl}};
    std::string enforcement_method = dynamics["enforcement_method"];
    SLIC_ERROR_IF(enforcement_methods.count(enforcement_method) == 0,
                  "Unrecognized enforcement method: " << enforcement_method);
    dyn_options.enforcement_method = enforcement_methods.at(enforcement_method);

    result.solver_options.dyn_options = std::move(dyn_options);
  }

  // Set the material parameters
  // neo-Hookean material parameters
  result.mu = base["mu"];
  result.K  = base["K"];

<<<<<<< HEAD
  if (base.contains("boundary_conds")) {
    result.boundary_conditions =
        base["boundary_conds"].get<std::unordered_map<std::string, serac::input::BoundaryConditionInputOptions>>();
  }
=======
  result.viscosity = base["viscosity"];

  result.boundary_conditions =
      base["boundary_conds"].get<std::unordered_map<std::string, serac::input::BoundaryConditionInputOptions>>();
>>>>>>> 7bb4221c

  if (base.contains("initial_displacement")) {
    result.initial_displacement = base["initial_displacement"].get<serac::input::CoefficientInputOptions>();
  }
  if (base.contains("initial_velocity")) {
    result.initial_velocity = base["initial_velocity"].get<serac::input::CoefficientInputOptions>();
  }
  return result;
}<|MERGE_RESOLUTION|>--- conflicted
+++ resolved
@@ -368,17 +368,13 @@
   result.mu = base["mu"];
   result.K  = base["K"];
 
-<<<<<<< HEAD
   if (base.contains("boundary_conds")) {
     result.boundary_conditions =
         base["boundary_conds"].get<std::unordered_map<std::string, serac::input::BoundaryConditionInputOptions>>();
   }
-=======
+
   result.viscosity = base["viscosity"];
 
-  result.boundary_conditions =
-      base["boundary_conds"].get<std::unordered_map<std::string, serac::input::BoundaryConditionInputOptions>>();
->>>>>>> 7bb4221c
 
   if (base.contains("initial_displacement")) {
     result.initial_displacement = base["initial_displacement"].get<serac::input::CoefficientInputOptions>();
