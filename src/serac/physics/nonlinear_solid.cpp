// Copyright (c) 2019, Lawrence Livermore National Security, LLC and
// other Serac Project Developers. See the top-level LICENSE file for
// details.
//
// SPDX-License-Identifier: (BSD-3-Clause)

#include "serac/physics/nonlinear_solid.hpp"

#include "serac/infrastructure/logger.hpp"
#include "serac/integrators/hyperelastic_traction_integrator.hpp"
#include "serac/integrators/inc_hyperelastic_integrator.hpp"
#include "serac/integrators/wrapper_integrator.hpp"
#include "serac/numerics/expr_template_ops.hpp"
#include "serac/numerics/mesh_utils.hpp"

namespace serac {

constexpr int NUM_FIELDS = 2;

<<<<<<< HEAD
NonlinearSolid::NonlinearSolid(int order, const SolverOptions& options)
    : BasePhysics(NUM_FIELDS, order),
      velocity_(StateManager::newState(mesh_, FiniteElementState::Options{.order = order, .name = "velocity"})),
      displacement_(StateManager::newState(mesh_, FiniteElementState::Options{.order = order, .name = "displacement"})),
=======
NonlinearSolid::NonlinearSolid(int order, std::shared_ptr<mfem::ParMesh> mesh, const SolverOptions& options)
    : BasePhysics(mesh, NUM_FIELDS, order),
      velocity_(*mesh,
                FiniteElementState::Options{.order = order, .vector_dim = mesh->Dimension(), .name = "velocity"}),
      displacement_(
          *mesh, FiniteElementState::Options{.order = order, .vector_dim = mesh->Dimension(), .name = "displacement"}),
>>>>>>> 3788fefe
      ode2_(displacement_.space().TrueVSize(), {.c0 = c0_, .c1 = c1_, .u = u_, .du_dt = du_dt_, .d2u_dt2 = previous_},
            nonlin_solver_, bcs_)
{
  state_.push_back(velocity_);
  state_.push_back(displacement_);

  // Initialize the mesh node pointers
  reference_nodes_ = displacement_.createOnSpace<mfem::ParGridFunction>();
  mesh_.GetNodes(*reference_nodes_);
  mesh_.NewNodes(*reference_nodes_);

  reference_nodes_->GetTrueDofs(x_);
  deformed_nodes_ = std::make_unique<mfem::ParGridFunction>(*reference_nodes_);

  displacement_.trueVec() = 0.0;
  velocity_.trueVec()     = 0.0;

  const auto& lin_options = options.H_lin_options;
  // If the user wants the AMG preconditioner with a linear solver, set the pfes
  // to be the displacement
  const auto& augmented_options = mfem_ext::AugmentAMGForElasticity(lin_options, displacement_.space());

  nonlin_solver_ = mfem_ext::EquationSolver(mesh_.GetComm(), augmented_options, options.H_nonlin_options);

  // Check for dynamic mode
  if (options.dyn_options) {
    ode2_.SetTimestepper(options.dyn_options->timestepper);
    ode2_.SetEnforcementMethod(options.dyn_options->enforcement_method);
    is_quasistatic_ = false;
  } else {
    is_quasistatic_ = true;
  }

  int true_size = velocity_.space().TrueVSize();

  u_.SetSize(true_size);
  du_dt_.SetSize(true_size);
  previous_.SetSize(true_size);
  previous_ = 0.0;

  zero_.SetSize(true_size);
  zero_ = 0.0;
}

NonlinearSolid::NonlinearSolid(const NonlinearSolid::InputOptions& options)
    : NonlinearSolid(options.order, options.solver_options)
{
  // This is the only other options stored in the input file that we can use
  // in the initialization stage
  setHyperelasticMaterialParameters(options.mu, options.K);

  auto dim = mesh_.Dimension();
  if (options.initial_displacement) {
    auto deform = options.initial_displacement->constructVector(dim);
    setDisplacement(*deform);
  }

  if (options.initial_velocity) {
    auto velo = options.initial_velocity->constructVector(dim);
    setVelocity(*velo);
  }
  setViscosity(std::make_unique<mfem::ConstantCoefficient>(options.viscosity));

  for (const auto& [name, bc] : options.boundary_conditions) {
    // FIXME: Better naming for boundary conditions?
    if (name.find("displacement") != std::string::npos) {
      if (bc.coef_opts.isVector()) {
        std::shared_ptr<mfem::VectorCoefficient> disp_coef(bc.coef_opts.constructVector(dim));
        setDisplacementBCs(bc.attrs, disp_coef);
      } else {
        SLIC_ERROR_ROOT_IF(!bc.coef_opts.component, mpi_rank_,
                           "Component not specified with scalar coefficient when setting the displacement condition.");
        std::shared_ptr<mfem::Coefficient> disp_coef(bc.coef_opts.constructScalar());
        setDisplacementBCs(bc.attrs, disp_coef, *bc.coef_opts.component);
      }
    } else if (name.find("traction") != std::string::npos) {
      std::shared_ptr<mfem::VectorCoefficient> trac_coef(bc.coef_opts.constructVector(dim));
      setTractionBCs(bc.attrs, trac_coef);
    } else {
      SLIC_WARNING("Ignoring boundary condition with unknown name: " << name);
    }
  }
}

void NonlinearSolid::setDisplacementBCs(const std::set<int>&                     disp_bdr,
                                        std::shared_ptr<mfem::VectorCoefficient> disp_bdr_coef)
{
  bcs_.addEssential(disp_bdr, disp_bdr_coef, displacement_);
}

void NonlinearSolid::setDisplacementBCs(const std::set<int>& disp_bdr, std::shared_ptr<mfem::Coefficient> disp_bdr_coef,
                                        int component)
{
  bcs_.addEssential(disp_bdr, disp_bdr_coef, displacement_, component);
}

void NonlinearSolid::setTractionBCs(const std::set<int>&                     trac_bdr,
                                    std::shared_ptr<mfem::VectorCoefficient> trac_bdr_coef,
                                    std::optional<int>                       component)
{
  bcs_.addNatural(trac_bdr, trac_bdr_coef, component);
}

void NonlinearSolid::addBodyForce(std::shared_ptr<mfem::VectorCoefficient> ext_force_coef)
{
  ext_force_coefs_.push_back(ext_force_coef);
}

void NonlinearSolid::setHyperelasticMaterialParameters(const double mu, const double K)
{
  model_ = std::make_unique<mfem::NeoHookeanModel>(mu, K);
}

void NonlinearSolid::setViscosity(std::unique_ptr<mfem::Coefficient>&& visc_coef) { viscosity_ = std::move(visc_coef); }

void NonlinearSolid::setDisplacement(mfem::VectorCoefficient& disp_state)
{
  disp_state.SetTime(time_);
  displacement_.project(disp_state);
  gf_initialized_[1] = true;
}

void NonlinearSolid::setVelocity(mfem::VectorCoefficient& velo_state)
{
  velo_state.SetTime(time_);
  velocity_.project(velo_state);
  gf_initialized_[0] = true;
}

void NonlinearSolid::completeSetup()
{
  // Define the nonlinear form
  H_ = displacement_.createOnSpace<mfem::ParNonlinearForm>();

  // Add the hyperelastic integrator
  if (is_quasistatic_) {
    H_->AddDomainIntegrator(new mfem_ext::IncrementalHyperelasticIntegrator(model_.get()));
  } else {
    H_->AddDomainIntegrator(new mfem::HyperelasticNLFIntegrator(model_.get()));
  }

  // Add the traction integrator
  for (auto& nat_bc_data : bcs_.naturals()) {
    H_->AddBdrFaceIntegrator(new mfem_ext::HyperelasticTractionIntegrator(nat_bc_data.vectorCoefficient()),
                             nat_bc_data.markers());
  }

  // Add external forces
  for (auto& force : ext_force_coefs_) {
    H_->AddDomainIntegrator(new serac::mfem_ext::LinearToNonlinearFormIntegrator(
        std::make_shared<mfem::VectorDomainLFIntegrator>(*force),
        std::make_shared<mfem::ParFiniteElementSpace>(*H_->ParFESpace())));
  }

  // Build the dof array lookup tables
  displacement_.space().BuildDofToArrays();

  // Project the essential boundary coefficients
  for (auto& bc : bcs_.essentials()) {
    // Project the coefficient
    bc.project(displacement_);
  }

  // If dynamic, create the mass and viscosity forms
  if (!is_quasistatic_) {
    const double              ref_density = 1.0;  // density in the reference configuration
    mfem::ConstantCoefficient rho0(ref_density);

    M_ = displacement_.createOnSpace<mfem::ParBilinearForm>();
    M_->AddDomainIntegrator(new mfem::VectorMassIntegrator(rho0));
    M_->Assemble(0);
    M_->Finalize(0);

    M_mat_.reset(M_->ParallelAssemble());

    C_ = displacement_.createOnSpace<mfem::ParBilinearForm>();
    C_->AddDomainIntegrator(new mfem::VectorDiffusionIntegrator(*viscosity_));
    C_->Assemble(0);
    C_->Finalize(0);

    C_mat_.reset(C_->ParallelAssemble());
  }

  // We are assuming that the ODE is prescribing the
  // acceleration value for the constrained dofs, so
  // the residuals for those dofs can be taken to be zero.
  //
  // Setting iterative_mode to true ensures that these
  // prescribed acceleration values are not modified by
  // the nonlinear solve.
  nonlin_solver_.NonlinearSolver().iterative_mode = true;

  if (is_quasistatic_) {
    residual_ = buildQuasistaticOperator();

  } else {
    // the dynamic case is described by a residual function and a second order
    // ordinary differential equation. Here, we define the residual function in
    // terms of an acceleration.
    residual_ = std::make_unique<mfem_ext::StdFunctionOperator>(
        displacement_.space().TrueVSize(),

        // residual function
        [this](const mfem::Vector& d2u_dt2, mfem::Vector& r) {
          r = (*M_mat_) * d2u_dt2 + (*C_mat_) * (du_dt_ + c1_ * d2u_dt2) + (*H_) * (x_ + u_ + c0_ * d2u_dt2);
          r.SetSubVector(bcs_.allEssentialDofs(), 0.0);
        },

        // gradient of residual function
        [this](const mfem::Vector& d2u_dt2) -> mfem::Operator& {
          // J = M + c1 * C + c0 * H(u_predicted)
          auto localJ = std::unique_ptr<mfem::SparseMatrix>(Add(1.0, M_->SpMat(), c1_, C_->SpMat()));
          localJ->Add(c0_, H_->GetLocalGradient(x_ + u_ + c0_ * d2u_dt2));
          J_mat_.reset(M_->ParallelAssemble(localJ.get()));
          bcs_.eliminateAllEssentialDofsFromMatrix(*J_mat_);
          return *J_mat_;
        });
  }

  nonlin_solver_.SetOperator(*residual_);
}

// Solve the Quasi-static Newton system
void NonlinearSolid::quasiStaticSolve() { nonlin_solver_.Mult(zero_, displacement_.trueVec()); }

std::unique_ptr<mfem::Operator> NonlinearSolid::buildQuasistaticOperator()
{
  // the quasistatic case is entirely described by the residual,
  // there is no ordinary differential equation
  auto residual = std::make_unique<mfem_ext::StdFunctionOperator>(
      displacement_.space().TrueVSize(),

      // residual function
      [this](const mfem::Vector& u, mfem::Vector& r) {
        H_->Mult(u, r);  // r := H(u)
        r.SetSubVector(bcs_.allEssentialDofs(), 0.0);
      },

      // gradient of residual function
      [this](const mfem::Vector& u) -> mfem::Operator& {
        auto& J = dynamic_cast<mfem::HypreParMatrix&>(H_->GetGradient(u));
        bcs_.eliminateAllEssentialDofsFromMatrix(J);
        return J;
      });
  return residual;
}

// Advance the timestep
void NonlinearSolid::advanceTimestep(double& dt)
{
  // Initialize the true vector
  velocity_.initializeTrueVec();
  displacement_.initializeTrueVec();

  // Set the mesh nodes to the reference configuration
  mesh_.NewNodes(*reference_nodes_);

  bcs_.setTime(time_);

  if (is_quasistatic_) {
    quasiStaticSolve();
    // Update the time for housekeeping purposes
    time_ += dt;
  } else {
    ode2_.Step(displacement_.trueVec(), velocity_.trueVec(), time_, dt);
  }

  // Distribute the shared DOFs
  velocity_.distributeSharedDofs();
  displacement_.distributeSharedDofs();

  // Update the mesh with the new deformed nodes
  deformed_nodes_->Set(1.0, displacement_.gridFunc());
  deformed_nodes_->Add(1.0, *reference_nodes_);

  mesh_.NewNodes(*deformed_nodes_);

  cycle_ += 1;
}

NonlinearSolid::~NonlinearSolid() {}

void NonlinearSolid::InputOptions::defineInputFileSchema(axom::inlet::Table& table)
{
  // Polynomial interpolation order - currently up to 8th order is allowed
  table.addInt("order", "Order degree of the finite elements.").defaultValue(1).range(1, 8);

  // neo-Hookean material parameters
  table.addDouble("mu", "Shear modulus in the Neo-Hookean hyperelastic model.").defaultValue(0.25);
  table.addDouble("K", "Bulk modulus in the Neo-Hookean hyperelastic model.").defaultValue(5.0);

  table.addDouble("viscosity", "Viscosity constant").defaultValue(0.0);

  auto& stiffness_solver_table =
      table.addStruct("stiffness_solver", "Linear and Nonlinear stiffness Solver Parameters.");
  serac::mfem_ext::EquationSolver::DefineInputFileSchema(stiffness_solver_table);

  auto& dynamics_table = table.addStruct("dynamics", "Parameters for mass matrix inversion");
  dynamics_table.addString("timestepper", "Timestepper (ODE) method to use");
  dynamics_table.addString("enforcement_method", "Time-varying constraint enforcement method to use");

  auto& bc_table = table.addStructDictionary("boundary_conds", "Table of boundary conditions");
  serac::input::BoundaryConditionInputOptions::defineInputFileSchema(bc_table);

  auto& init_displ = table.addStruct("initial_displacement", "Coefficient for initial condition");
  serac::input::CoefficientInputOptions::defineInputFileSchema(init_displ);
  auto& init_velo = table.addStruct("initial_velocity", "Coefficient for initial condition");
  serac::input::CoefficientInputOptions::defineInputFileSchema(init_velo);
}

}  // namespace serac

using serac::DirichletEnforcementMethod;
using serac::NonlinearSolid;
using serac::TimestepMethod;

NonlinearSolid::InputOptions FromInlet<NonlinearSolid::InputOptions>::operator()(const axom::inlet::Table& base)
{
  NonlinearSolid::InputOptions result;

  result.order = base["order"];

  // Solver parameters
  auto stiffness_solver                  = base["stiffness_solver"];
  result.solver_options.H_lin_options    = stiffness_solver["linear"].get<serac::LinearSolverOptions>();
  result.solver_options.H_nonlin_options = stiffness_solver["nonlinear"].get<serac::NonlinearSolverOptions>();

  if (base.contains("dynamics")) {
    NonlinearSolid::TimesteppingOptions dyn_options;
    auto                                dynamics = base["dynamics"];

    // FIXME: Implement all supported methods as part of an ODE schema
    const static std::map<std::string, TimestepMethod> timestep_methods = {
        {"AverageAcceleration", TimestepMethod::AverageAcceleration},
        {"NewmarkBeta", TimestepMethod::Newmark},
        {"BackwardEuler", TimestepMethod::BackwardEuler}};
    std::string timestep_method = dynamics["timestepper"];
    SLIC_ERROR_IF(timestep_methods.count(timestep_method) == 0, "Unrecognized timestep method: " << timestep_method);
    dyn_options.timestepper = timestep_methods.at(timestep_method);

    // FIXME: Implement all supported methods as part of an ODE schema
    const static std::map<std::string, DirichletEnforcementMethod> enforcement_methods = {
        {"RateControl", DirichletEnforcementMethod::RateControl}};
    std::string enforcement_method = dynamics["enforcement_method"];
    SLIC_ERROR_IF(enforcement_methods.count(enforcement_method) == 0,
                  "Unrecognized enforcement method: " << enforcement_method);
    dyn_options.enforcement_method = enforcement_methods.at(enforcement_method);

    result.solver_options.dyn_options = std::move(dyn_options);
  }

  // Set the material parameters
  // neo-Hookean material parameters
  result.mu = base["mu"];
  result.K  = base["K"];

  if (base.contains("boundary_conds")) {
    result.boundary_conditions =
        base["boundary_conds"].get<std::unordered_map<std::string, serac::input::BoundaryConditionInputOptions>>();
  }

  result.viscosity = base["viscosity"];

  if (base.contains("initial_displacement")) {
    result.initial_displacement = base["initial_displacement"].get<serac::input::CoefficientInputOptions>();
  }
  if (base.contains("initial_velocity")) {
    result.initial_velocity = base["initial_velocity"].get<serac::input::CoefficientInputOptions>();
  }
  return result;
}<|MERGE_RESOLUTION|>--- conflicted
+++ resolved
@@ -17,19 +17,12 @@
 
 constexpr int NUM_FIELDS = 2;
 
-<<<<<<< HEAD
 NonlinearSolid::NonlinearSolid(int order, const SolverOptions& options)
     : BasePhysics(NUM_FIELDS, order),
-      velocity_(StateManager::newState(mesh_, FiniteElementState::Options{.order = order, .name = "velocity"})),
-      displacement_(StateManager::newState(mesh_, FiniteElementState::Options{.order = order, .name = "displacement"})),
-=======
-NonlinearSolid::NonlinearSolid(int order, std::shared_ptr<mfem::ParMesh> mesh, const SolverOptions& options)
-    : BasePhysics(mesh, NUM_FIELDS, order),
-      velocity_(*mesh,
-                FiniteElementState::Options{.order = order, .vector_dim = mesh->Dimension(), .name = "velocity"}),
-      displacement_(
-          *mesh, FiniteElementState::Options{.order = order, .vector_dim = mesh->Dimension(), .name = "displacement"}),
->>>>>>> 3788fefe
+      velocity_(StateManager::newState(
+          mesh_, FiniteElementState::Options{.order = order, .vector_dim = mesh_.Dimension(), .name = "velocity"})),
+      displacement_(StateManager::newState(
+          mesh_, FiniteElementState::Options{.order = order, .vector_dim = mesh_.Dimension(), .name = "displacement"})),
       ode2_(displacement_.space().TrueVSize(), {.c0 = c0_, .c1 = c1_, .u = u_, .du_dt = du_dt_, .d2u_dt2 = previous_},
             nonlin_solver_, bcs_)
 {
