--- conflicted
+++ resolved
@@ -174,8 +174,6 @@
   }
 
   /**
-<<<<<<< HEAD
-=======
    * @brief Accessor for getting named finite element adjoint fields from the physics modules
    *
    * @param state_name The name of the Finite Element State adjoint field to retrieve
@@ -195,7 +193,6 @@
   }
 
   /**
->>>>>>> beb0510e
    * @brief Advance the timestep
    *
    * @param dt The increment of simulation time to advance the underlying thermomechanical problem
