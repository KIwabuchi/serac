// Copyright (c) 2019-2023, Lawrence Livermore National Security, LLC and
// other Serac Project Developers. See the top-level LICENSE file for
// details.
//
// SPDX-License-Identifier: (BSD-3-Clause)

/**
 * @file heat_transfer.hpp
 *
 * @brief An object containing the solver for a thermal conduction PDE
 */

#pragma once

#include "mfem.hpp"

#include "serac/physics/common.hpp"
#include "serac/physics/heat_transfer_input.hpp"
#include "serac/physics/base_physics.hpp"
#include "serac/numerics/odes.hpp"
#include "serac/numerics/stdfunction_operator.hpp"
#include "serac/numerics/functional/functional.hpp"
#include "serac/physics/state/state_manager.hpp"

namespace serac {

namespace heat_transfer {

/**
 * @brief Reasonable defaults for most thermal linear solver options
 */
const LinearSolverOptions default_linear_options = {.linear_solver  = LinearSolver::GMRES,
                                                    .preconditioner = Preconditioner::HypreL1Jacobi,
                                                    .relative_tol   = 1.0e-6,
                                                    .absolute_tol   = 1.0e-12,
                                                    .max_iterations = 200};

/// the default direct solver option for solving the linear stiffness equations
const LinearSolverOptions direct_linear_options = {.linear_solver = LinearSolver::SuperLU};

/**
 * @brief Reasonable defaults for most thermal nonlinear solver options
 */
const NonlinearSolverOptions default_nonlinear_options = {.nonlin_solver  = NonlinearSolver::Newton,
                                                          .relative_tol   = 1.0e-4,
                                                          .absolute_tol   = 1.0e-8,
                                                          .max_iterations = 500,
                                                          .print_level    = 1};

/**
 * @brief Reasonable defaults for dynamic thermal conduction simulations
 */
const TimesteppingOptions default_timestepping_options = {TimestepMethod::BackwardEuler,
                                                          DirichletEnforcementMethod::RateControl};

/**
 * @brief Reasonable defaults for static thermal conduction simulations
 */
const TimesteppingOptions default_static_options = {TimestepMethod::QuasiStatic};

}  // namespace heat_transfer

/**
 * @brief An object containing the solver for a thermal conduction PDE
 *
 * This is a generic linear thermal diffusion oeprator of the form
 *
 * \f[
 * \mathbf{M} \frac{\partial \mathbf{u}}{\partial t} = -\kappa \mathbf{K} \mathbf{u} + \mathbf{f}
 * \f]
 *
 *  where \f$\mathbf{M}\f$ is a mass matrix, \f$\mathbf{K}\f$ is a stiffness matrix, \f$\mathbf{u}\f$ is the
 *  temperature degree of freedom vector, and \f$\mathbf{f}\f$ is a thermal load vector.
 */
template <int order, int dim, typename parameters = Parameters<>,
          typename parameter_indices = std::make_integer_sequence<int, parameters::n>>
class HeatTransfer;

/// @overload
template <int order, int dim, typename... parameter_space, int... parameter_indices>
class HeatTransfer<order, dim, Parameters<parameter_space...>, std::integer_sequence<int, parameter_indices...>>
    : public BasePhysics {
public:
  //! @cond Doxygen_Suppress
  static constexpr int  VALUE = 0, DERIVATIVE = 1;
  static constexpr int  SHAPE = 2;
  static constexpr auto I     = Identity<dim>();
  //! @endcond

  /// @brief The total number of non-parameter state variables (temperature, dtemp_dt, shape) passed to the FEM
  /// integrators
  static constexpr auto NUM_STATE_VARS = 3;

  /**
   * @brief Construct a new heat transfer object
   *
   * @param[in] nonlinear_opts The nonlinear solver options for solving the nonlinear residual equations
   * @param[in] lin_opts The linear solver options for solving the linearized Jacobian equations
   * @param[in] timestepping_opts The timestepping options for the heat transfer ordinary differential equations
   * @param[in] name An optional name for the physics module instance
   * used by an underlying material model or load
   * @param[in] pmesh The mesh to conduct the simulation on, if different than the default mesh
   */
  HeatTransfer(const NonlinearSolverOptions nonlinear_opts, const LinearSolverOptions lin_opts,
<<<<<<< HEAD
               const serac::TimesteppingOptions timestepping_opts, const std::string& physics_name,
               std::string mesh_tag, std::vector<std::string> parameter_names = {})
      : HeatTransfer(std::make_unique<EquationSolver>(nonlinear_opts, lin_opts, StateManager::mesh(mesh_tag).GetComm()),
                     timestepping_opts, physics_name, mesh_tag, parameter_names)
=======
               const TimesteppingOptions timestepping_opts, const std::string& name = "",
               mfem::ParMesh* pmesh = nullptr)
      : HeatTransfer(std::make_unique<EquationSolver>(nonlinear_opts, lin_opts,
                                                      StateManager::mesh(StateManager::collectionID(pmesh)).GetComm()),
                     timestepping_opts, name, pmesh)
>>>>>>> b475505e
  {
  }

  /**
   * @brief Construct a new heat transfer object
   *
   * @param[in] solver The nonlinear equation solver for the heat transfer equations
   * @param[in] timestepping_opts The timestepping options for the heat transfer ordinary differential equations
   * @param[in] name An optional name for the physics module instance
   * used by an underlying material model or load
   * @param[in] pmesh The mesh to conduct the simulation on, if different than the default mesh
   */
  HeatTransfer(std::unique_ptr<serac::EquationSolver> solver, const serac::TimesteppingOptions timestepping_opts,
<<<<<<< HEAD
               const std::string& physics_name, std::string mesh_tag, std::vector<std::string> parameter_names = {})
      : BasePhysics(NUM_STATE_VARS, order, physics_name, mesh_tag),
        temperature_(StateManager::newState(H1<order>{}, detail::addPrefix(physics_name, "temperature"), mesh_tag_)),
        adjoint_temperature_(
            StateManager::newState(H1<order>{}, detail::addPrefix(physics_name, "adjoint_temperature"), mesh_tag_)),
=======
               const std::string& name = "", mfem::ParMesh* pmesh = nullptr)
      : BasePhysics(NUM_STATE_VARS, order, name, pmesh),
        temperature_(StateManager::newState(
            FiniteElementState::Options{
                .order = order, .vector_dim = 1, .name = detail::addPrefix(name, "temperature")},
            sidre_datacoll_id_)),
        temperature_rate_(temperature_),
        adjoint_temperature_(StateManager::newState(
            FiniteElementState::Options{
                .order = order, .vector_dim = 1, .name = detail::addPrefix(name, "adjoint_temperature")},
            sidre_datacoll_id_)),
        implicit_sensitivity_temperature_start_of_step_(adjoint_temperature_.space(), "total_deriv_wrt_temperature"),
>>>>>>> b475505e
        residual_with_bcs_(temperature_.space().TrueVSize()),
        nonlin_solver_(std::move(solver)),
        ode_(temperature_.space().TrueVSize(),
             {.time = ode_time_point_, .u = u_, .dt = dt_, .du_dt = u_rate_start_of_step_, .previous_dt = previous_dt_},
             *nonlin_solver_, bcs_)
  {
    SLIC_ERROR_ROOT_IF(
        mesh_.Dimension() != dim,
        axom::fmt::format("Compile time class dimension template parameter and runtime mesh dimension do not match"));

    SLIC_ERROR_ROOT_IF(
        !nonlin_solver_,
        "EquationSolver argument is nullptr in HeatTransfer constructor. It is possible that it was previously moved.");

    states_.push_back(&temperature_);
    states_.push_back(&adjoint_temperature_);

    // Create a pack of the primal field and parameter finite element spaces
    mfem::ParFiniteElementSpace* test_space = &temperature_.space();

    std::array<const mfem::ParFiniteElementSpace*, sizeof...(parameter_space) + NUM_STATE_VARS> trial_spaces;
    trial_spaces[0] = &temperature_.space();
    trial_spaces[1] = &temperature_.space();
    trial_spaces[2] = &shape_displacement_.space();

    SLIC_ERROR_ROOT_IF(
        sizeof...(parameter_space) != parameter_names.size(),
        axom::fmt::format("{} parameter spaces given in the template argument but {} parameter names were supplied.",
                          sizeof...(parameter_space), parameter_names.size()));

    if constexpr (sizeof...(parameter_space) > 0) {
      tuple<parameter_space...> types{};
      for_constexpr<sizeof...(parameter_space)>([&](auto i) {
        parameters_.emplace_back(mesh_, get<i>(types), detail::addPrefix(name_, parameter_names[i]));

        trial_spaces[i + NUM_STATE_VARS] = &(parameters_[i].state->space());
      });
    }

    residual_ = std::make_unique<Functional<test(scalar_trial, scalar_trial, shape_trial, parameter_space...)>>(
        test_space, trial_spaces);

    nonlin_solver_->setOperator(residual_with_bcs_);

    // Check for dynamic mode
    if (timestepping_opts.timestepper != TimestepMethod::QuasiStatic) {
      ode_.SetTimestepper(timestepping_opts.timestepper);
      ode_.SetEnforcementMethod(timestepping_opts.enforcement_method);
      is_quasistatic_ = false;
    } else {
      is_quasistatic_ = true;
    }

    dt_          = 0.0;
    previous_dt_ = -1.0;

    int true_size = temperature_.space().TrueVSize();
    u_.SetSize(true_size);
    u_predicted_.SetSize(true_size);

    u_rate_start_of_step_.SetSize(true_size);
    u_rate_start_of_step_ = 0.0;

    zero_.SetSize(true_size);
    zero_ = 0.0;

    shape_displacement_                             = 0.0;
    temperature_                                    = 0.0;
    temperature_rate_                               = 0.0;
    adjoint_temperature_                            = 0.0;
    implicit_sensitivity_temperature_start_of_step_ = 0.0;
  }

  /**
   * @brief Construct a new Nonlinear HeatTransfer Solver object
   *
   * @param[in] options The solver information parsed from the input file
   * @param[in] name An optional name for the physics module instance. Note that this is NOT the mesh tag.
   */
  HeatTransfer(const HeatTransferInputOptions& options, const std::string& physics_name, const std::string& mesh_tag)
      : HeatTransfer(options.nonlin_solver_options, options.lin_solver_options, options.timestepping_options,
                     physics_name, mesh_tag)
  {
    if (options.initial_temperature) {
      auto temp = options.initial_temperature->constructScalar();
      temperature_.project(*temp);
    }

    if (options.source_coef) {
      // TODO: Not implemented yet in input files
      // NOTE: cannot use std::functions that use mfem::vector
      SLIC_ERROR("'source' is not implemented yet in input files.");
    }

    // Process the BCs in sorted order for correct behavior with repeated attributes
    std::map<std::string, input::BoundaryConditionInputOptions> sorted_bcs(options.boundary_conditions.begin(),
                                                                           options.boundary_conditions.end());
    for (const auto& [bc_name, bc] : sorted_bcs) {
      // FIXME: Better naming for boundary conditions?
      if (bc_name.find("temperature") != std::string::npos) {
        std::shared_ptr<mfem::Coefficient> temp_coef(bc.coef_opts.constructScalar());
        bcs_.addEssential(bc.attrs, temp_coef, temperature_.space(), *bc.coef_opts.component);
      } else if (bc_name.find("flux") != std::string::npos) {
        // TODO: Not implemented yet in input files
        // NOTE: cannot use std::functions that use mfem::vector
        SLIC_ERROR("'flux' is not implemented yet in input files.");
      } else {
        SLIC_WARNING_ROOT("Ignoring boundary condition with unknown name: " << physics_name);
      }
    }
  }

  /**
   * @brief Set essential temperature boundary conditions (strongly enforced)
   *
   * @param[in] temp_bdr The boundary attributes on which to enforce a temperature
   * @param[in] temp The prescribed boundary temperature function
   *
   * @note This should be called prior to completeSetup()
   */
  void setTemperatureBCs(const std::set<int>& temp_bdr, std::function<double(const mfem::Vector& x, double t)> temp)
  {
    // Project the coefficient onto the grid function
    temp_bdr_coef_ = std::make_shared<mfem::FunctionCoefficient>(temp);

    bcs_.addEssential(temp_bdr, temp_bdr_coef_, temperature_.space());
  }

  /**
   * @brief Advance the heat conduction physics module in time
   *
   * Advance the underlying ODE with the requested time integration scheme using the previously set timestep.
   *
   * @param dt The increment of simulation time to advance the underlying heat transfer problem
   */
  void advanceTimestep(double dt) override
  {
    if (is_quasistatic_) {
      time_ += dt;
      // Project the essential boundary coefficients
      for (auto& bc : bcs_.essentials()) {
        bc.setDofs(temperature_, time_);
      }
      nonlin_solver_->solve(temperature_);
    } else {
      SLIC_ASSERT_MSG(gf_initialized_[0], "Thermal state not initialized!");

      // Step the time integrator
      // Note that the ODE solver handles the essential boundary condition application itself
      ode_.Step(temperature_, time_, dt);
    }
    cycle_ += 1;
  }

  /**
   * @brief Set the thermal material model for the physics solver
   *
   * @tparam MaterialType The thermal material type
   * @param material A material containing heat capacity and thermal flux evaluation information
   *
   * @pre material must be a object that can be called with the following arguments:
   *    1. `tensor<T,dim> x` the spatial position of the material evaluation call
   *    2. `T temperature` the current temperature at the quadrature point
   *    3. `tensor<T,dim>` the spatial gradient of the temperature at the quadrature point
   *    4. `tuple{value, derivative}`, a tuple of values and derivatives for each parameter field
   *            specified in the `DependsOn<...>` argument.
   *
   * @note The actual types of these arguments passed will be `double`, `tensor<double, ... >` or tuples thereof
   *    when doing direct evaluation. When differentiating with respect to one of the inputs, its stored
   *    values will change to `dual` numbers rather than `double`. (e.g. `tensor<double,3>` becomes `tensor<dual<...>,
   * 3>`)
   *
   * @pre MaterialType must return a serac::tuple of volumetric heat capacity and thermal flux when operator() is called
   * with the arguments listed above.
   *
   * @note This method must be called prior to completeSetup()
   */
  template <int... active_parameters, typename MaterialType>
  void setMaterial(DependsOn<active_parameters...>, MaterialType material)
  {
    residual_->AddDomainIntegral(
        Dimension<dim>{}, DependsOn<0, 1, 2, active_parameters + NUM_STATE_VARS...>{},
        [material](auto x, auto temperature, auto dtemp_dt, auto shape, auto... params) {
          // Get the value and the gradient from the input tuple
          auto [u, du_dX] = temperature;
          auto [p, dp_dX] = shape;
          auto du_dt      = get<VALUE>(dtemp_dt);

          auto I_plus_dp_dX     = I + dp_dX;
          auto inv_I_plus_dp_dX = inv(I_plus_dp_dX);
          auto det_I_plus_dp_dX = det(I_plus_dp_dX);

          // Note that the current configuration x = X + p, where X is the original reference
          // configuration and p is the shape displacement. We need the gradient with
          // respect to the perturbed reference configuration x = X + p for the material model. Therefore, we calculate
          // du/dx = du/dX * dX/dx = du/dX * (dx/dX)^-1 = du/dX * (I + dp/dX)^-1

          auto du_dx = dot(du_dX, inv_I_plus_dp_dX);

          auto [heat_capacity, heat_flux] = material(x + p, u, du_dx, params...);

          // Note that the return is integrated in the perturbed reference
          // configuration, hence the det(I + dp_dx) = det(dx/dX)
          return serac::tuple{heat_capacity * du_dt * det_I_plus_dp_dX,
                              -1.0 * dot(inv_I_plus_dp_dX, heat_flux) * det_I_plus_dp_dX};
        },
        mesh_);
  }

  /// @overload
  template <typename MaterialType>
  void setMaterial(MaterialType material)
  {
    setMaterial(DependsOn<>{}, material);
  }

  /**
   * @brief Set the underlying finite element state to a prescribed temperature
   *
   * @param temp The function describing the temperature field
   *
   * @note This will override any existing solution values in the temperature field
   */
  void setTemperature(std::function<double(const mfem::Vector& x, double t)> temp)
  {
    // Project the coefficient onto the grid function
    mfem::FunctionCoefficient temp_coef(temp);

    temp_coef.SetTime(time_);
    temperature_.project(temp_coef);
    gf_initialized_[0] = true;
  }

  /**
   * @brief Set the thermal source function
   *
   * @tparam SourceType The type of the source function
   * @param source_function A source function for a prescribed thermal load
   *
   * @pre source_function must be a object that can be called with the following arguments:
   *    1. `tensor<T,dim> x` the spatial coordinates for the quadrature point
   *    2. `double t` the time (note: time will be handled differently in the future)
   *    3. `T temperature` the current temperature at the quadrature point
   *    4. `tensor<T,dim>` the spatial gradient of the temperature at the quadrature point
   *    5. `tuple{value, derivative}`, a variadic list of tuples (each with a values and derivative),
   *            one tuple for each of the trial spaces specified in the `DependsOn<...>` argument.
   *
   * @note The actual types of these arguments passed will be `double`, `tensor<double, ... >` or tuples thereof
   *    when doing direct evaluation. When differentiating with respect to one of the inputs, its stored
   *    values will change to `dual` numbers rather than `double`. (e.g. `tensor<double,3>` becomes `tensor<dual<...>,
   * 3>`)
   *
   * @note This method must be called prior to completeSetup()
   */
  template <int... active_parameters, typename SourceType>
  void setSource(DependsOn<active_parameters...>, SourceType source_function)
  {
    residual_->AddDomainIntegral(
        Dimension<dim>{}, DependsOn<0, 1, 2, active_parameters + NUM_STATE_VARS...>{},
        [source_function, this](auto x, auto temperature, auto /* dtemp_dt */, auto shape, auto... params) {
          // Get the value and the gradient from the input tuple
          auto [u, du_dX] = temperature;
          auto [p, dp_dX] = shape;

          auto I_plus_dp_dX = I + dp_dX;

          // Note that the current configuration x = X + p, where X is the original reference
          // configuration and p is the shape displacement. We need the gradient with
          // respect to the perturbed reference configuration x = X + p for the material model. Therefore, we calculate
          // du/dx = du/dX * dX/dx = du/dX * (dx/dX)^-1 = du/dX * (I + dp/dX)^-1

          auto du_dx = dot(du_dX, inv(I_plus_dp_dX));

          auto source = source_function(x + p, ode_time_point_, u, du_dx, params...);

          // Return the source and the flux as a tuple
          return serac::tuple{-1.0 * source * det(I_plus_dp_dX), serac::zero{}};
        },
        mesh_);
  }

  /// @overload
  template <typename SourceType>
  void setSource(SourceType source_function)
  {
    setSource(DependsOn<>{}, source_function);
  }

  /**
   * @brief Set the thermal flux boundary condition
   *
   * @tparam FluxType The type of the thermal flux object
   * @param flux_function A function describing the flux applied to a boundary
   *
   * @pre FluxType must be a object that can be called with the following arguments:
   *    1. `tensor<T,dim> x` the spatial coordinates for the quadrature point
   *    2. `tensor<T,dim> n` the outward-facing unit normal for the quadrature point
   *    3. `double t` the time (note: time will be handled differently in the future)
   *    4. `T temperature` the current temperature at the quadrature point
   *    4. `tuple{value, derivative}`, a variadic list of tuples (each with a values and derivative),
   *            one tuple for each of the trial spaces specified in the `DependsOn<...>` argument.
   *
   * @note The actual types of these arguments passed will be `double`, `tensor<double, ... >` or tuples thereof
   *    when doing direct evaluation. When differentiating with respect to one of the inputs, its stored
   *    values will change to `dual` numbers rather than `double`. (e.g. `tensor<double,3>` becomes `tensor<dual<...>,
   * 3>`)
   *
   * @note This method must be called prior to completeSetup()
   */
  template <int... active_parameters, typename FluxType>
  void setFluxBCs(DependsOn<active_parameters...>, FluxType flux_function)
  {
    residual_->AddBoundaryIntegral(
        Dimension<dim - 1>{}, DependsOn<0, 1, 2, active_parameters + NUM_STATE_VARS...>{},
        [this, flux_function](auto X, auto u, auto /* dtemp_dt */, auto shape, auto... params) {
          auto temp = get<VALUE>(u);
          auto x    = X + shape;
          auto n    = cross(get<DERIVATIVE>(x));

          // serac::Functional's boundary integrals multiply the q-function output by
          // norm(cross(dX_dxi)) at that quadrature point, but if we impose a shape displacement
          // then that weight needs to be corrected. The new weight should be
          // norm(cross(dX_dxi + dp_dxi)), so we multiply by the ratio w_new / w_old
          // to get
          //   q * area_correction * w_old
          // = q * (w_new / w_old) * w_old
          // = q * w_new
          auto area_correction = norm(n) / norm(cross(get<DERIVATIVE>(X)));
          return flux_function(x, normalize(n), ode_time_point_, temp, params...) * area_correction;
        },
        mesh_);
  }

  /// @overload
  template <typename FluxType>
  void setFluxBCs(FluxType flux_function)
  {
    setFluxBCs(DependsOn<>{}, flux_function);
  }

  /**
   * @brief Set the underlying finite element state to a prescribed shape displacement
   *
   * This field will perturb the mesh nodes as required by shape optimization workflows.
   *
   * @param shape_disp The function describing the shape displacement field
   */
  void setShapeDisplacement(std::function<void(const mfem::Vector& x, mfem::Vector& shape_disp)> shape_disp)
  {
    // Project the coefficient onto the grid function
    mfem::VectorFunctionCoefficient shape_disp_coef(dim, shape_disp);
    shape_displacement_.project(shape_disp_coef);
  }

  /// @overload
  void setShapeDisplacement(FiniteElementState& shape_disp) { shape_displacement_ = shape_disp; }

  /**
   * @brief Get the temperature state
   *
   * @return A reference to the current temperature finite element state
   */
  const serac::FiniteElementState& temperature() const { return temperature_; };

  /**
   * @brief Get the adjoint temperature state
   *
   * @return A reference to the current adjoint temperature finite element state
   */
  const serac::FiniteElementState& adjointTemperature() const { return adjoint_temperature_; };

  /**
   * @brief Accessor for getting named finite element state fields from the physics modules
   *
   * @param state_name The name of the Finite Element State to retrieve
   * @return The named Finite Element State
   */
  const FiniteElementState& state(const std::string& state_name) override
  {
    if (state_name == "temperature") {
      return temperature_;
    } else if (state_name == "adjoint_temperature") {
      return adjoint_temperature_;
    }

    SLIC_ERROR_ROOT(axom::fmt::format("State '{}' requestion from solid mechanics module '{}', but it doesn't exist",
                                      state_name, name_));
    return temperature_;
  }

  /**
   * @brief Get a vector of the finite element state solution variable names
   *
   * @return The solution variable names
   */
  virtual std::vector<std::string> stateNames() override
  {
    return std::vector<std::string>{{"temperature"}, {"adjoint_temperature"}};
  }

  /**
   * @brief Complete the initialization and allocation of the data structures.
   *
   * This must be called before AdvanceTimestep().
   */
  void completeSetup() override
  {
    // Build the dof array lookup tables
    temperature_.space().BuildDofToArrays();

    if (is_quasistatic_) {
      residual_with_bcs_ = mfem_ext::StdFunctionOperator(
          temperature_.space().TrueVSize(),

          [this](const mfem::Vector& u, mfem::Vector& r) {
            const mfem::Vector res =
                (*residual_)(u, zero_, shape_displacement_, *parameters_[parameter_indices].state...);

            // TODO this copy is required as the sundials solvers do not allow move assignments because of their memory
            // tracking strategy
            // See https://github.com/mfem/mfem/issues/3531
            r = res;
            r.SetSubVector(bcs_.allEssentialTrueDofs(), 0.0);
          },

          [this](const mfem::Vector& u) -> mfem::Operator& {
            auto [r, drdu] = (*residual_)(differentiate_wrt(u), zero_, shape_displacement_,
                                          *parameters_[parameter_indices].state...);
            J_             = assemble(drdu);
            J_e_           = bcs_.eliminateAllEssentialDofsFromMatrix(*J_);
            return *J_;
          });
    } else {
      residual_with_bcs_ = mfem_ext::StdFunctionOperator(
          temperature_.space().TrueVSize(),

          [this](const mfem::Vector& du_dt, mfem::Vector& r) {
            add(1.0, u_, dt_, du_dt, u_predicted_);
            const mfem::Vector res =
                (*residual_)(u_predicted_, du_dt, shape_displacement_, *parameters_[parameter_indices].state...);

            // TODO this copy is required as the sundials solvers do not allow move assignments because of their memory
            // tracking strategy
            // See https://github.com/mfem/mfem/issues/3531
            r = res;
            r.SetSubVector(bcs_.allEssentialTrueDofs(), 0.0);
          },

          [this](const mfem::Vector& du_dt) -> mfem::Operator& {
            add(1.0, u_, dt_, du_dt, u_predicted_);

            // K := dR/du
            auto K = serac::get<DERIVATIVE>((*residual_)(differentiate_wrt(u_predicted_), du_dt, shape_displacement_,
                                                         *parameters_[parameter_indices].state...));
            std::unique_ptr<mfem::HypreParMatrix> k_mat(assemble(K));

            // M := dR/du_dot
            auto M = serac::get<DERIVATIVE>((*residual_)(u_predicted_, differentiate_wrt(du_dt), shape_displacement_,
                                                         *parameters_[parameter_indices].state...));
            std::unique_ptr<mfem::HypreParMatrix> m_mat(assemble(M));

            // J := M + dt K
            J_.reset(mfem::Add(1.0, *m_mat, dt_, *k_mat));
            J_e_ = bcs_.eliminateAllEssentialDofsFromMatrix(*J_);

            return *J_;
          });
    }
  }

  /**
   * @brief Solve the adjoint problem
   * @pre It is expected that the forward analysis is complete and the current temperature state is valid
   * @pre The adjoint load maps are expected to contain a single entry named "temperature"
   * @note If the essential boundary dual is not specified, homogeneous essential boundary conditions are applied to
   * the adjoint system
   * @note We provide a quick derivation for the discrete adjoint equations and notation used here for backward
   * Euler. There are two equations satisfied at each step of the forward solve using backward Euler \n 1). \f$r^n(u^n,
   * v^n; d) = 0,\f$ \n where \f$u^n\f$ is the end-step primal value, \f$d\f$ are design parameters, and \f$v^n\f$ is
   * the central difference velocity, satisfying \n 2). \f$\Delta t \, v^n = u^n-u^{n-1}.\f$ \n We are interesting in
   * the implicit sensitivity of a qoi (quantity of interest), \f$\sum_{n=1}^N \pi^n(u^n, v^n; d)\f$, while maintaining
   * the above constraints. We construct a Lagrangian that adds 'zero' to this qoi using the free multipliers
   * \f$\lambda^n\f$ (which we call the adjoint temperature) and
   * \f$\mu^n\f$ (which can eventually be intepreted as the implicit sensitivity of the qoi with respect to the
   * start-of-step primal value \f$u^{n-1}\f$) with \f[ \mathcal{L} :=  \sum_{n=1}^N \pi(u^n, v^n; d) + \lambda^n \cdot
   * r^n(u^n, v^n; d) + \mu^n \cdot (\Delta t \, v^n - u^n + u^{n-1}).\f] We are interesting in the total derivative
   * \f[\frac{d\mathcal{L}}{dp} = \sum_{n=1}^N \pi^n_{,u} u^n_{,d} + \pi^n_{,v} v^n_{,d} + \pi^n_{,d} + \lambda^n \cdot
   * \left( r^n_{,u} u^n_{,d} + r^n_{,v} v^n_{,d} + r^n_{,d} \right) + \mu^n \cdot (\Delta t \, v^n_{,d} - u^n_{,d} +
   * u^{n-1}_{,d}). \f] We are free to choose \f$\lambda^n\f$ and \f$\mu^n\f$ in any convenient way, and the way we
   * choose is by grouping terms involving \f$u^n_{,d}\f$ and \f$v^n_{,d}\f$, and setting the multipliers such that
   * those terms cancel out in the final expression of the qoi sensitivity. In particular, by choosing \f[ \lambda^n = -
   * \left[ r_{,u}^n + \frac{r_{,v}^n}{\Delta t} \right]^{-T} \left( \pi^n_{,u} + \frac{\pi^n_{,v}}{\Delta t} +
   * \mu^{n+1} \right) \f] and \f[ \mu^n = -\frac{1}{\Delta t}\left( \pi^n_{,v} + \lambda^n \cdot r^n_{,v} \right), \f]
   * we find
   * \f[ \frac{d\mathcal{L}}{dp} = \sum_{n=1}^N \left( \pi^n_{,d} + \lambda^n \cdot r^n_{,d} \right) + \mu^1 \cdot
   * u^{0}_{,d}, \f] where the multiplier/adjoint equations are solved backward in time starting at \f$n=N\f$,
   * \f$\mu^{N+1} = 0\f$, and \f$u^{0}_{,d}\f$ is the sensitivity of the initial primal variable with respect to the
   * parameters.\n We call the quantities \f$\pi^n_{,u}\f$ and \f$\pi^n_{,v}\f$ the temperature and temperature-rate
   * adjoint loads, respectively.
   *
   * @param adjoint_loads An unordered map containing finite element duals representing the RHS of the adjoint equations
   * indexed by their name.  It must have a load named "temperature", which is the sensitivity of the qoi over that
   * timestep to the end-of-step temperature.  It may optionally have a load named "temperature_rate", which is the
   * sensitivity of the qoi over that timestep with respect to the end-of_step temperature rate of change.
   * @param adjoint_with_essential_boundary An unordered map containing finite element states representing the
   * non-homogeneous essential boundary condition data for the adjoint problem indexed by their name
   * @return An unordered map of the adjoint solutions indexed by their name. It has a single entry named
   * "adjoint_temperature".
   */
  const std::unordered_map<std::string, const serac::FiniteElementState&> reverseAdjointTimestep(
      std::unordered_map<std::string, const serac::FiniteElementDual&>  adjoint_loads,
      std::unordered_map<std::string, const serac::FiniteElementState&> adjoint_with_essential_boundary = {}) override
  {
    SLIC_ERROR_ROOT_IF(adjoint_loads.size() == 0,
                       "Adjoint load container size must be greater than 0 in the heat transfer module.");

    auto temp_adjoint_load      = adjoint_loads.find("temperature");
    auto temp_rate_adjoint_load = adjoint_loads.find("temperature_rate");  // does not need to be specified

    SLIC_ERROR_ROOT_IF(temp_adjoint_load == adjoint_loads.end(), "Adjoint load for \"temperature\" not found.");

    mfem::HypreParVector temperature_adjoint_load_vector(temp_adjoint_load->second);
    // Add the sign correction to move the term to the RHS
    temperature_adjoint_load_vector *= -1.0;

    mfem::HypreParVector temperature_rate_adjoint_load_vector(temperature_adjoint_load_vector);
    temperature_rate_adjoint_load_vector = 0.0;
    if (temp_rate_adjoint_load != adjoint_loads.end()) {
      temperature_rate_adjoint_load_vector = temp_rate_adjoint_load->second;
      temperature_rate_adjoint_load_vector *= -1.0;
    }

    auto& lin_solver = nonlin_solver_->linearSolver();

    // By default, use a homogeneous essential boundary condition
    mfem::HypreParVector adjoint_essential(temp_adjoint_load->second);
    adjoint_essential = 0.0;

    // If we have a non-homogeneous essential boundary condition, extract it from the given state
    auto essential_adjoint_temp = adjoint_with_essential_boundary.find("temperature");

    if (essential_adjoint_temp != adjoint_with_essential_boundary.end()) {
      adjoint_essential = essential_adjoint_temp->second;
    } else {
      // If the essential adjoint load container does not have a temperature dual but it has a non-zero size, the
      // user has supplied an incorrectly-named dual vector.
      SLIC_ERROR_IF(adjoint_with_essential_boundary.size() != 0,
                    "Essential adjoint boundary condition given for an unexpected primal field. Expected adjoint "
                    "boundary condition named \"temperature\".");
    }

    if (is_quasistatic_) {
      // We store the previous timestep's temperature as the current temperature for use in the lambdas computing the
      // sensitivities.

      auto [r, drdu] = (*residual_)(differentiate_wrt(temperature_), zero_, shape_displacement_,
                                    *parameters_[parameter_indices].state...);
      auto jacobian  = assemble(drdu);
      auto J_T       = std::unique_ptr<mfem::HypreParMatrix>(jacobian->Transpose());

      for (const auto& bc : bcs_.essentials()) {
        bc.apply(*J_T, temperature_adjoint_load_vector, adjoint_essential);
      }

      lin_solver.SetOperator(*J_T);
      lin_solver.Mult(temperature_adjoint_load_vector, adjoint_temperature_);

      // Reset the equation solver to use the full nonlinear residual operator
      nonlin_solver_->setOperator(residual_with_bcs_);

      return {{"adjoint_temperature", adjoint_temperature_}};
    }

    SLIC_ERROR_ROOT_IF(ode_.GetTimestepper() != TimestepMethod::BackwardEuler,
                       "Only backward Euler implemented for transient adjoint heat conduction.");

    SLIC_ERROR_ROOT_IF(cycle_ == 0,
                       "Maximum number of adjoint timesteps exceeded! The number of adjoint timesteps must equal the "
                       "number of forward timesteps");

    // Load the temperature from the previous cycle from disk
    serac::FiniteElementState temperature_n_minus_1(temperature_);
    StateManager::loadCheckpointedStates(cycle_, {temperature_});
    StateManager::loadCheckpointedStates(cycle_ - 1, {temperature_n_minus_1});

    temperature_rate_ = temperature_;
    temperature_rate_.Add(-1.0, temperature_n_minus_1);
    temperature_rate_ /= dt_;

    // K := dR/du
    auto K = serac::get<DERIVATIVE>((*residual_)(differentiate_wrt(temperature_), temperature_rate_,
                                                 shape_displacement_, *parameters_[parameter_indices].state...));
    std::unique_ptr<mfem::HypreParMatrix> k_mat(assemble(K));

    // M := dR/du_dot
    auto M = serac::get<DERIVATIVE>((*residual_)(temperature_, differentiate_wrt(temperature_rate_),
                                                 shape_displacement_, *parameters_[parameter_indices].state...));
    std::unique_ptr<mfem::HypreParMatrix> m_mat(assemble(M));

    J_.reset(mfem::Add(1.0, *m_mat, dt_, *k_mat));
    auto J_T = std::unique_ptr<mfem::HypreParMatrix>(J_->Transpose());

    // recall that temperature_adjoint_load_vector and d_temperature_dt_adjoint_load_vector were already multiplied by
    // -1 above
    mfem::HypreParVector modified_RHS(temperature_adjoint_load_vector);
    modified_RHS *= dt_;
    modified_RHS.Add(1.0, temperature_rate_adjoint_load_vector);
    modified_RHS.Add(-dt_, implicit_sensitivity_temperature_start_of_step_);

    for (const auto& bc : bcs_.essentials()) {
      bc.apply(*J_T, modified_RHS, adjoint_essential);
    }

    lin_solver.SetOperator(*J_T);
    lin_solver.Mult(modified_RHS, adjoint_temperature_);

    // This multiply is technically on M transposed.  However, this matrix should be symmetric unless
    // the thermal capacity is a function of the temperature rate of change, which is thermodynamically
    // impossible, and fortunately not possible with our material interface.
    // Not doing the transpose here to avoid doing unnecessary work.
    m_mat->Mult(adjoint_temperature_, implicit_sensitivity_temperature_start_of_step_);
    implicit_sensitivity_temperature_start_of_step_ *= -1.0 / dt_;
    implicit_sensitivity_temperature_start_of_step_.Add(
        1.0 / dt_, temperature_rate_adjoint_load_vector);  // already multiplied by -1

    // Reset the equation solver to use the full nonlinear residual operator
    nonlin_solver_->setOperator(residual_with_bcs_);

    time_ -= dt_;
    cycle_--;

    return {{"adjoint_temperature", adjoint_temperature_}};
  }

  /**
   * @brief Get a temperature which has been previously checkpointed at the give cycle
   * @param cycle The previous timestep where the temperature solution is requested
   * @return The temperature FiniteElementState at a previous cycle
   */
  FiniteElementState loadCheckpointedTemperature(int cycle) const
  {
    FiniteElementState previous_temperature(temperature_);
    StateManager::loadCheckpointedStates(cycle, {previous_temperature});
    return previous_temperature;
  }

  /**
   * @brief Compute the implicit sensitivity of the quantity of interest used in defining the load for the adjoint
   * problem with respect to the parameter field for the last computed adjoint timestep
   *
   * @tparam parameter_field The index of the parameter to take a derivative with respect to
   * @return The sensitivity with respect to the parameter
   *
   * @pre `reverseAdjointTimestep` with an appropriate adjoint load must be called prior to this method.
   */
  FiniteElementDual& computeTimestepSensitivity(size_t parameter_field) override
  {
    auto drdparam     = serac::get<DERIVATIVE>(d_residual_d_[parameter_field]());
    auto drdparam_mat = assemble(drdparam);

    drdparam_mat->MultTranspose(adjoint_temperature_, *parameters_[parameter_field].sensitivity);

    return *parameters_[parameter_field].sensitivity;
  }

  /**
   * @brief Compute the implicit sensitivity of the quantity of interest used in defining the load for the adjoint
   * problem with respect to the shape displacement field for the last computed adjoint timestep
   *
   * @return The sensitivity with respect to the shape displacement
   *
   * @pre `reverseAdjointTimestep` with an appropriate adjoint load must be called prior to this method.
   */
  FiniteElementDual& computeTimestepShapeSensitivity() override
  {
    auto drdshape     = serac::get<DERIVATIVE>((*residual_)(DifferentiateWRT<SHAPE>{}, temperature_, temperature_rate_,
                                                        shape_displacement_, *parameters_[parameter_indices].state...));
    auto drdshape_mat = assemble(drdshape);

    drdshape_mat->MultTranspose(adjoint_temperature_, *shape_displacement_sensitivity_);

    return *shape_displacement_sensitivity_;
  }

  /**
   * @brief Compute the implicit sensitivity of the quantity of interest with respect to the initial temperature
   *
   * @return The sensitivity with respect to the initial temperature
   *
   * @pre `reverseAdjointTimestep` must be called as many times as the forward solver was advanced before this is called
   */
  const std::unordered_map<std::string, const serac::FiniteElementDual&> computeInitialConditionSensitivity() override
  {
    return {{"temperature", implicit_sensitivity_temperature_start_of_step_}};
  }

  /// Destroy the Thermal Solver object
  virtual ~HeatTransfer() = default;

protected:
  /// The compile-time finite element trial space for thermal conduction (H1 of order p)
  using scalar_trial = H1<order>;

  /// The compile-time finite element trial space for shape displacement (vector H1 of order 1)
  using shape_trial = H1<SHAPE_ORDER, dim>;

  /// The compile-time finite element test space for thermal conduction (H1 of order p)
  using test = H1<order>;

  /// The temperature finite element state
  serac::FiniteElementState temperature_;

  /// Rate of change in temperature at the current adjoint timestep
  FiniteElementState temperature_rate_;

  /// The adjoint temperature finite element states, the multiplier on the residual for a given timestep
  serac::FiniteElementState adjoint_temperature_;

  /// The total/implicit sensitivity of the qoi with respect to the start of the previous timestep's temperature
  serac::FiniteElementDual implicit_sensitivity_temperature_start_of_step_;

  /// serac::Functional that is used to calculate the residual and its derivatives
  std::unique_ptr<Functional<test(scalar_trial, scalar_trial, shape_trial, parameter_space...)>> residual_;

  /// Assembled mass matrix
  std::unique_ptr<mfem::HypreParMatrix> M_;

  /// Coefficient containing the essential boundary values
  std::shared_ptr<mfem::Coefficient> temp_bdr_coef_;

  /**
   * @brief mfem::Operator that describes the weight residual
   * and its gradient with respect to temperature
   */
  mfem_ext::StdFunctionOperator residual_with_bcs_;

  /// the specific methods and tolerances specified to solve the nonlinear residual equations
  std::unique_ptr<EquationSolver> nonlin_solver_;

  /**
   * @brief the ordinary differential equation that describes
   * how to solve for the time derivative of temperature, given
   * the current temperature and source terms
   */
  mfem_ext::FirstOrderODE ode_;

  /// Assembled sparse matrix for the Jacobian
  std::unique_ptr<mfem::HypreParMatrix> J_;

  /// rows and columns of J_ that have been separated out
  /// because are associated with essential boundary conditions
  std::unique_ptr<mfem::HypreParMatrix> J_e_;

  /// The current timestep
  double dt_;

  /// The previous timestep
  double previous_dt_;

  /// An auxilliary zero vector
  mfem::Vector zero_;

  /// Predicted temperature true dofs
  mfem::Vector u_;

  /// Predicted temperature true dofs
  mfem::Vector u_predicted_;

  /// Previous value of du_dt used to prime the pump for the nonlinear solver
  mfem::Vector u_rate_start_of_step_;

  /// @brief Array functions computing the derivative of the residual with respect to each given parameter
  /// @note This is needed so the user can ask for a specific sensitivity at runtime as opposed to it being a
  /// template parameter.
  std::array<std::function<decltype((*residual_)(DifferentiateWRT<0>{}, temperature_, temperature_rate_,
                                                 shape_displacement_, *parameters_[parameter_indices].state...))()>,
             sizeof...(parameter_indices)>
      d_residual_d_ = {[&]() {
        return (*residual_)(DifferentiateWRT<NUM_STATE_VARS + parameter_indices>{}, temperature_, temperature_rate_,
                            shape_displacement_, *parameters_[parameter_indices].state...);
      }...};
};

}  // namespace serac<|MERGE_RESOLUTION|>--- conflicted
+++ resolved
@@ -102,18 +102,10 @@
    * @param[in] pmesh The mesh to conduct the simulation on, if different than the default mesh
    */
   HeatTransfer(const NonlinearSolverOptions nonlinear_opts, const LinearSolverOptions lin_opts,
-<<<<<<< HEAD
                const serac::TimesteppingOptions timestepping_opts, const std::string& physics_name,
                std::string mesh_tag, std::vector<std::string> parameter_names = {})
       : HeatTransfer(std::make_unique<EquationSolver>(nonlinear_opts, lin_opts, StateManager::mesh(mesh_tag).GetComm()),
                      timestepping_opts, physics_name, mesh_tag, parameter_names)
-=======
-               const TimesteppingOptions timestepping_opts, const std::string& name = "",
-               mfem::ParMesh* pmesh = nullptr)
-      : HeatTransfer(std::make_unique<EquationSolver>(nonlinear_opts, lin_opts,
-                                                      StateManager::mesh(StateManager::collectionID(pmesh)).GetComm()),
-                     timestepping_opts, name, pmesh)
->>>>>>> b475505e
   {
   }
 
@@ -127,26 +119,11 @@
    * @param[in] pmesh The mesh to conduct the simulation on, if different than the default mesh
    */
   HeatTransfer(std::unique_ptr<serac::EquationSolver> solver, const serac::TimesteppingOptions timestepping_opts,
-<<<<<<< HEAD
                const std::string& physics_name, std::string mesh_tag, std::vector<std::string> parameter_names = {})
       : BasePhysics(NUM_STATE_VARS, order, physics_name, mesh_tag),
         temperature_(StateManager::newState(H1<order>{}, detail::addPrefix(physics_name, "temperature"), mesh_tag_)),
         adjoint_temperature_(
             StateManager::newState(H1<order>{}, detail::addPrefix(physics_name, "adjoint_temperature"), mesh_tag_)),
-=======
-               const std::string& name = "", mfem::ParMesh* pmesh = nullptr)
-      : BasePhysics(NUM_STATE_VARS, order, name, pmesh),
-        temperature_(StateManager::newState(
-            FiniteElementState::Options{
-                .order = order, .vector_dim = 1, .name = detail::addPrefix(name, "temperature")},
-            sidre_datacoll_id_)),
-        temperature_rate_(temperature_),
-        adjoint_temperature_(StateManager::newState(
-            FiniteElementState::Options{
-                .order = order, .vector_dim = 1, .name = detail::addPrefix(name, "adjoint_temperature")},
-            sidre_datacoll_id_)),
-        implicit_sensitivity_temperature_start_of_step_(adjoint_temperature_.space(), "total_deriv_wrt_temperature"),
->>>>>>> b475505e
         residual_with_bcs_(temperature_.space().TrueVSize()),
         nonlin_solver_(std::move(solver)),
         ode_(temperature_.space().TrueVSize(),
