--- conflicted
+++ resolved
@@ -33,13 +33,8 @@
    * @param[in] therm_options The equation solver options for the conduction physics
    * @param[in] solid_options The equation solver options for the solid physics
    */
-<<<<<<< HEAD
-  ThermalSolid(int order, std::shared_ptr<mfem::ParMesh> mesh, const ThermalConduction::SolverParameters& therm_params,
-               const Solid::SolverParameters& solid_params);
-=======
   ThermalSolid(int order, std::shared_ptr<mfem::ParMesh> mesh, const ThermalConduction::SolverOptions& therm_options,
-               const NonlinearSolid::SolverOptions& solid_options);
->>>>>>> ce015c4b
+               const Solid::SolverOptions& solid_options);
 
   /**
    * @brief Set essential temperature boundary conditions (strongly enforced)
