--- conflicted
+++ resolved
@@ -24,28 +24,7 @@
  * @tparam dim Spatial dimension of the mesh
  */
 template <int dim>
-<<<<<<< HEAD
-class ParameterizedLinearIsotropicSolid {
-public:
-
-  struct State{};
-
-  /**
-   * @brief Construct a new Linear Isotropic Elasticity object
-   *
-   * @param density Density of the material
-   * @param shear_modulus_offset Shear modulus offset of the material
-   * @param bulk_modulus_offset Bulk modulus offset of the material
-   */
-  ParameterizedLinearIsotropicSolid(double density = 1.0, double shear_modulus_offset = 1.0,
-                                    double bulk_modulus_offset = 1.0)
-      : density_(density), bulk_modulus_offset_(bulk_modulus_offset), shear_modulus_offset_(shear_modulus_offset)
-  {
-    SLIC_ERROR_ROOT_IF(density_ < 0.0, "Density must be positive in the linear isotropic elasticity material model.");
-  }
-=======
 struct ParameterizedLinearIsotropicSolid {
->>>>>>> f3cd5202
 
   /**
    * @brief stress calculation for a linear isotropic material model
@@ -59,21 +38,6 @@
    * @return The calculated material response (density, Kirchoff stress) for the material
    */
   template <typename DisplacementType, typename DispGradType, typename BulkType, typename ShearType>
-<<<<<<< HEAD
-  SERAC_HOST_DEVICE auto operator()(const tensor<double, dim>& /* x */, const DisplacementType& /* displacement */,
-                                    const DispGradType& displacement_grad, State & /*state*/, const BulkType& bulk_parameter,
-                                    const ShearType& shear_parameter) const
-  {
-    auto bulk_modulus  = bulk_parameter + bulk_modulus_offset_;
-    auto shear_modulus = shear_parameter + shear_modulus_offset_;
-
-    auto I      = Identity<dim>();
-    auto lambda = bulk_modulus - (2.0 / dim) * shear_modulus;
-    auto strain = 0.5 * (displacement_grad + transpose(displacement_grad));
-    auto stress = lambda * tr(strain) * I + 2.0 * shear_modulus * strain;
-
-    return MaterialResponse{density_, stress};
-=======
   SERAC_HOST_DEVICE auto operator()(const DispGradType& du_dX, const BulkType& DeltaK,
                                     const ShearType& DeltaG) const
   {
@@ -83,7 +47,6 @@
     auto lambda = K - (2.0 / dim) * G;
     auto epsilon = 0.5 * (transpose(du_dX) + du_dX);
     return lambda * tr(epsilon) * I + 2.0 * G * epsilon;
->>>>>>> f3cd5202
   }
 
   /**
@@ -104,29 +67,8 @@
  * @tparam dim The spatial dimension of the mesh
  */
 template <int dim>
-<<<<<<< HEAD
-class ParameterizedNeoHookeanSolid {
-public:
-
-  struct State{};
- 
-  /**
-   * @brief Construct a new Neo-Hookean object
-   *
-   * @param density Density of the material
-   * @param shear_modulus_offset Shear modulus of the material
-   * @param bulk_modulus_offset Bulk modulus of the material
-   */
-  ParameterizedNeoHookeanSolid(double density = 1.0, double shear_modulus_offset = 1.0,
-                               double bulk_modulus_offset = 1.0)
-      : density_(density), bulk_modulus_offset_(bulk_modulus_offset), shear_modulus_offset_(shear_modulus_offset)
-  {
-    SLIC_ERROR_ROOT_IF(density_ < 0.0, "Density must be positive in the neo-Hookean material model.");
-  }
-=======
 struct ParameterizedNeoHookeanSolid {
   using State = Empty;
->>>>>>> f3cd5202
 
   /**
    * @brief stress calculation for a NeoHookean material model
