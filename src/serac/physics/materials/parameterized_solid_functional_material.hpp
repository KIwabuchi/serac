--- conflicted
+++ resolved
@@ -24,11 +24,7 @@
  * @tparam dim Spatial dimension of the mesh
  */
 template <int dim>
-<<<<<<< HEAD
-struct ParameterizedLinearIsotropicSolid {
-=======
 struct ParameterizedLinearIsotropic {
->>>>>>> 19972446
 
   /**
    * @brief stress calculation for a linear isotropic material model
