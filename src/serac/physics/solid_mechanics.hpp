// Copyright (c) 2019-2024, Lawrence Livermore National Security, LLC and
// other Serac Project Developers. See the top-level LICENSE file for
// details.
//
// SPDX-License-Identifier: (BSD-3-Clause)

/**
 * @file solid_mechanics.hpp
 *
 * @brief An object containing the solver for total Lagrangian finite deformation solid mechanics
 */

#pragma once

#include "mfem.hpp"

#include "serac/serac_config.hpp"
#include "serac/infrastructure/initialize.hpp"
#include "serac/physics/common.hpp"
#include "serac/physics/solid_mechanics_input.hpp"
#include "serac/physics/base_physics.hpp"
#include "serac/numerics/odes.hpp"
#include "serac/numerics/stdfunction_operator.hpp"
#include "serac/numerics/functional/shape_aware_functional.hpp"
#include "serac/numerics/functional/domain.hpp"
#include "serac/physics/state/state_manager.hpp"
#include "serac/physics/materials/solid_material.hpp"

namespace serac {

namespace solid_mechanics {

namespace detail {
/**
 * @brief integrates part of the adjoint equations backward in time
 */
void adjoint_integrate(double dt_n, double dt_np1, mfem::HypreParMatrix* m_mat, mfem::HypreParMatrix* k_mat,
                       mfem::HypreParVector& disp_adjoint_load_vector, mfem::HypreParVector& velo_adjoint_load_vector,
                       mfem::HypreParVector& accel_adjoint_load_vector, mfem::HypreParVector& adjoint_displacement_,
                       mfem::HypreParVector& implicit_sensitivity_displacement_start_of_step_,
                       mfem::HypreParVector& implicit_sensitivity_velocity_start_of_step_,
                       mfem::HypreParVector& adjoint_essential, BoundaryConditionManager& bcs_,
                       mfem::Solver& lin_solver);
}  // namespace detail

/**
 * @brief default method and tolerances for solving the
 * systems of linear equations that show up in implicit
 * solid mechanics simulations
 */
const LinearSolverOptions default_linear_options = {.linear_solver  = LinearSolver::GMRES,
                                                    .preconditioner = serac::ordering == mfem::Ordering::byVDIM
                                                                          ? Preconditioner::HypreAMG
                                                                          : Preconditioner::HypreJacobi,
                                                    .relative_tol   = 1.0e-6,
                                                    .absolute_tol   = 1.0e-16,
                                                    .max_iterations = 500,
                                                    .print_level    = 0};

/// the default direct solver option for solving the linear stiffness equations
#ifdef MFEM_USE_STRUMPACK
const LinearSolverOptions direct_linear_options = {.linear_solver = LinearSolver::Strumpack, .print_level = 0};
#else
const LinearSolverOptions direct_linear_options = {.linear_solver = LinearSolver::SuperLU, .print_level = 0};
#endif

/**
 * @brief default iteration limits, tolerances and verbosity for solving the
 * systems of nonlinear equations that show up in implicit
 * solid mechanics simulations
 */
const NonlinearSolverOptions default_nonlinear_options = {.nonlin_solver  = NonlinearSolver::Newton,
                                                          .relative_tol   = 1.0e-4,
                                                          .absolute_tol   = 1.0e-8,
                                                          .max_iterations = 10,
                                                          .print_level    = 1};

/// default quasistatic timestepping options for solid mechanics
const TimesteppingOptions default_quasistatic_options = {TimestepMethod::QuasiStatic};

/// default implicit dynamic timestepping options for solid mechanics
const TimesteppingOptions default_timestepping_options = {TimestepMethod::Newmark,
                                                          DirichletEnforcementMethod::RateControl};

}  // namespace solid_mechanics

template <int order, int dim, typename parameters = Parameters<>,
          typename parameter_indices = std::make_integer_sequence<int, parameters::n>>
class SolidMechanics;

/**
 * @brief The nonlinear solid solver class
 *
 * The nonlinear total Lagrangian quasi-static and dynamic
 * hyperelastic solver object. This uses Functional to compute the tangent
 * stiffness matrices.
 *
 * @tparam order The order of the discretization of the displacement and velocity fields
 * @tparam dim The spatial dimension of the mesh
 */
template <int order, int dim, typename... parameter_space, int... parameter_indices>
class SolidMechanics<order, dim, Parameters<parameter_space...>, std::integer_sequence<int, parameter_indices...>>
    : public BasePhysics {
public:
  //! @cond Doxygen_Suppress
  static constexpr int  VALUE = 0, DERIVATIVE = 1;
  static constexpr int  SHAPE = 0;
  static constexpr auto I     = Identity<dim>();
  //! @endcond

  /// @brief The total number of non-parameter state variables (displacement, acceleration) passed to the FEM
  /// integrators
  static constexpr auto NUM_STATE_VARS = 2;

  /// @brief a container holding quadrature point data of the specified type
  /// @tparam T the type of data to store at each quadrature point
  template <typename T>
  using qdata_type = std::shared_ptr<QuadratureData<T>>;

  /**
   * @brief Construct a new SolidMechanics object
   *
   * @param nonlinear_opts The nonlinear solver options for solving the nonlinear residual equations
   * @param lin_opts The linear solver options for solving the linearized Jacobian equations
   * @param timestepping_opts The timestepping options for the solid mechanics time evolution operator
   * @param physics_name A name for the physics module instance
   * @param mesh_tag The tag for the mesh in the StateManager to construct the physics module on
   * @param parameter_names A vector of the names of the requested parameter fields
   * @param cycle The simulation cycle (i.e. timestep iteration) to intialize the physics module to
   * @param time The simulation time to initialize the physics module to
   * @param checkpoint_to_disk Flag to save the transient states on disk instead of memory for transient adjoint solver
   * @param use_warm_start Flag to turn on or off the displacement warm start predictor which helps robustness for
   * large deformation problems
   *
   * @note On parallel file systems (e.g. lustre), significant slowdowns and occasional errors were observed when
   *       writing and reading the needed trainsient states to disk for adjoint solves
   */
  SolidMechanics(const NonlinearSolverOptions nonlinear_opts, const LinearSolverOptions lin_opts,
                 const serac::TimesteppingOptions timestepping_opts, const std::string& physics_name,
                 std::string mesh_tag, std::vector<std::string> parameter_names = {}, int cycle = 0, double time = 0.0,
                 bool checkpoint_to_disk = false, bool use_warm_start = true)
      : SolidMechanics(
            std::make_unique<EquationSolver>(nonlinear_opts, lin_opts, StateManager::mesh(mesh_tag).GetComm()),
            timestepping_opts, physics_name, mesh_tag, parameter_names, cycle, time, checkpoint_to_disk, use_warm_start)
  {
  }

  /**
   * @brief Construct a new SolidMechanics object
   *
   * @param solver The nonlinear equation solver for the implicit solid mechanics equations
   * @param timestepping_opts The timestepping options for the solid mechanics time evolution operator
   * @param physics_name A name for the physics module instance
   * @param mesh_tag The tag for the mesh in the StateManager to construct the physics module on
   * @param parameter_names A vector of the names of the requested parameter fields
   * @param cycle The simulation cycle (i.e. timestep iteration) to intialize the physics module to
   * @param time The simulation time to initialize the physics module to
   * @param checkpoint_to_disk Flag to save the transient states on disk instead of memory for transient adjoint solves
   * @param use_warm_start A flag to turn on or off the displacement warm start predictor which helps robustness for
   * large deformation problems
   *
   * @note On parallel file systems (e.g. lustre), significant slowdowns and occasional errors were observed when
   *       writing and reading the needed trainsient states to disk for adjoint solves
   */
  SolidMechanics(std::unique_ptr<serac::EquationSolver> solver, const serac::TimesteppingOptions timestepping_opts,
                 const std::string& physics_name, std::string mesh_tag, std::vector<std::string> parameter_names = {},
                 int cycle = 0, double time = 0.0, bool checkpoint_to_disk = false, bool use_warm_start = true)
      : BasePhysics(physics_name, mesh_tag, cycle, time, checkpoint_to_disk),
        displacement_(
            StateManager::newState(H1<order, dim>{}, detail::addPrefix(physics_name, "displacement"), mesh_tag_)),
        velocity_(StateManager::newState(H1<order, dim>{}, detail::addPrefix(physics_name, "velocity"), mesh_tag_)),
        acceleration_(
            StateManager::newState(H1<order, dim>{}, detail::addPrefix(physics_name, "acceleration"), mesh_tag_)),
        adjoint_displacement_(StateManager::newState(
            H1<order, dim>{}, detail::addPrefix(physics_name, "adjoint_displacement"), mesh_tag_)),
        displacement_adjoint_load_(displacement_.space(), detail::addPrefix(physics_name, "displacement_adjoint_load")),
        velocity_adjoint_load_(displacement_.space(), detail::addPrefix(physics_name, "velocity_adjoint_load")),
        acceleration_adjoint_load_(displacement_.space(), detail::addPrefix(physics_name, "acceleration_adjoint_load")),
        implicit_sensitivity_displacement_start_of_step_(displacement_.space(), "total_deriv_wrt_displacement."),
        implicit_sensitivity_velocity_start_of_step_(displacement_.space(), "total_deriv_wrt_velocity."),
        reactions_(StateManager::newDual(H1<order, dim>{}, detail::addPrefix(physics_name, "reactions"), mesh_tag_)),
        reactions_adjoint_bcs_(reactions_.space(), "reactions_shape_sensitivity"),
        nonlin_solver_(std::move(solver)),
        ode2_(displacement_.space().TrueVSize(),
              {.time = time_, .c0 = c0_, .c1 = c1_, .u = u_, .du_dt = v_, .d2u_dt2 = acceleration_}, *nonlin_solver_,
              bcs_),
        use_warm_start_(use_warm_start)
  {
    SERAC_MARK_FUNCTION;
    SLIC_ERROR_ROOT_IF(mesh_.Dimension() != dim,
                       axom::fmt::format("Compile time dimension, {0}, and runtime mesh dimension, {1}, mismatch", dim,
                                         mesh_.Dimension()));

    SLIC_ERROR_ROOT_IF(!nonlin_solver_,
                       "EquationSolver argument is nullptr in SolidMechanics constructor. It is possible that it was "
                       "previously moved.");

    // Check for dynamic mode
    if (timestepping_opts.timestepper != TimestepMethod::QuasiStatic) {
      ode2_.SetTimestepper(timestepping_opts.timestepper);
      ode2_.SetEnforcementMethod(timestepping_opts.enforcement_method);
      is_quasistatic_ = false;
    } else {
      is_quasistatic_ = true;
    }

    states_.push_back(&displacement_);
    if (!is_quasistatic_) {
      states_.push_back(&velocity_);
      states_.push_back(&acceleration_);
    }

    adjoints_.push_back(&adjoint_displacement_);
    duals_.push_back(&reactions_);
    dual_adjoints_.push_back(&reactions_adjoint_bcs_);

    // Create a pack of the primal field and parameter finite element spaces
    mfem::ParFiniteElementSpace* test_space  = &displacement_.space();
    mfem::ParFiniteElementSpace* shape_space = &shape_displacement_.space();

    std::array<const mfem::ParFiniteElementSpace*, NUM_STATE_VARS + sizeof...(parameter_space)> trial_spaces;
    trial_spaces[0] = &displacement_.space();
    trial_spaces[1] = &displacement_.space();

    SLIC_ERROR_ROOT_IF(
        sizeof...(parameter_space) != parameter_names.size(),
        axom::fmt::format("{} parameter spaces given in the template argument but {} parameter names were supplied.",
                          sizeof...(parameter_space), parameter_names.size()));

    if constexpr (sizeof...(parameter_space) > 0) {
      tuple<parameter_space...> types{};
      for_constexpr<sizeof...(parameter_space)>([&](auto i) {
        parameters_.emplace_back(mesh_, get<i>(types), detail::addPrefix(name_, parameter_names[i]));

        trial_spaces[i + NUM_STATE_VARS] = &(parameters_[i].state->space());
      });
    }

    residual_ = std::make_unique<ShapeAwareFunctional<shape_trial, test(trial, trial, parameter_space...)>>(
        shape_space, test_space, trial_spaces);

    // If the user wants the AMG preconditioner with a linear solver, set the pfes
    // to be the displacement
    auto* amg_prec = dynamic_cast<mfem::HypreBoomerAMG*>(&nonlin_solver_->preconditioner());
    if (amg_prec) {
      // ZRA - Iterative refinement tends to be more expensive than it is worth
      // We should add a flag allowing users to enable it

      // bool iterative_refinement = false;
      // amg_prec->SetElasticityOptions(&displacement_.space(), iterative_refinement);

      // SetElasticityOptions only works with byVDIM ordering, some evidence that it is not often optimal
      amg_prec->SetSystemsOptions(displacement_.space().GetVDim(), serac::ordering == mfem::Ordering::byNODES);
    }

    int true_size = velocity_.space().TrueVSize();

    u_.SetSize(true_size);
    v_.SetSize(true_size);
    du_.SetSize(true_size);
    predicted_displacement_.SetSize(true_size);

    shape_displacement_ = 0.0;
    initializeSolidMechanicsStates();
  }

  /**
   * @brief Construct a new Nonlinear SolidMechanics Solver object
   *
   * @param[in] input_options The solver information parsed from the input file
   * @param[in] physics_name A name for the physics module instance
   * @param[in] mesh_tag The tag for the mesh in the StateManager to construct the physics module on
   * @param[in] cycle The simulation cycle (i.e. timestep iteration) to intialize the physics module to
   * @param[in] time The simulation time to initialize the physics module to
   */
  SolidMechanics(const SolidMechanicsInputOptions& input_options, const std::string& physics_name, std::string mesh_tag,
                 int cycle = 0, double time = 0.0)
      : SolidMechanics(input_options.nonlin_solver_options, input_options.lin_solver_options,
                       input_options.timestepping_options, physics_name, mesh_tag, {}, cycle, time)
  {
    for (auto& mat : input_options.materials) {
      if (std::holds_alternative<serac::solid_mechanics::NeoHookean>(mat)) {
        setMaterial(std::get<serac::solid_mechanics::NeoHookean>(mat));
      } else if (std::holds_alternative<serac::solid_mechanics::LinearIsotropic>(mat)) {
        setMaterial(std::get<serac::solid_mechanics::LinearIsotropic>(mat));
      } else if (std::holds_alternative<serac::solid_mechanics::J2SmallStrain<serac::solid_mechanics::LinearHardening>>(
                     mat)) {
        if constexpr (dim == 3) {
          serac::solid_mechanics::J2SmallStrain<serac::solid_mechanics::LinearHardening>::State initial_state{};
          setMaterial(std::get<serac::solid_mechanics::J2SmallStrain<serac::solid_mechanics::LinearHardening>>(mat),
                      createQuadratureDataBuffer(initial_state));
        } else {
          SLIC_ERROR_ROOT("J2 materials only work for 3D simulations");
        }
      } else if (std::holds_alternative<
                     serac::solid_mechanics::J2SmallStrain<serac::solid_mechanics::PowerLawHardening>>(mat)) {
        if constexpr (dim == 3) {
          serac::solid_mechanics::J2SmallStrain<serac::solid_mechanics::PowerLawHardening>::State initial_state{};
          setMaterial(std::get<serac::solid_mechanics::J2SmallStrain<serac::solid_mechanics::PowerLawHardening>>(mat),
                      createQuadratureDataBuffer(initial_state));
        } else {
          SLIC_ERROR_ROOT("J2 materials only work for 3D simulations");
        }
      } else if (std::holds_alternative<serac::solid_mechanics::J2SmallStrain<serac::solid_mechanics::VoceHardening>>(
                     mat)) {
        if constexpr (dim == 3) {
          serac::solid_mechanics::J2SmallStrain<serac::solid_mechanics::VoceHardening>::State initial_state{};
          setMaterial(std::get<serac::solid_mechanics::J2SmallStrain<serac::solid_mechanics::VoceHardening>>(mat),
                      createQuadratureDataBuffer(initial_state));
        } else {
          SLIC_ERROR_ROOT("J2 materials only work for 3D simulations");
        }
      } else {
        SLIC_ERROR("Invalid material type.");
      }
    }

    if (input_options.initial_displacement) {
      displacement_.project(input_options.initial_displacement->constructVector(dim));
    }

    if (input_options.initial_velocity) {
      velocity_.project(input_options.initial_velocity->constructVector(dim));
    }

    for (const auto& [bc_name, bc] : input_options.boundary_conditions) {
      // FIXME: Better naming for boundary conditions?
      if (bc_name.find("displacement") != std::string::npos) {
        if (bc.coef_opts.isVector()) {
          std::shared_ptr<mfem::VectorCoefficient> disp_coef(bc.coef_opts.constructVector(dim));
          bcs_.addEssential(bc.attrs, disp_coef, displacement_.space());
        } else {
          SLIC_ERROR_ROOT_IF(
              !bc.coef_opts.component,
              "Component not specified with scalar coefficient when setting the displacement condition.");
          std::shared_ptr<mfem::Coefficient> disp_coef(bc.coef_opts.constructScalar());
          bcs_.addEssential(bc.attrs, disp_coef, displacement_.space(), *bc.coef_opts.component);
        }
      } else if (bc_name.find("traction") != std::string::npos) {
        // TODO: Not implemented yet in input files
        SLIC_ERROR("'traction' is not implemented yet in input files.");
      } else if (bc_name.find("traction_ref") != std::string::npos) {
        // TODO: Not implemented yet in input files
        SLIC_ERROR("'traction_ref' is not implemented yet in input files.");
      } else if (bc_name.find("pressure") != std::string::npos) {
        // TODO: Not implemented yet in input files
        SLIC_ERROR("'pressure' is not implemented yet in input files.");
      } else if (bc_name.find("pressure_ref") != std::string::npos) {
        // TODO: Not implemented yet in input files
        SLIC_ERROR("'pressure_ref' is not implemented yet in input files.");
      } else {
        SLIC_WARNING_ROOT("Ignoring boundary condition with unknown name: " << bc_name);
      }
    }
  }

  /// @brief Destroy the SolidMechanics Functional object
  virtual ~SolidMechanics() {}

  /**
   * @brief Non virtual method to reset thermal states to zero.  This does not reset design parameters or shape.
   *
   */
  void initializeSolidMechanicsStates()
  {
    c0_ = 0.0;
    c1_ = 0.0;

    time_end_step_ = 0.0;

    displacement_ = 0.0;
    velocity_     = 0.0;
    acceleration_ = 0.0;

    adjoint_displacement_      = 0.0;
    displacement_adjoint_load_ = 0.0;
    velocity_adjoint_load_     = 0.0;
    acceleration_adjoint_load_ = 0.0;

    implicit_sensitivity_displacement_start_of_step_ = 0.0;
    implicit_sensitivity_velocity_start_of_step_     = 0.0;

    reactions_             = 0.0;
    reactions_adjoint_bcs_ = 0.0;

    u_                      = 0.0;
    v_                      = 0.0;
    du_                     = 0.0;
    predicted_displacement_ = 0.0;

    if (checkpoint_to_disk_) {
      outputStateToDisk();
    } else {
      checkpoint_states_.clear();
      auto state_names = stateNames();
      for (const auto& state_name : state_names) {
        checkpoint_states_[state_name].push_back(state(state_name));
      }
    }
  }

  /// @overload
  void resetStates(int cycle = 0, double time = 0.0) override
  {
    BasePhysics::initializeBasePhysicsStates(cycle, time);
    initializeSolidMechanicsStates();
  }

  /**
   * @brief Create a shared ptr to a quadrature data buffer for the given material type
   *
   * @tparam T the type to be created at each quadrature point
   * @param initial_state the value to be broadcast to each quadrature point
   * @param optional_domain restricts the quadrature buffer to the given domain
   * @return std::shared_ptr< QuadratureData<T> >
   */
  template <typename T>
  qdata_type<T> createQuadratureDataBuffer(T initial_state, const std::optional<Domain>& optional_domain = std::nullopt)
  {
    Domain domain = (optional_domain) ? *optional_domain : EntireDomain<dim>(mesh_);
    return StateManager::newQuadratureDataBuffer(domain, order, dim, initial_state);
  }

  /**
   * @brief Set essential displacement boundary conditions on one component
   *
   * @param[in] applied_displacement Function specifying the applied displacement vector. 
   *   Only the value in the component @p component will be used, the others are ignored.
   * @param[in] domain Domain over which to apply the boundary condition.
   * @param[in] component Index of the displacement component that will be constrained
   *
   * @note This method must be called prior to completeSetup()
   *
   * The signature of the applied_displacement callable is:
   * tensor<double, dim> applied_displacement(tensor<double, dim> X, double t)
   * Parameters:
   *   X - coordinates of node
   *   t - time
   * Returns:
   *   u, vector of applied displacements
   */
  template <typename AppliedDisplacementFunction>
  void setDisplacementBCs(AppliedDisplacementFunction applied_displacement, const Domain& domain, int component)
  {
    auto mfem_coefficient_function = [applied_displacement, component](const mfem::Vector& X_mfem, double t) {
      auto X = make_tensor<dim>([&X_mfem](int i) { return X_mfem[i]; });
      return applied_displacement(X, t)[component];
    };

    // Project the coefficient onto the grid function
    component_disp_bdr_coef_ = std::make_shared<mfem::FunctionCoefficient>(mfem_coefficient_function);

    auto dof_list = domain.dof_list(&displacement_.space());
    displacement_.space().DofsToVDofs(component, dof_list);

    bcs_.addEssential(dof_list, component_disp_bdr_coef_, displacement_.space(), component);
  }

  /**
   * @brief Shortcut to set all displacements to zero for all time
   *
<<<<<<< HEAD
   * @param[in] domain Domain to apply the homogeneous boundary condition to
=======
   * @param[in] disp_bdr The set of boundary attributes to set the displacement on
   * @param[in] disp The vector function containing the set displacement values
   * @param[in] component The component to set the displacment on
   *
   * For the displacement function, the argument is the input position, the second argument is the time, and the output
   * is the value of the component of the displacement.
   *
   * @note This method must be called prior to completeSetup()
   */
  void setDisplacementBCs(const std::set<int>& disp_bdr, std::function<double(const mfem::Vector&, double)> disp,
                          int component)
  {
    // Project the coefficient onto the grid function
    component_disp_bdr_coef_ = std::make_shared<mfem::FunctionCoefficient>(disp);

    bcs_.addEssential(disp_bdr, component_disp_bdr_coef_, displacement_.space(), component);
  }

  /**
   * @brief Set the displacement essential boundary conditions on a single component
   *
   * @param[in] disp_bdr The set of boundary attributes to set the displacement on
   * @param[in] disp The vector function containing the set displacement values
   * @param[in] component The component to set the displacment on
   *
   * For the displacement function, the argument is the input position and the output is the value of the component of
   * the displacement.
>>>>>>> ad3c70ae
   *
   * @note This method must be called prior to completeSetup()
   */
  void setFixedBCs(const Domain& domain)
  {
    auto zero_vector_function = [](tensor<double, dim>, double) { return tensor<double, dim>{}; };
    for (int i = 0; i < dim; ++i) {
      setDisplacementBCs(zero_vector_function, domain, i);
    }
  }

  /**
   * @brief Set the displacement essential boundary conditions on a set of true degrees of freedom
   *
   * @param true_dofs A set of true degrees of freedom to set the displacement on
   * @param disp The vector function containing the prescribed displacement values
   *
   * The @a true_dofs list can be determined using functions from the @a mfem::ParFiniteElementSpace related to the
   * displacement @a serac::FiniteElementState .
   *
   * For the displacement function, the first argument is the input position, the second argument is time,
   * and the third argument is the prescribed output displacement vector.
   *
   * @note The displacement function is required to be vector-valued. However, only the dofs specified in the @a
   * true_dofs array will be set. This means that if the @a true_dofs array only contains dofs for a specific vector
   * component in a vector-valued finite element space, only that component will be set.
   *
   * @note This method must be called prior to completeSetup()
   */
  void setDisplacementBCsByDofList(const mfem::Array<int>                                          true_dofs,
                                   std::function<void(const mfem::Vector&, double, mfem::Vector&)> disp)
  {
    disp_bdr_coef_ = std::make_shared<mfem::VectorFunctionCoefficient>(dim, disp);

    bcs_.addEssential(true_dofs, disp_bdr_coef_, displacement_.space());
  }

  /**
   * @brief Set the displacement essential boundary conditions on a set of true degrees of freedom
   *
   * @param true_dofs A set of true degrees of freedom to set the displacement on
   * @param disp The vector function containing the prescribed displacement values
   *
   * The @a true_dofs list can be determined using functions from the @a mfem::ParFiniteElementSpace class.
   *
   * @note The coefficient is required to be vector-valued. However, only the dofs specified in the @a true_dofs
   * array will be set. This means that if the @a true_dofs array only contains dofs for a specific vector component in
   * a vector-valued finite element space, only that component will be set.
   *
   * @note This method must be called prior to completeSetup()
   */
  void setDisplacementBCsByDofList(const mfem::Array<int>                                  true_dofs,
                                   std::function<void(const mfem::Vector&, mfem::Vector&)> disp)
  {
    disp_bdr_coef_ = std::make_shared<mfem::VectorFunctionCoefficient>(dim, disp);

    bcs_.addEssential(true_dofs, disp_bdr_coef_, displacement_.space());
  }

  /**
   * @brief Set the displacement boundary conditions on a set of nodes within a spatially-defined area
   *
   * @param is_node_constrained A callback function that returns true if displacement nodes at a certain position should
   * be constrained by this boundary condition
   * @param disp The vector function containing the prescribed displacement values
   *
   * The displacement function takes a spatial position as the first argument and time as the second argument. It
   * computes the desired displacement and fills the third argument with these displacement values.
   *
   * @note This method searches over the entire mesh, not just the boundary nodes.
   *
   * @note This method must be called prior to completeSetup()
   */
  void setDisplacementBCs(std::function<bool(const mfem::Vector&)>                        is_node_constrained,
                          std::function<void(const mfem::Vector&, double, mfem::Vector&)> disp)
  {
    auto constrained_dofs = calculateConstrainedDofs(is_node_constrained);

    setDisplacementBCsByDofList(constrained_dofs, disp);
  }

  /**
   * @brief Set the displacement boundary conditions on a set of nodes within a spatially-defined area
   *
   * @param is_node_constrained A callback function that returns true if displacement nodes at a certain position should
   * be constrained by this boundary condition
   * @param disp The vector function containing the prescribed displacement values
   *
   * The displacement function takes a spatial position as the first argument. It computes the desired displacement
   * and fills the second argument with these displacement values.
   *
   * @note This method searches over the entire mesh, not just the boundary nodes.
   *
   * @note This method must be called prior to completeSetup()
   */
  void setDisplacementBCs(std::function<bool(const mfem::Vector&)>                is_node_constrained,
                          std::function<void(const mfem::Vector&, mfem::Vector&)> disp)
  {
    auto constrained_dofs = calculateConstrainedDofs(is_node_constrained);

    setDisplacementBCsByDofList(constrained_dofs, disp);
  }

  /**
   * @brief Set the displacement boundary conditions on a set of nodes within a spatially-defined area for a single
   * displacement vector component
   *
   * @param is_node_constrained A callback function that returns true if displacement nodes at a certain position should
   * be constrained by this boundary condition
   * @param disp The scalar function containing the prescribed component displacement values
   * @param component The component of the displacement vector that should be set by this boundary condition. The other
   * components of displacement are unconstrained.
   *
   * The displacement function takes a spatial position as the first argument and current time as the second argument.
   * It computes the desired displacement scalar for the given component and returns that value.
   *
   * @note This method searches over the entire mesh, not just the boundary nodes.
   *
   * @note This method must be called prior to completeSetup()
   */
  void setDisplacementBCs(std::function<bool(const mfem::Vector&)>           is_node_constrained,
                          std::function<double(const mfem::Vector&, double)> disp, int component)
  {
    auto constrained_dofs = calculateConstrainedDofs(is_node_constrained, component);

    auto vector_function = [disp, component](const mfem::Vector& x, double time, mfem::Vector& displacement) {
      displacement            = 0.0;
      displacement(component) = disp(x, time);
    };

    setDisplacementBCsByDofList(constrained_dofs, vector_function);
  }

  /**
   * @brief Set the displacement boundary conditions on a set of nodes within a spatially-defined area for a single
   * displacement vector component
   *
   * @param is_node_constrained A callback function that returns true if displacement nodes at a certain position should
   * be constrained by this boundary condition
   * @param disp The scalar function containing the prescribed component displacement values
   * @param component The component of the displacement vector that should be set by this boundary condition. The other
   * components of displacement are unconstrained.
   *
   * The displacement function takes a spatial position as an argument. It computes the desired displacement scalar for
   * the given component and returns that value.
   *
   * @note This method searches over the entire mesh, not just the boundary nodes.
   *
   * @note This method must be called prior to completeSetup()
   */
  void setDisplacementBCs(std::function<bool(const mfem::Vector& x)>   is_node_constrained,
                          std::function<double(const mfem::Vector& x)> disp, int component)
  {
    auto constrained_dofs = calculateConstrainedDofs(is_node_constrained, component);

    auto vector_function = [disp, component](const mfem::Vector& x, mfem::Vector& displacement) {
      displacement            = 0.0;
      displacement(component) = disp(x);
    };

    setDisplacementBCsByDofList(constrained_dofs, vector_function);
  }

  /// @overload
  const FiniteElementState& state(const std::string& state_name) const override
  {
    if (state_name == "displacement") {
      return displacement_;
    } else if (state_name == "velocity") {
      return velocity_;
    } else if (state_name == "acceleration") {
      return acceleration_;
    }

    SLIC_ERROR_ROOT(axom::fmt::format("State '{}' requested from solid mechanics module '{}', but it doesn't exist",
                                      state_name, name_));
    return displacement_;
  }

  /**
   * @brief Set the primal solution field (displacement, velocity) for the underlying solid mechanics solver
   *
   * @param state_name The name of the field to initialize ("displacement", or "velocity")
   * @param state The finite element state vector containing the values for either the displacement or velocity fields
   *
   * It is expected that @a state has the same underlying finite element space and mesh as the selected primal solution
   * field.
   */
  void setState(const std::string& state_name, const FiniteElementState& state) override
  {
    if (state_name == "displacement") {
      displacement_ = state;
      if (!checkpoint_to_disk_) {
        checkpoint_states_["displacement"][static_cast<size_t>(cycle_)] = displacement_;
      }
      return;
    } else if (state_name == "velocity") {
      velocity_ = state;
      if (!checkpoint_to_disk_) {
        checkpoint_states_["velocity"][static_cast<size_t>(cycle_)] = velocity_;
      }
      return;
    }

    SLIC_ERROR_ROOT(axom::fmt::format(
        "setState for state named '{}' requested from solid mechanics module '{}', but it doesn't exist", state_name,
        name_));
  }

  /// @overload
  std::vector<std::string> stateNames() const override
  {
    if (is_quasistatic_) {
      return std::vector<std::string>{"displacement"};
    } else {
      return std::vector<std::string>{"displacement", "velocity", "acceleration"};
    }
  }

  /**
   * @brief register a custom boundary integral calculation as part of the residual
   *
   * @tparam active_parameters a list of indices, describing which parameters to pass to the q-function
   * @param qfunction a callable that returns the traction on a boundary surface
   * @param optional_domain The domain over which the boundary integral is evaluated. If nothing is supplied the entire
   * boundary is used.
   * ~~~ {.cpp}
   *
   *  solid_mechanics.addCustomBoundaryIntegral(DependsOn<>{}, [](double t, auto position, auto displacement, auto
   * acceleration, auto shape){ auto [X, dX_dxi] = position;
   *
   *     auto [u, du_dxi] = displacement;
   *     auto f           = u * 3.0 (X[0] < 0.01);
   *     return f;  // define a displacement-proportional traction at a given support
   *  });
   *
   * ~~~
   *
   * @note This method must be called prior to completeSetup()
   */
  template <int... active_parameters, typename callable>
  void addCustomBoundaryIntegral(DependsOn<active_parameters...>, callable qfunction,
                                 const std::optional<Domain>& optional_domain = std::nullopt)
  {
    Domain domain = (optional_domain) ? *optional_domain : EntireBoundary<dim>(mesh_);

    residual_->AddBoundaryIntegral(Dimension<dim - 1>{}, DependsOn<0, 1, active_parameters + NUM_STATE_VARS...>{},
                                   qfunction, domain);
  }

  /// @overload
  std::vector<std::string> adjointNames() const override { return std::vector<std::string>{{"displacement"}}; }

  /// @overload
  const FiniteElementState& adjoint(const std::string& state_name) const override
  {
    if (state_name == "displacement") {
      return adjoint_displacement_;
    }

    SLIC_ERROR_ROOT(axom::fmt::format("adjoint '{}' requested from solid mechanics module '{}', but it doesn't exist",
                                      state_name, name_));
    return adjoint_displacement_;
  }

  /// @overload
  std::vector<std::string> dualNames() const override { return std::vector<std::string>{{"reactions"}}; }

  /// @overload
  const FiniteElementDual& dual(const std::string& dual_name) const override
  {
    if (dual_name == "reactions") {
      return reactions_;
    }

    SLIC_ERROR_ROOT(axom::fmt::format("dual '{}' requested from solid mechanics module '{}', but it doesn't exist",
                                      dual_name, name_));
    return reactions_;
  }

  /// @overload
  const FiniteElementState& dualAdjoint(const std::string& dual_name) const override
  {
    if (dual_name == "reactions") {
      return reactions_adjoint_bcs_;
    }

    SLIC_ERROR_ROOT(axom::fmt::format(
        "dualAdjoint '{}' requested from solid mechanics module '{}', but it doesn't exist", dual_name, name_));
    return reactions_adjoint_bcs_;
  }

  /// @overload
  FiniteElementDual loadCheckpointedDual(const std::string& dual_name, int cycle) override
  {
    if (dual_name == "reactions") {
      auto checkpointed_sol = getCheckpointedStates(cycle);

      FiniteElementDual reactions(reactions_.space(), "reactions_tmp");

      if (is_quasistatic_) {
        reactions = (*residual_)(time_, shape_displacement_, checkpointed_sol.at("displacement"), acceleration_,
                                 *parameters_[parameter_indices].state...);
      } else {
        reactions = (*residual_)(time_, shape_displacement_, checkpointed_sol.at("displacement"),
                                 checkpointed_sol.at("acceleration"), *parameters_[parameter_indices].state...);
      }

      return reactions;
    }

    SLIC_ERROR_ROOT(
        axom::fmt::format("loadCheckpointedDual '{}' requested from solid mechanics module '{}', but it doesn't exist",
                          dual_name, name_));
    return reactions_;
  }

  /**
   * @brief register a custom domain integral calculation as part of the residual
   *
   * @tparam active_parameters a list of indices, describing which parameters to pass to the q-function
   * @tparam StateType the type that contains the internal variables (if any) for q-function
   * @param qfunction a callable that returns a tuple of body-force and stress
   * @param qdata the buffer of material internal variables at each quadrature point
   *
   * ~~~ {.cpp}
   *
   *  double lambda = 500.0;
   *  double mu = 500.0;
   *  solid_mechanics.addCustomDomainIntegral(DependsOn<>{}, [=](auto x, auto displacement, auto acceleration, auto
   * shape_displacement){ auto du_dx = serac::get<1>(displacement);
   *
   *    auto I       = Identity<dim>();
   *    auto epsilon = 0.5 * (transpose(du_dx) + du_dx);
   *    auto stress = lambda * tr(epsilon) * I + 2.0 * mu * epsilon;
   *
   *    auto d2u_dt2 = serac::get<0>(acceleration);
   *    double rho = 1.0 + x[0]; // spatially-varying density
   *
   *    return serac::tuple{rho * d2u_dt2, stress};
   *  });
   *
   * ~~~
   *
   * @note This method must be called prior to completeSetup()
   */
  template <int... active_parameters, typename callable, typename StateType = Nothing>
  void addCustomDomainIntegral(DependsOn<active_parameters...>, callable qfunction,
                               qdata_type<StateType> qdata = NoQData)
  {
    residual_->AddDomainIntegral(Dimension<dim>{}, DependsOn<0, 1, active_parameters + NUM_STATE_VARS...>{}, qfunction,
                                 mesh_, qdata);
  }

  /**
   * @brief Functor representing a material stress.  A functor is used here instead of an
   * extended, generic lambda for compatibility with NVCC.
   */
  template <typename Material>
  struct MaterialStressFunctor {
    /// @brief Constructor for the functor
    MaterialStressFunctor(Material material) : material_(material) {}

    /// @brief Material model
    Material material_;

    /**
     * @brief Material stress response call
     *
     * @tparam X Spatial position type
     * @tparam State state
     * @tparam Displacement displacement
     * @tparam Acceleration acceleration
     * @tparam Params variadic parameters for call
     * @param[in] state state
     * @param[in] displacement displacement
     * @param[in] acceleration acceleration
     * @param[in] params parameter pack
     * @return The calculated material response (tuple of volumetric heat capacity and thermal flux) for a linear
     * isotropic material
     */
    template <typename X, typename State, typename Displacement, typename Acceleration, typename... Params>
    auto SERAC_HOST_DEVICE operator()(double, X, State& state, Displacement displacement, Acceleration acceleration,
                                      Params... params) const
    {
      auto du_dX   = get<DERIVATIVE>(displacement);
      auto d2u_dt2 = get<VALUE>(acceleration);

      auto stress = material_(state, du_dX, params...);

      return serac::tuple{material_.density * d2u_dt2, stress};
    }
  };

  /**
   * @brief Set the material stress response and mass properties for the physics module
   *
   * @tparam MaterialType The solid material type
   * @tparam StateType the type that contains the internal variables for MaterialType
   * @param material A material that provides a function to evaluate stress
   * @pre material must be a object that can be called with the following arguments:
   *    1. `MaterialType::State & state` an mutable reference to the internal variables for this quadrature point
   *    2. `tensor<T,dim,dim> du_dx` the displacement gradient at this quadrature point
   *    3. `tuple{value, derivative}`, a tuple of values and derivatives for each parameter field
   *            specified in the `DependsOn<...>` argument.
   *
   * @note The actual types of these arguments passed will be `double`, `tensor<double, ... >` or tuples thereof
   *    when doing direct evaluation. When differentiating with respect to one of the inputs, its stored
   *    values will change to `dual` numbers rather than `double`. (e.g. `tensor<double,3>` becomes `tensor<dual<...>,
   * 3>`)
   *
   * @param domain The subdomain which will use this material. Must be a domain of elements.
   * @param qdata the buffer of material internal variables at each quadrature point
   *
   * @pre MaterialType must have a public member variable `density`
   * @pre MaterialType must define operator() that returns the Cauchy stress
   *
   * @note This method must be called prior to completeSetup()
   */
  template <int... active_parameters, typename MaterialType, typename StateType = Empty>
  void setMaterial(DependsOn<active_parameters...>, const MaterialType& material, const Domain& domain,
                   qdata_type<StateType> qdata = EmptyQData)
  {
    static_assert(std::is_same_v<StateType, Empty> || std::is_same_v<StateType, typename MaterialType::State>,
                  "invalid quadrature data provided in setMaterial()");
    MaterialStressFunctor<MaterialType> material_functor(material);
    residual_->AddDomainIntegral(
        Dimension<dim>{},
        DependsOn<0, 1,
                  active_parameters + NUM_STATE_VARS...>{},  // the magic number "+ NUM_STATE_VARS" accounts for the
                                                             // fact that the displacement, acceleration, and shape
                                                             // fields are always-on and come first, so the `n`th
                                                             // parameter will actually be argument `n + NUM_STATE_VARS`
        std::move(material_functor), domain, qdata);
  }

  /// @overload
  template <int... active_parameters, typename MaterialType, typename StateType = Empty>
  void setMaterial(DependsOn<active_parameters...>, const MaterialType& material,
                   qdata_type<StateType> qdata = EmptyQData)
  {
    setMaterial(DependsOn<active_parameters...>{}, material, EntireDomain<dim>(mesh_), qdata);
  }

  /// @overload
  template <typename MaterialType, typename StateType = Empty>
  void setMaterial(const MaterialType& material, const Domain& domain,
                   std::shared_ptr<QuadratureData<StateType>> qdata = EmptyQData)
  {
    setMaterial(DependsOn<>{}, material, domain, qdata);
  }

  /// @overload
  template <typename MaterialType, typename StateType = Empty>
  void setMaterial(const MaterialType& material, std::shared_ptr<QuadratureData<StateType>> qdata = EmptyQData)
  {
    setMaterial(DependsOn<>{}, material, EntireDomain<dim>(mesh_), qdata);
  }

  /**
   * @brief Set the underlying finite element state to a prescribed displacement
   *
   * @param disp The function describing the displacement field
   */
  void setDisplacement(std::function<void(const mfem::Vector& x, mfem::Vector& disp)> disp)
  {
    // Project the coefficient onto the grid function
    mfem::VectorFunctionCoefficient disp_coef(dim, disp);
    displacement_.project(disp_coef);
  }

  /// @overload
  void setDisplacement(const FiniteElementState& temp) { displacement_ = temp; }

  /**
   * @brief Set the underlying finite element state to a prescribed velocity
   *
   * @param vel The function describing the velocity field
   */
  void setVelocity(std::function<void(const mfem::Vector& x, mfem::Vector& vel)> vel)
  {
    // Project the coefficient onto the grid function
    mfem::VectorFunctionCoefficient vel_coef(dim, vel);
    velocity_.project(vel_coef);
  }

  /// @overload
  void setVelocity(const FiniteElementState& temp) { velocity_ = temp; }

  /**
   * @brief Functor representing a body force integrand.  A functor is necessary instead
   * of an extended, generic lambda for compatibility with NVCC.
   */
  template <typename BodyForceType>
  struct BodyForceIntegrand {
    /// @brief Body force model
    BodyForceType body_force_;
    /// @brief Constructor for the functor
    BodyForceIntegrand(BodyForceType body_force) : body_force_(body_force) {}

    /**
     * @brief Body force call
     *
     * @tparam T temperature
     * @tparam Position Spatial position type
     * @tparam Displacement displacement
     * @tparam Acceleration acceleration
     * @tparam Params variadic parameters for call
     * @param[in] t temperature
     * @param[in] position position
     * @param[in] params parameter pack
     * @return The calculated material response (tuple of volumetric heat capacity and thermal flux) for a linear
     * isotropic material
     */
    template <typename T, typename Position, typename Displacement, typename Acceleration, typename... Params>
    auto SERAC_HOST_DEVICE operator()(T t, Position position, Displacement, Acceleration, Params... params) const
    {
      return serac::tuple{-1.0 * body_force_(get<VALUE>(position), t, params...), zero{}};
    }
  };

  /**
   * @brief Set the body forcefunction
   *
   * @tparam BodyForceType The type of the body force load
   * @param body_force A function describing the body force applied
   * @param optional_domain The domain over which the body force is applied. If nothing is supplied the entire domain is
   * used.
   * @pre body_force must be a object that can be called with the following arguments:
   *    1. `tensor<T,dim> x` the spatial coordinates for the quadrature point
   *    2. `double t` the time (note: time will be handled differently in the future)
   *    3. `tuple{value, derivative}`, a variadic list of tuples (each with a values and derivative),
   *            one tuple for each of the trial spaces specified in the `DependsOn<...>` argument.
   * @note The actual types of these arguments passed will be `double`, `tensor<double, ... >` or tuples thereof
   *    when doing direct evaluation. When differentiating with respect to one of the inputs, its stored
   *    values will change to `dual` numbers rather than `double`. (e.g. `tensor<double,3>` becomes `tensor<dual<...>,
   * 3>`)
   *
   * @note This method must be called prior to completeSetup()
   */
  template <int... active_parameters, typename BodyForceType>
  void addBodyForce(DependsOn<active_parameters...>, BodyForceType body_force,
                    const std::optional<Domain>& optional_domain = std::nullopt)
  {
    Domain domain = (optional_domain) ? *optional_domain : EntireDomain<dim>(mesh_);
    residual_->AddDomainIntegral(Dimension<dim>{}, DependsOn<0, 1, active_parameters + NUM_STATE_VARS...>{},
                                 BodyForceIntegrand<BodyForceType>(body_force), domain);
  }

  /// @overload
  template <typename BodyForceType>
  void addBodyForce(BodyForceType body_force, const std::optional<Domain>& optional_domain = std::nullopt)
  {
    addBodyForce(DependsOn<>{}, body_force, optional_domain);
  }

  /**
   * @brief Set the traction boundary condition
   *
   * @tparam TractionType The type of the traction load
   * @param traction_function A function describing the traction applied to a boundary
   * @param optional_domain The domain over which the traction is applied. If nothing is supplied the entire boundary is
   * used.
   * @pre TractionType must be a object that can be called with the following arguments:
   *    1. `tensor<T,dim> x` the spatial coordinates for the quadrature point
   *    2. `tensor<T,dim> n` the outward-facing unit normal for the quadrature point
   *    3. `double t` the time (note: time will be handled differently in the future)
   *    4. `tuple{value, derivative}`, a variadic list of tuples (each with a values and derivative),
   *            one tuple for each of the trial spaces specified in the `DependsOn<...>` argument.
   *
   * @note The actual types of these arguments passed will be `double`, `tensor<double, ... >` or tuples thereof
   *    when doing direct evaluation. When differentiating with respect to one of the inputs, its stored
   *    values will change to `dual` numbers rather than `double`. (e.g. `tensor<double,3>` becomes `tensor<dual<...>,
   * 3>`)
   *
   * @note This traction is applied in the reference (undeformed) configuration.
   *
   * @note This method must be called prior to completeSetup()
   */
  template <int... active_parameters, typename TractionType>
  void setTraction(DependsOn<active_parameters...>, TractionType traction_function,
                   const std::optional<Domain>& optional_domain = std::nullopt)
  {
    Domain domain = (optional_domain) ? *optional_domain : EntireBoundary<dim>(mesh_);

    residual_->AddBoundaryIntegral(
        Dimension<dim - 1>{}, DependsOn<0, 1, active_parameters + NUM_STATE_VARS...>{},
        [traction_function](double t, auto X, auto /* displacement */, auto /* acceleration */, auto... params) {
          auto n = cross(get<DERIVATIVE>(X));

          return -1.0 * traction_function(get<VALUE>(X), normalize(n), t, params...);
        },
        domain);
  }

  /// @overload
  template <typename TractionType>
  void setTraction(TractionType traction_function, const std::optional<Domain>& optional_domain = std::nullopt)
  {
    setTraction(DependsOn<>{}, traction_function, optional_domain);
  }

  /**
   * @brief Apply a pressure-type follower load
   *
   * @tparam PressureType The type of the pressure load
   * @param pressure_function A function describing the pressure applied to a boundary
   * @param optional_domain The domain over which the pressure is applied. If nothing is supplied the entire boundary is
   * used.
   * @pre PressureType must be a object that can be called with the following arguments:
   *    1. `tensor<T,dim> x` the reference configuration spatial coordinates for the quadrature point
   *    2. `double t` the time (note: time will be handled differently in the future)
   *    3. `tuple{value, derivative}`, a variadic list of tuples (each with a values and derivative),
   *            one tuple for each of the trial spaces specified in the `DependsOn<...>` argument.
   *
   * @note The actual types of these arguments passed will be `double`, `tensor<double, ... >` or tuples thereof
   *    when doing direct evaluation. When differentiating with respect to one of the inputs, its stored
   *    values will change to `dual` numbers rather than `double`. (e.g. `tensor<double,3>` becomes `tensor<dual<...>,
   * 3>`)
   *
   * @note Pressure is always applied in the deformed (current) configuration, normal to the deformed surface.
   *   This only makes sense for finite deformations. Use the `setTraction` method for linearized kinematics.
   *
   * @note This method must be called prior to completeSetup()
   */
  template <int... active_parameters, typename PressureType>
  void setPressure(DependsOn<active_parameters...>, PressureType pressure_function,
                   const std::optional<Domain>& optional_domain = std::nullopt)
  {
    Domain domain = (optional_domain) ? *optional_domain : EntireBoundary<dim>(mesh_);

    residual_->AddBoundaryIntegral(
        Dimension<dim - 1>{}, DependsOn<0, 1, active_parameters + NUM_STATE_VARS...>{},
        [pressure_function](double t, auto X, auto displacement, auto /* acceleration */, auto... params) {
          // Calculate the position and normal in the shape perturbed deformed configuration
          auto x = X + displacement;

          auto n = cross(get<DERIVATIVE>(x));

          // serac::Functional's boundary integrals multiply the q-function output by
          // norm(cross(dX_dxi)) at that quadrature point, but if we impose a shape displacement
          // then that weight needs to be corrected. The new weight should be
          // norm(cross(dX_dxi + du_dxi + dp_dxi)) where u is displacement and p is shape displacement. This implies:
          //
          //   pressure * normalize(normal_new) * w_new
          // = pressure * normalize(normal_new) * (w_new / w_old) * w_old
          // = pressure * normalize(normal_new) * (norm(normal_new) / norm(normal_old)) * w_old
          // = pressure * (normal_new / norm(normal_new)) * (norm(normal_new) / norm(normal_old)) * w_old
          // = pressure * (normal_new / norm(normal_old)) * w_old

          // We always query the pressure function in the undeformed configuration
          return pressure_function(get<VALUE>(X), t, params...) * (n / norm(cross(get<DERIVATIVE>(X))));
        },
        domain);
  }

  /// @overload
  template <typename PressureType>
  void setPressure(PressureType pressure_function, const std::optional<Domain>& optional_domain = std::nullopt)
  {
    setPressure(DependsOn<>{}, pressure_function, optional_domain);
  }

  /// @brief Build the quasi-static operator corresponding to the total Lagrangian formulation
  virtual std::unique_ptr<mfem_ext::StdFunctionOperator> buildQuasistaticOperator()
  {
    // the quasistatic case is entirely described by the residual,
    // there is no ordinary differential equation
    return std::make_unique<mfem_ext::StdFunctionOperator>(
        displacement_.space().TrueVSize(),

        // residual function
        [this](const mfem::Vector& u, mfem::Vector& r) {
          SERAC_MARK_FUNCTION;
          const mfem::Vector res =
              (*residual_)(time_, shape_displacement_, u, acceleration_, *parameters_[parameter_indices].state...);

          // TODO this copy is required as the sundials solvers do not allow move assignments because of their memory
          // tracking strategy
          // See https://github.com/mfem/mfem/issues/3531
          r = res;
          r.SetSubVector(bcs_.allEssentialTrueDofs(), 0.0);
        },

        // gradient of residual function
        [this](const mfem::Vector& u) -> mfem::Operator& {
          SERAC_MARK_FUNCTION;
          auto [r, drdu] = (*residual_)(time_, shape_displacement_, differentiate_wrt(u), acceleration_,
                                        *parameters_[parameter_indices].state...);
          J_.reset();
          J_ = assemble(drdu);
          J_e_.reset();
          J_e_ = bcs_.eliminateAllEssentialDofsFromMatrix(*J_);
          return *J_;
        });
  }

  /**
   * @brief Return the assembled stiffness matrix
   *
   * This method returns a pair {K, K_e} representing the last computed linearized stiffness matrix.
   * The K matrix has the essential degree of freedom rows and columns zeroed with a
   * 1 on the diagonal and K_e contains the zeroed rows and columns, e.g. K_total = K + K_e.
   *
   * @warning This interface is not stable and may change in the future.
   *
   * @return A pair of the eliminated stiffness matrix and a matrix containing the eliminated rows and cols
   */
  std::pair<const mfem::HypreParMatrix&, const mfem::HypreParMatrix&> stiffnessMatrix() const
  {
    SLIC_ERROR_ROOT_IF(!J_ || !J_e_, "Stiffness matrix has not yet been assembled.");

    return {*J_, *J_e_};
  }

  /// @overload
  void completeSetup() override
  {
    // Build the dof array lookup tables
    displacement_.space().BuildDofToArrays();

    if (is_quasistatic_) {
      residual_with_bcs_ = buildQuasistaticOperator();
    } else {
      // the dynamic case is described by a residual function and a second order
      // ordinary differential equation. Here, we define the residual function in
      // terms of an acceleration.
      residual_with_bcs_ = std::make_unique<mfem_ext::StdFunctionOperator>(
          displacement_.space().TrueVSize(),

          [this](const mfem::Vector& d2u_dt2, mfem::Vector& r) {
            add(1.0, u_, c0_, d2u_dt2, predicted_displacement_);
            const mfem::Vector res = (*residual_)(time_, shape_displacement_, predicted_displacement_, d2u_dt2,
                                                  *parameters_[parameter_indices].state...);

            // TODO this copy is required as the sundials solvers do not allow move assignments because of their memory
            // tracking strategy
            // See https://github.com/mfem/mfem/issues/3531
            r = res;
            r.SetSubVector(bcs_.allEssentialTrueDofs(), 0.0);
          },

          [this](const mfem::Vector& d2u_dt2) -> mfem::Operator& {
            add(1.0, u_, c0_, d2u_dt2, predicted_displacement_);

            // K := dR/du
            auto                                  K = serac::get<DERIVATIVE>((*residual_)(time_, shape_displacement_,
                                                         differentiate_wrt(predicted_displacement_), d2u_dt2,
                                                         *parameters_[parameter_indices].state...));
            std::unique_ptr<mfem::HypreParMatrix> k_mat(assemble(K));

            // M := dR/da
            auto M = serac::get<DERIVATIVE>((*residual_)(time_, shape_displacement_, predicted_displacement_,
                                                         differentiate_wrt(d2u_dt2),
                                                         *parameters_[parameter_indices].state...));
            std::unique_ptr<mfem::HypreParMatrix> m_mat(assemble(M));

            // J = M + c0 * K
            J_.reset();
            J_.reset(mfem::Add(1.0, *m_mat, c0_, *k_mat));
            J_e_.reset();
            J_e_ = bcs_.eliminateAllEssentialDofsFromMatrix(*J_);

            return *J_;
          });
    }

#ifdef SERAC_USE_PETSC
    auto* space_dep_pc =
        dynamic_cast<serac::mfem_ext::PetscPreconditionerSpaceDependent*>(&nonlin_solver_->preconditioner());
    if (space_dep_pc) {
      // This call sets the displacement ParFiniteElementSpace used to get the spatial coordinates and to
      // generate the near null space for the PCGAMG preconditioner
      space_dep_pc->SetFESpace(&displacement_.space());
    }
#endif

    nonlin_solver_->setOperator(*residual_with_bcs_);

    if (checkpoint_to_disk_) {
      outputStateToDisk();
    } else {
      checkpoint_states_.clear();
      auto state_names = stateNames();
      for (const auto& state_name : state_names) {
        checkpoint_states_[state_name].push_back(state(state_name));
      }
    }
  }

  /// @brief Set field to zero wherever their are essential boundary conditions applies
  void zeroEssentials(FiniteElementVector& field) const
  {
    for (const auto& essential : bcs_.essentials()) {
      field.SetSubVector(essential.getTrueDofList(), 0.0);
    }
  }

  /// @overload
  void advanceTimestep(double dt) override
  {
    SERAC_MARK_FUNCTION;
    SLIC_ERROR_ROOT_IF(!residual_, "completeSetup() must be called prior to advanceTimestep(dt) in SolidMechanics.");

    // If this is the first call, initialize the previous parameter values as the initial values
    if (cycle_ == 0) {
      for (auto& parameter : parameters_) {
        *parameter.previous_state = *parameter.state;
      }
    }

    if (is_quasistatic_) {
      quasiStaticSolve(dt);
    } else {
      // The current ode interface tracks 2 times, one internally which we have a handle to via time_,
      // and one here via the step interface.
      // We are ignoring this one, and just using the internal version for now.
      // This may need to be revisited when more complex time integrators are required,
      // but at the moment, the double times creates a lot of confusion, so
      // we short circuit the extra time here by passing a dummy time and ignoring it.
      double time_tmp = time_;
      ode2_.Step(displacement_, velocity_, time_tmp, dt);
    }

    cycle_ += 1;

    if (checkpoint_to_disk_) {
      outputStateToDisk();
    } else {
      for (const auto& state_name : stateNames()) {
        checkpoint_states_[state_name].push_back(state(state_name));
      }
    }

    {
      // after finding displacements that satisfy equilibrium,
      // compute the residual one more time, this time enabling
      // the material state buffers to be updated
      residual_->updateQdata(true);

      reactions_ = (*residual_)(time_, shape_displacement_, displacement_, acceleration_,
                                *parameters_[parameter_indices].state...);

      residual_->updateQdata(false);
    }

    if (cycle_ > max_cycle_) {
      timesteps_.push_back(dt);
      max_cycle_ = cycle_;
      max_time_  = time_;
    }
  }

  /**
   * @brief Set the loads for the adjoint reverse timestep solve
   *
   * @param loads The loads (e.g. right hand sides) for the adjoint problem
   *
   * @pre The adjoint load map is expected to contain an entry named "displacement"
   * @pre The adjoint load map may contain an entry named "velocity"
   * @pre The adjoint load map may contain an entry named "acceleration"
   *
   * These loads are typically defined as derivatives of a downstream quantity of intrest with respect
   * to a primal solution field (in this case, displacement). For this physics module, the unordered
   * map is expected to have one entry with the keys "displacement".
   *
   */
  virtual void setAdjointLoad(std::unordered_map<std::string, const serac::FiniteElementDual&> loads) override
  {
    SLIC_ERROR_ROOT_IF(loads.size() == 0, "Adjoint load container size must be greater than 0 in the solid mechanics.");

    auto disp_adjoint_load = loads.find("displacement");

    SLIC_ERROR_ROOT_IF(disp_adjoint_load == loads.end(), "Adjoint load for \"displacement\" not found.");

    if (disp_adjoint_load != loads.end()) {
      displacement_adjoint_load_ = disp_adjoint_load->second;
      // Add the sign correction to move the term to the RHS
      displacement_adjoint_load_ *= -1.0;
    }

    auto velo_adjoint_load = loads.find("velocity");

    if (velo_adjoint_load != loads.end()) {
      velocity_adjoint_load_ = velo_adjoint_load->second;
      // Add the sign correction to move the term to the RHS
      velocity_adjoint_load_ *= -1.0;
    }

    auto accel_adjoint_load = loads.find("acceleration");

    if (accel_adjoint_load != loads.end()) {
      acceleration_adjoint_load_ = accel_adjoint_load->second;
      // Add the sign correction to move the term to the RHS
      acceleration_adjoint_load_ *= -1.0;
    }
  }

  virtual void setDualAdjointBcs(std::unordered_map<std::string, const serac::FiniteElementState&> bcs) override
  {
    SLIC_ERROR_ROOT_IF(bcs.size() == 0, "Adjoint load container size must be greater than 0 in the solid mechanics.");

    auto reaction_adjoint_load = bcs.find("reactions");

    SLIC_ERROR_ROOT_IF(reaction_adjoint_load == bcs.end(), "Adjoint load for \"reaction\" not found.");

    if (reaction_adjoint_load != bcs.end()) {
      reactions_adjoint_bcs_ = reaction_adjoint_load->second;
    }
  }

  /// @overload
  void reverseAdjointTimestep() override
  {
    SERAC_MARK_FUNCTION;
    auto& lin_solver = nonlin_solver_->linearSolver();

    SLIC_ERROR_ROOT_IF(cycle_ <= min_cycle_,
                       "Maximum number of adjoint timesteps exceeded! The number of adjoint timesteps must equal the "
                       "number of forward timesteps");

    cycle_--;  // cycle is now at n \in [0,N-1]

    double       dt_np1_to_np2 = getCheckpointedTimestep(cycle_ + 1);
    const double dt_n_to_np1   = getCheckpointedTimestep(cycle_);

    auto end_step_solution = getCheckpointedStates(cycle_ + 1);

    displacement_ = end_step_solution.at("displacement");

    if (is_quasistatic_) {
      auto [_, drdu] = (*residual_)(time_, shape_displacement_, differentiate_wrt(displacement_), acceleration_,
                                    *parameters_[parameter_indices].state...);
      J_.reset();
      J_ = assemble(drdu);

      auto J_T = std::unique_ptr<mfem::HypreParMatrix>(J_->Transpose());

      J_e_.reset();
      J_e_ = bcs_.eliminateAllEssentialDofsFromMatrix(*J_T);

      auto& constrained_dofs = bcs_.allEssentialTrueDofs();

      mfem::EliminateBC(*J_T, *J_e_, constrained_dofs, reactions_adjoint_bcs_, displacement_adjoint_load_);
      for (int i = 0; i < constrained_dofs.Size(); i++) {
        int j                         = constrained_dofs[i];
        displacement_adjoint_load_[j] = reactions_adjoint_bcs_[j];
      }

      lin_solver.SetOperator(*J_T);
      lin_solver.Mult(displacement_adjoint_load_, adjoint_displacement_);

      // Reset the equation solver to use the full nonlinear residual operator.  MRT, is this needed?
      nonlin_solver_->setOperator(*residual_with_bcs_);
    } else {
      SLIC_ERROR_ROOT_IF(ode2_.GetTimestepper() != TimestepMethod::Newmark,
                         "Only Newmark implemented for transient adjoint solid mechanics.");

      // Load the end of step velo, accel from the previous cycle

      velocity_     = end_step_solution.at("velocity");
      acceleration_ = end_step_solution.at("acceleration");

      // K := dR/du
      auto K = serac::get<DERIVATIVE>((*residual_)(time_, shape_displacement_, differentiate_wrt(displacement_),
                                                   acceleration_, *parameters_[parameter_indices].state...));
      std::unique_ptr<mfem::HypreParMatrix> k_mat(assemble(K));

      // M := dR/da
      auto M = serac::get<DERIVATIVE>((*residual_)(time_, shape_displacement_, displacement_,
                                                   differentiate_wrt(acceleration_),
                                                   *parameters_[parameter_indices].state...));
      std::unique_ptr<mfem::HypreParMatrix> m_mat(assemble(M));

      solid_mechanics::detail::adjoint_integrate(
          dt_n_to_np1, dt_np1_to_np2, m_mat.get(), k_mat.get(), displacement_adjoint_load_, velocity_adjoint_load_,
          acceleration_adjoint_load_, adjoint_displacement_, implicit_sensitivity_displacement_start_of_step_,
          implicit_sensitivity_velocity_start_of_step_, reactions_adjoint_bcs_, bcs_, lin_solver);
    }

    time_end_step_ = time_;
    time_ -= dt_n_to_np1;
  }

  /// @overload
  FiniteElementDual& computeTimestepSensitivity(size_t parameter_field) override
  {
    SLIC_ASSERT_MSG(parameter_field < sizeof...(parameter_indices),
                    axom::fmt::format("Invalid parameter index '{}' requested for sensitivity."));

    auto drdparam     = serac::get<DERIVATIVE>(d_residual_d_[parameter_field](time_end_step_));
    auto drdparam_mat = assemble(drdparam);

    drdparam_mat->MultTranspose(adjoint_displacement_, *parameters_[parameter_field].sensitivity);

    return *parameters_[parameter_field].sensitivity;
  }

  /// @overload
  FiniteElementDual& computeTimestepShapeSensitivity() override
  {
    auto drdshape =
        serac::get<DERIVATIVE>((*residual_)(time_end_step_, differentiate_wrt(shape_displacement_), displacement_,
                                            acceleration_, *parameters_[parameter_indices].state...));

    auto drdshape_mat = assemble(drdshape);

    drdshape_mat->MultTranspose(adjoint_displacement_, *shape_displacement_sensitivity_);

    return *shape_displacement_sensitivity_;
  }

  /// @overload
  const std::unordered_map<std::string, const serac::FiniteElementDual&> computeInitialConditionSensitivity() override
  {
    return {{"displacement", implicit_sensitivity_displacement_start_of_step_},
            {"velocity", implicit_sensitivity_velocity_start_of_step_}};
  }

  /**
   * @brief Get the displacement state
   *
   * @return A reference to the current displacement finite element state
   */
  const serac::FiniteElementState& displacement() const { return displacement_; };

  /**
   * @brief Get the velocity state
   *
   * @return A reference to the current velocity finite element state
   */
  const serac::FiniteElementState& velocity() const { return velocity_; };

  /**
   * @brief Get the acceleration state
   *
   * @return A reference to the current acceleration finite element state
   */
  const serac::FiniteElementState& acceleration() const { return acceleration_; };

  /// @brief getter for nodal forces (before zeroing-out essential dofs)
  const serac::FiniteElementDual& reactions() const { return reactions_; };

protected:
  /// The compile-time finite element trial space for displacement and velocity (H1 of order p)
  using trial = H1<order, dim>;

  /// The compile-time finite element test space for displacement and velocity (H1 of order p)
  using test = H1<order, dim>;

  /// The compile-time finite element trial space for shape displacement (H1 of order 1, nodal displacements)
  /// The choice of polynomial order for the shape sensitivity is determined in the StateManager
  using shape_trial = H1<SHAPE_ORDER, dim>;

  /// The displacement finite element state
  FiniteElementState displacement_;

  /// The velocity finite element state
  FiniteElementState velocity_;

  /// The acceleration finite element state
  FiniteElementState acceleration_;

  // In the case of transient dynamics, this is more like an adjoint_acceleration
  /// The displacement finite element adjoint state
  FiniteElementState adjoint_displacement_;

  /// The adjoint load (RHS) for the displacement adjoint system solve (downstream -dQOI/d displacement)
  FiniteElementDual displacement_adjoint_load_;

  /// The adjoint load (RHS) for the velocity adjoint system solve (downstream -dQOI/d velocity)
  FiniteElementDual velocity_adjoint_load_;

  /// The adjoint load (RHS) for the adjoint system solve (downstream -dQOI/d acceleration)
  FiniteElementDual acceleration_adjoint_load_;

  /// The total/implicit sensitivity of the qoi with respect to the start of the previous timestep's displacement
  FiniteElementDual implicit_sensitivity_displacement_start_of_step_;

  /// The total/implicit sensitivity of the qoi with respect to the start of the previous timestep's velocity
  FiniteElementDual implicit_sensitivity_velocity_start_of_step_;

  /// nodal reaction forces
  FiniteElementDual reactions_;

  /// sensitivity of qoi with respect to reaction forces
  FiniteElementState reactions_adjoint_bcs_;

  /// serac::Functional that is used to calculate the residual and its derivatives
  std::unique_ptr<ShapeAwareFunctional<shape_trial, test(trial, trial, parameter_space...)>> residual_;

  /// mfem::Operator that calculates the residual after applying essential boundary conditions
  std::unique_ptr<mfem_ext::StdFunctionOperator> residual_with_bcs_;

  /// the specific methods and tolerances specified to solve the nonlinear residual equations
  std::unique_ptr<EquationSolver> nonlin_solver_;

  /**
   * @brief the ordinary differential equation that describes
   * how to solve for the second time derivative of displacement, given
   * the current displacement, velocity, and source terms
   */
  mfem_ext::SecondOrderODE ode2_;

  /// Assembled sparse matrix for the Jacobian df/du (11 block if using Lagrange multiplier contact)
  std::unique_ptr<mfem::HypreParMatrix> J_;

  /// rows and columns of J_ that have been separated out
  /// because are associated with essential boundary conditions
  std::unique_ptr<mfem::HypreParMatrix> J_e_;

  /// an intermediate variable used to store the predicted end-step displacement
  mfem::Vector predicted_displacement_;

  /// vector used to store the change in essential bcs between timesteps
  mfem::Vector du_;

  /// @brief used to communicate the ODE solver's predicted displacement to the residual operator
  mfem::Vector u_;

  /// @brief used to communicate the ODE solver's predicted velocity to the residual operator
  mfem::Vector v_;

  /// coefficient used to calculate predicted displacement: u_p := u + c0 * d2u_dt2
  double c0_;

  /// coefficient used to calculate predicted velocity: dudt_p := dudt + c1 * d2u_dt2
  double c1_;

  /// @brief End of step time used in reverse mode so that the time can be decremented on reverse steps
  /// @note This time is important to save to evaluate various parameter sensitivities after each reverse step
  double time_end_step_;

  /// @brief A flag denoting whether to compute the warm start for improved robustness
  bool use_warm_start_;

  /// @brief Coefficient containing the essential boundary values
  std::shared_ptr<mfem::VectorCoefficient> disp_bdr_coef_;

  /// @brief Coefficient containing the essential boundary values
  std::shared_ptr<mfem::Coefficient> component_disp_bdr_coef_;

  /// @brief Array functions computing the derivative of the residual with respect to each given parameter
  /// @note This is needed so the user can ask for a specific sensitivity at runtime as opposed to it being a
  /// template parameter.
  std::array<std::function<decltype((*residual_)(DifferentiateWRT<1>{}, 0.0, shape_displacement_, displacement_,
                                                 acceleration_, *parameters_[parameter_indices].state...))(double)>,
             sizeof...(parameter_indices)>
      d_residual_d_ = {[&](double _t) {
        return (*residual_)(DifferentiateWRT<NUM_STATE_VARS + 1 + parameter_indices>{}, _t, shape_displacement_,
                            displacement_, acceleration_, *parameters_[parameter_indices].state...);
      }...};

  /// @brief Solve the Quasi-static Newton system
  virtual void quasiStaticSolve(double dt)
  {
    // warm start must be called prior to the time update so that the previous Jacobians can be used consistently
    // throughout.
    warmStartDisplacement(dt);
    time_ += dt;

    // this method is essentially equivalent to the 1-liner
    // u += dot(inv(J), dot(J_elim[:, dofs], (U(t + dt) - u)[dofs]));
    nonlin_solver_->solve(displacement_);
  }

  /**
   * @brief Calculate a list of constrained dofs in the true displacement vector from a function that
   * returns true if a physical coordinate is in the constrained set
   *
   * @param is_node_constrained A function that takes a point in physical space and returns true if the contained
   * degrees of freedom should be constrained
   * @param component which component is constrained (uninitialized implies all components are constrained)
   * @return An array of the constrained true dofs
   */
  mfem::Array<int> calculateConstrainedDofs(std::function<bool(const mfem::Vector&)> is_node_constrained,
                                            std::optional<int>                       component = {}) const
  {
    // Get the nodal positions for the displacement vector in grid function form
    mfem::ParGridFunction nodal_positions(
        const_cast<mfem::ParFiniteElementSpace*>(&displacement_.space()));  // MRT mfem const correctness issue
    mesh_.GetNodes(nodal_positions);

    const int        num_nodes = nodal_positions.Size() / dim;
    mfem::Array<int> constrained_dofs;

    for (int i = 0; i < num_nodes; i++) {
      // Determine if this "local" node (L-vector node) is in the local true vector. I.e. ensure this node is not a
      // shared node owned by another processor
      int idof = mfem::Ordering::Map<serac::ordering>(nodal_positions.FESpace()->GetNDofs(),
                                                      nodal_positions.FESpace()->GetVDim(), i, 0);
      if (nodal_positions.ParFESpace()->GetLocalTDofNumber(idof) >= 0) {
        mfem::Vector     node_coords(dim);
        mfem::Array<int> node_dofs;
        for (int d = 0; d < dim; d++) {
          // Get the local dof number for the prescribed component
          int local_vector_dof = mfem::Ordering::Map<serac::ordering>(nodal_positions.FESpace()->GetNDofs(),
                                                                      nodal_positions.FESpace()->GetVDim(), i, d);

          // Save the spatial position for this coordinate dof
          node_coords(d) = nodal_positions(local_vector_dof);

          // Check if this component of the displacement vector is constrained
          bool is_active_component = true;
          if (component) {
            if (*component != d) {
              is_active_component = false;
            }
          }

          if (is_active_component) {
            // Add the true dof for this component to the related dof list
            node_dofs.Append(nodal_positions.ParFESpace()->GetLocalTDofNumber(local_vector_dof));
          }
        }

        // Do the user-defined spatial query to determine if these dofs should be constrained
        if (is_node_constrained(node_coords)) {
          constrained_dofs.Append(node_dofs);
        }

        // Reset the temporary container for the dofs associated with a particular node
        node_dofs.DeleteAll();
      }
    }
    return constrained_dofs;
  }

  /**
   * @brief Sets the Dirichlet BCs for the current time and computes an initial guess for parameters and displacement
   *
   * @note
   * We want to solve
   *\f$
   *r(u_{n+1}, p_{n+1}, U_{n+1}, t_{n+1}) = 0
   *\f$
   *for $u_{n+1}$, given new values of parameters, essential b.c.s and time. The problem is that if we use $u_n$ as the
   initial guess for this new solve, most nonlinear solver algorithms will start off by linearizing at (or near) the
   initial guess. But, if the essential boundary conditions change by an amount on the order of the mesh size, then it's
   possible to invert elements and make that linearization point inadmissible (either because it converges slowly or
   that the inverted elements crash the program). *So, we need a better initial guess. This "warm start" generates a
   guess by linear extrapolation from the previous known solution:

   *\f$
   *0 = r(u_{n+1}, p_{n+1}, U_{n+1}, t_{n+1}) \approx {r(u_n, p_n, U_n, t_n)} +  \frac{dr_n}{du} \Delta u +
   \frac{dr_n}{dp} \Delta p + \frac{dr_n}{dU} \Delta U + \frac{dr_n}{dt} \Delta t
   *\f$
   *If we assume that suddenly changing p and t will not lead to inverted elements, we can simplify the approximation to
   *\f$
   *0 = r(u_{n+1}, p_{n+1}, U_{n+1}, t_{n+1}) \approx r(u_n, p_{n+1}, U_n, t_{n+1}) +  \frac{dr_n}{du} \Delta u +
   \frac{dr_n}{dU} \Delta U
   *\f$
   *Move all the known terms to the rhs and solve for \f$\Delta u\f$,
   *\f$
   *\Delta u = - \bigg(  \frac{dr_n}{du} \bigg)^{-1} \bigg( r(u_n, p_{n+1}, U_n, t_{n+1}) + \frac{dr_n}{dU} \Delta U
   \bigg)
   *\f$
   *It is especially important to use the previously solved Jacobian in problems with material instabilities, as good
   nonlinear solvers will ensure positive definiteness at equilibrium. *Once any parameter is changed, it is no longer
   certain to be positive definite, which will cause issues for many types linear solvers.
   */
  void warmStartDisplacement(double dt)
  {
    SERAC_MARK_FUNCTION;

    du_ = 0.0;
    for (auto& bc : bcs_.essentials()) {
      // apply the future boundary conditions, but use the most recent Jacobians stiffness.
      bc.setDofs(du_, time_ + dt);
    }

    auto& constrained_dofs = bcs_.allEssentialTrueDofs();
    for (int i = 0; i < constrained_dofs.Size(); i++) {
      int j = constrained_dofs[i];
      du_[j] -= displacement_(j);
    }

    if (use_warm_start_) {
      // Update the linearized Jacobian matrix
      auto r = (*residual_)(time_ + dt, shape_displacement_, displacement_, acceleration_,
                            *parameters_[parameter_indices].state...);

      // use the most recently evaluated Jacobian
      auto [_, drdu] = (*residual_)(time_, shape_displacement_, differentiate_wrt(displacement_), acceleration_,
                                    *parameters_[parameter_indices].previous_state...);
      J_.reset();
      J_ = assemble(drdu);
      J_e_.reset();
      J_e_ = bcs_.eliminateAllEssentialDofsFromMatrix(*J_);

      r *= -1.0;

      mfem::EliminateBC(*J_, *J_e_, constrained_dofs, du_, r);
      for (int i = 0; i < constrained_dofs.Size(); i++) {
        int j = constrained_dofs[i];
        r[j]  = du_[j];
      }

      auto& lin_solver = nonlin_solver_->linearSolver();

      lin_solver.SetOperator(*J_);

      lin_solver.Mult(r, du_);
    }

    displacement_ += du_;
  }
};

}  // namespace serac<|MERGE_RESOLUTION|>--- conflicted
+++ resolved
@@ -459,37 +459,7 @@
   /**
    * @brief Shortcut to set all displacements to zero for all time
    *
-<<<<<<< HEAD
    * @param[in] domain Domain to apply the homogeneous boundary condition to
-=======
-   * @param[in] disp_bdr The set of boundary attributes to set the displacement on
-   * @param[in] disp The vector function containing the set displacement values
-   * @param[in] component The component to set the displacment on
-   *
-   * For the displacement function, the argument is the input position, the second argument is the time, and the output
-   * is the value of the component of the displacement.
-   *
-   * @note This method must be called prior to completeSetup()
-   */
-  void setDisplacementBCs(const std::set<int>& disp_bdr, std::function<double(const mfem::Vector&, double)> disp,
-                          int component)
-  {
-    // Project the coefficient onto the grid function
-    component_disp_bdr_coef_ = std::make_shared<mfem::FunctionCoefficient>(disp);
-
-    bcs_.addEssential(disp_bdr, component_disp_bdr_coef_, displacement_.space(), component);
-  }
-
-  /**
-   * @brief Set the displacement essential boundary conditions on a single component
-   *
-   * @param[in] disp_bdr The set of boundary attributes to set the displacement on
-   * @param[in] disp The vector function containing the set displacement values
-   * @param[in] component The component to set the displacment on
-   *
-   * For the displacement function, the argument is the input position and the output is the value of the component of
-   * the displacement.
->>>>>>> ad3c70ae
    *
    * @note This method must be called prior to completeSetup()
    */
