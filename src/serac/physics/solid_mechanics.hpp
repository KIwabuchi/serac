// Copyright (c) 2019-2023, Lawrence Livermore National Security, LLC and
// other Serac Project Developers. See the top-level LICENSE file for
// details.
//
// SPDX-License-Identifier: (BSD-3-Clause)

/**
 * @file solid_mechanics.hpp
 *
 * @brief An object containing the solver for total Lagrangian finite deformation solid mechanics
 */

#pragma once

#include "mfem.hpp"

#include "serac/infrastructure/initialize.hpp"
#include "serac/physics/common.hpp"
#include "serac/physics/solid_mechanics_input.hpp"
#include "serac/physics/base_physics.hpp"
#include "serac/numerics/odes.hpp"
#include "serac/numerics/stdfunction_operator.hpp"
#include "serac/numerics/functional/functional.hpp"
#include "serac/physics/state/state_manager.hpp"
#include "serac/physics/materials/solid_material.hpp"

namespace serac {

namespace solid_mechanics {

namespace detail {
/**
 * @brief integrates part of the adjoint equations backward in time
 */
void adjoint_integrate(double dt_n, double dt_np1, mfem::HypreParMatrix* m_mat, mfem::HypreParMatrix* k_mat,
                       mfem::HypreParVector& disp_adjoint_load_vector, mfem::HypreParVector& velo_adjoint_load_vector,
                       mfem::HypreParVector& accel_adjoint_load_vector, mfem::HypreParVector& adjoint_displacement_,
                       mfem::HypreParVector& implicit_sensitivity_displacement_start_of_step_,
                       mfem::HypreParVector& implicit_sensitivity_velocity_start_of_step_,
                       mfem::HypreParVector& adjoint_essential, BoundaryConditionManager& bcs_,
                       mfem::Solver& lin_solver);
}  // namespace detail

/**
 * @brief default method and tolerances for solving the
 * systems of linear equations that show up in implicit
 * solid mechanics simulations
 */
const LinearSolverOptions default_linear_options = {.linear_solver  = LinearSolver::GMRES,
                                                    .preconditioner = Preconditioner::HypreAMG,
                                                    .relative_tol   = 1.0e-6,
                                                    .absolute_tol   = 1.0e-16,
                                                    .max_iterations = 500,
                                                    .print_level    = 0};

/// the default direct solver option for solving the linear stiffness equations
#ifdef MFEM_USE_STRUMPACK
const LinearSolverOptions direct_linear_options = {.linear_solver = LinearSolver::Strumpack, .print_level = 0};
#else
const LinearSolverOptions direct_linear_options = {.linear_solver = LinearSolver::SuperLU, .print_level = 0};
#endif

/**
 * @brief default iteration limits, tolerances and verbosity for solving the
 * systems of nonlinear equations that show up in implicit
 * solid mechanics simulations
 */
const NonlinearSolverOptions default_nonlinear_options = {.nonlin_solver  = NonlinearSolver::Newton,
                                                          .relative_tol   = 1.0e-4,
                                                          .absolute_tol   = 1.0e-8,
                                                          .max_iterations = 10,
                                                          .print_level    = 1};

/// default quasistatic timestepping options for solid mechanics
const TimesteppingOptions default_quasistatic_options = {TimestepMethod::QuasiStatic};

/// default implicit dynamic timestepping options for solid mechanics
const TimesteppingOptions default_timestepping_options = {TimestepMethod::Newmark,
                                                          DirichletEnforcementMethod::RateControl};

}  // namespace solid_mechanics

template <int order, int dim, typename parameters = Parameters<>,
          typename parameter_indices = std::make_integer_sequence<int, parameters::n>>
class SolidMechanics;

/**
 * @brief The nonlinear solid solver class
 *
 * The nonlinear total Lagrangian quasi-static and dynamic
 * hyperelastic solver object. This uses Functional to compute the tangent
 * stiffness matrices.
 *
 * @tparam order The order of the discretization of the displacement and velocity fields
 * @tparam dim The spatial dimension of the mesh
 */
template <int order, int dim, typename... parameter_space, int... parameter_indices>
class SolidMechanics<order, dim, Parameters<parameter_space...>, std::integer_sequence<int, parameter_indices...>>
    : public BasePhysics {
public:
  //! @cond Doxygen_Suppress
  static constexpr int  VALUE = 0, DERIVATIVE = 1;
  static constexpr int  SHAPE = 2;
  static constexpr auto I     = Identity<dim>();
  //! @endcond

  /// @brief The total number of non-parameter state variables (displacement, acceleration, shape) passed to the FEM
  /// integrators
  static constexpr auto NUM_STATE_VARS = 3;

  /// @brief a container holding quadrature point data of the specified type
  /// @tparam T the type of data to store at each quadrature point
  template <typename T>
  using qdata_type = std::shared_ptr<QuadratureData<T>>;

  /**
   * @brief Construct a new SolidMechanics object
   *
   * @param nonlinear_opts The nonlinear solver options for solving the nonlinear residual equations
   * @param lin_opts The linear solver options for solving the linearized Jacobian equations
   * @param timestepping_opts The timestepping options for the solid mechanics time evolution operator
   * @param geom_nonlin Flag to include geometric nonlinearities
   * @param physics_name A name for the physics module instance
   * @param mesh_tag The tag for the mesh in the StateManager to construct the physics module on
   * @param parameter_names A vector of the names of the requested parameter fields
   * @param cycle The simulation cycle (i.e. timestep iteration) to intialize the physics module to
   * @param time The simulation time to initialize the physics module to
   */
  SolidMechanics(const NonlinearSolverOptions nonlinear_opts, const LinearSolverOptions lin_opts,
                 const serac::TimesteppingOptions timestepping_opts, const GeometricNonlinearities geom_nonlin,
                 const std::string& physics_name, std::string mesh_tag, std::vector<std::string> parameter_names = {},
                 int cycle = 0, double time = 0.0)
      : SolidMechanics(
            std::make_unique<EquationSolver>(nonlinear_opts, lin_opts, StateManager::mesh(mesh_tag).GetComm()),
            timestepping_opts, geom_nonlin, physics_name, mesh_tag, parameter_names, cycle, time)
  {
  }

  /**
   * @brief Construct a new SolidMechanics object
   *
   * @param solver The nonlinear equation solver for the implicit solid mechanics equations
   * @param timestepping_opts The timestepping options for the solid mechanics time evolution operator
   * @param geom_nonlin Flag to include geometric nonlinearities
   * @param physics_name A name for the physics module instance
   * @param mesh_tag The tag for the mesh in the StateManager to construct the physics module on
   * @param parameter_names A vector of the names of the requested parameter fields
   * @param cycle The simulation cycle (i.e. timestep iteration) to intialize the physics module to
   * @param time The simulation time to initialize the physics module to
   */
  SolidMechanics(std::unique_ptr<serac::EquationSolver> solver, const serac::TimesteppingOptions timestepping_opts,
                 const GeometricNonlinearities geom_nonlin, const std::string& physics_name, std::string mesh_tag,
                 std::vector<std::string> parameter_names = {}, int cycle = 0, double time = 0.0)
      : BasePhysics(physics_name, mesh_tag, cycle, time),
        displacement_(
            StateManager::newState(H1<order, dim>{}, detail::addPrefix(physics_name, "displacement"), mesh_tag_)),
        velocity_(StateManager::newState(H1<order, dim>{}, detail::addPrefix(physics_name, "velocity"), mesh_tag_)),
        acceleration_(
            StateManager::newState(H1<order, dim>{}, detail::addPrefix(physics_name, "acceleration"), mesh_tag_)),
        adjoint_displacement_(StateManager::newState(
            H1<order, dim>{}, detail::addPrefix(physics_name, "adjoint_displacement"), mesh_tag_)),
        displacement_adjoint_load_(displacement_.space(), detail::addPrefix(physics_name, "displacement_adjoint_load")),
        velocity_adjoint_load_(displacement_.space(), detail::addPrefix(physics_name, "velocity_adjoint_load")),
        acceleration_adjoint_load_(displacement_.space(), detail::addPrefix(physics_name, "acceleration_adjoint_load")),
        implicit_sensitivity_displacement_start_of_step_(displacement_.space(), "total_deriv_wrt_displacement."),
        implicit_sensitivity_velocity_start_of_step_(displacement_.space(), "total_deriv_wrt_velocity."),
        reactions_(StateManager::newDual(H1<order, dim>{}, detail::addPrefix(physics_name, "reactions"), mesh_tag_)),
        nonlin_solver_(std::move(solver)),
        ode2_(displacement_.space().TrueVSize(),
              {.time = ode_time_point_, .c0 = c0_, .c1 = c1_, .u = u_, .du_dt = v_, .d2u_dt2 = acceleration_},
              *nonlin_solver_, bcs_),
        c0_(0.0),
        c1_(0.0),
        geom_nonlin_(geom_nonlin)
  {
    SLIC_ERROR_ROOT_IF(mesh_.Dimension() != dim,
                       axom::fmt::format("Compile time dimension, {0}, and runtime mesh dimension, {1}, mismatch", dim,
                                         mesh_.Dimension()));

    SLIC_ERROR_ROOT_IF(!nonlin_solver_,
                       "EquationSolver argument is nullptr in SolidMechanics constructor. It is possible that it was "
                       "previously moved.");

    states_.push_back(&displacement_);
    states_.push_back(&velocity_);
    states_.push_back(&acceleration_);
    adjoints_.push_back(&adjoint_displacement_);

    duals_.push_back(&reactions_);

    // Create a pack of the primal field and parameter finite element spaces
    mfem::ParFiniteElementSpace* test_space = &displacement_.space();

    std::array<const mfem::ParFiniteElementSpace*, NUM_STATE_VARS + sizeof...(parameter_space)> trial_spaces;
    trial_spaces[0] = &displacement_.space();
    trial_spaces[1] = &displacement_.space();
    trial_spaces[2] = &shape_displacement_.space();

    SLIC_ERROR_ROOT_IF(
        sizeof...(parameter_space) != parameter_names.size(),
        axom::fmt::format("{} parameter spaces given in the template argument but {} parameter names were supplied.",
                          sizeof...(parameter_space), parameter_names.size()));

    if constexpr (sizeof...(parameter_space) > 0) {
      tuple<parameter_space...> types{};
      for_constexpr<sizeof...(parameter_space)>([&](auto i) {
        parameters_.emplace_back(mesh_, get<i>(types), detail::addPrefix(name_, parameter_names[i]));

        trial_spaces[i + NUM_STATE_VARS] = &(parameters_[i].state->space());
      });
    }

    residual_ =
        std::make_unique<Functional<test(trial, trial, shape_trial, parameter_space...)>>(test_space, trial_spaces);

    displacement_              = 0.0;
    velocity_                  = 0.0;
    acceleration_              = 0.0;
    shape_displacement_        = 0.0;
    adjoint_displacement_      = 0.0;
    displacement_adjoint_load_ = 0.0;
    velocity_adjoint_load_     = 0.0;
    acceleration_adjoint_load_ = 0.0;

    implicit_sensitivity_displacement_start_of_step_ = 0.0;
    implicit_sensitivity_velocity_start_of_step_     = 0.0;

    // If the user wants the AMG preconditioner with a linear solver, set the pfes
    // to be the displacement
    auto* amg_prec = dynamic_cast<mfem::HypreBoomerAMG*>(nonlin_solver_->preconditioner());
    if (amg_prec) {
      // amg_prec->SetElasticityOptions(&displacement_.space());

      // TODO: The above call was seg faulting in the HYPRE_BoomerAMGSetInterpRefine(amg_precond, interp_refine)
      // method as of Hypre version v2.26.0. Instead, we just set the system size for Hypre. This is a temporary work
      // around as it will decrease the effectiveness of the preconditioner.
      amg_prec->SetSystemsOptions(dim, true);
    }

    // Check for dynamic mode
    if (timestepping_opts.timestepper != TimestepMethod::QuasiStatic) {
      ode2_.SetTimestepper(timestepping_opts.timestepper);
      ode2_.SetEnforcementMethod(timestepping_opts.enforcement_method);
      is_quasistatic_ = false;
    } else {
      is_quasistatic_ = true;
    }

    int true_size = velocity_.space().TrueVSize();

    u_.SetSize(true_size);
    v_.SetSize(true_size);

    du_.SetSize(true_size);
    du_ = 0.0;

    dr_.SetSize(true_size);
    dr_ = 0.0;

    predicted_displacement_.SetSize(true_size);
    predicted_displacement_ = 0.0;
  }

  /**
   * @brief Construct a new Nonlinear SolidMechanics Solver object
   *
   * @param[in] input_options The solver information parsed from the input file
   * @param[in] physics_name A name for the physics module instance
   * @param[in] mesh_tag The tag for the mesh in the StateManager to construct the physics module on
   * @param[in] cycle The simulation cycle (i.e. timestep iteration) to intialize the physics module to
   * @param[in] time The simulation time to initialize the physics module to
   */
  SolidMechanics(const SolidMechanicsInputOptions& input_options, const std::string& physics_name, std::string mesh_tag,
                 int cycle = 0, double time = 0.0)
      : SolidMechanics(input_options.nonlin_solver_options, input_options.lin_solver_options,
                       input_options.timestepping_options, input_options.geom_nonlin, physics_name, mesh_tag, {}, cycle,
                       time)
  {
    // This is the only other options stored in the input file that we can use
    // in the initialization stage
    // TODO: move these material parameters out of the SolidMechanicsInputOptions
    if (input_options.material_nonlin) {
      solid_mechanics::NeoHookean mat{input_options.initial_mass_density, input_options.K, input_options.mu};
      setMaterial(mat);
    } else {
      solid_mechanics::LinearIsotropic mat{input_options.initial_mass_density, input_options.K, input_options.mu};
      setMaterial(mat);
    }

    if (input_options.initial_displacement) {
      displacement_.project(input_options.initial_displacement->constructVector(dim));
    }

    if (input_options.initial_velocity) {
      velocity_.project(input_options.initial_velocity->constructVector(dim));
    }

    for (const auto& [bc_name, bc] : input_options.boundary_conditions) {
      // FIXME: Better naming for boundary conditions?
      if (bc_name.find("displacement") != std::string::npos) {
        if (bc.coef_opts.isVector()) {
          std::shared_ptr<mfem::VectorCoefficient> disp_coef(bc.coef_opts.constructVector(dim));
          bcs_.addEssential(bc.attrs, disp_coef, displacement_.space());
        } else {
          SLIC_ERROR_ROOT_IF(
              !bc.coef_opts.component,
              "Component not specified with scalar coefficient when setting the displacement condition.");
          std::shared_ptr<mfem::Coefficient> disp_coef(bc.coef_opts.constructScalar());
          bcs_.addEssential(bc.attrs, disp_coef, displacement_.space(), *bc.coef_opts.component);
        }
      } else if (bc_name.find("traction") != std::string::npos) {
        // TODO: Not implemented yet in input files
        SLIC_ERROR("'traction' is not implemented yet in input files.");
      } else if (bc_name.find("traction_ref") != std::string::npos) {
        // TODO: Not implemented yet in input files
        SLIC_ERROR("'traction_ref' is not implemented yet in input files.");
      } else if (bc_name.find("pressure") != std::string::npos) {
        // TODO: Not implemented yet in input files
        SLIC_ERROR("'pressure' is not implemented yet in input files.");
      } else if (bc_name.find("pressure_ref") != std::string::npos) {
        // TODO: Not implemented yet in input files
        SLIC_ERROR("'pressure_ref' is not implemented yet in input files.");
      } else {
        SLIC_WARNING_ROOT("Ignoring boundary condition with unknown name: " << bc_name);
      }
    }
  }

  /// @brief Destroy the SolidMechanics Functional object
  virtual ~SolidMechanics() {}

  /**
   * @brief Create a shared ptr to a quadrature data buffer for the given material type
   *
   * @tparam T the type to be created at each quadrature point
   * @param initial_state the value to be broadcast to each quadrature point
   * @return std::shared_ptr< QuadratureData<T> >
   */
  template <typename T>
  qdata_type<T> createQuadratureDataBuffer(T initial_state)
  {
    constexpr auto Q = order + 1;

    std::array<uint32_t, mfem::Geometry::NUM_GEOMETRIES> elems = geometry_counts(mesh_);
    std::array<uint32_t, mfem::Geometry::NUM_GEOMETRIES> qpts_per_elem{};

    std::vector<mfem::Geometry::Type> geometries;
    if (dim == 2) {
      geometries = {mfem::Geometry::TRIANGLE, mfem::Geometry::SQUARE};
    } else {
      geometries = {mfem::Geometry::TETRAHEDRON, mfem::Geometry::CUBE};
    }

    for (auto geom : geometries) {
      qpts_per_elem[size_t(geom)] = uint32_t(num_quadrature_points(geom, Q));
    }

    return std::make_shared<QuadratureData<T>>(elems, qpts_per_elem, initial_state);
  }

  /**
   * @brief Set essential displacement boundary conditions (strongly enforced)
   *
   * @param[in] disp_bdr The boundary attributes from the mesh on which to enforce a displacement
   * @param[in] disp The prescribed boundary displacement function
   *
   * @note This method must be called prior to completeSetup()
   *
   * For the displacement function, the first argument is the input position and the second argument is the output
   * prescribed displacement.
   */
  void setDisplacementBCs(const std::set<int>& disp_bdr, std::function<void(const mfem::Vector&, mfem::Vector&)> disp)
  {
    // Project the coefficient onto the grid function
    disp_bdr_coef_ = std::make_shared<mfem::VectorFunctionCoefficient>(dim, disp);

    bcs_.addEssential(disp_bdr, disp_bdr_coef_, displacement_.space());
  }

  /**
   * @brief Set essential displacement boundary conditions (strongly enforced)
   *
   * @param[in] disp_bdr The boundary attributes from the mesh on which to enforce a displacement
   * @param[in] disp The prescribed boundary displacement function
   *
   * For the displacement function, the first argument is the input position, the second argument is the time, and the
   * third argument is the output prescribed displacement.
   *
   * @note This method must be called prior to completeSetup()
   */
  void setDisplacementBCs(const std::set<int>&                                            disp_bdr,
                          std::function<void(const mfem::Vector&, double, mfem::Vector&)> disp)
  {
    // Project the coefficient onto the grid function
    disp_bdr_coef_ = std::make_shared<mfem::VectorFunctionCoefficient>(dim, disp);

    bcs_.addEssential(disp_bdr, disp_bdr_coef_, displacement_.space());
  }

  /**
   * @brief Set the displacement essential boundary conditions on a single component
   *
   * @param[in] disp_bdr The set of boundary attributes to set the displacement on
   * @param[in] disp The vector function containing the set displacement values
   * @param[in] component The component to set the displacment on
   *
   * For the displacement function, the argument is the input position and the output is the value of the component of
   * the displacement.
   *
   * @note This method must be called prior to completeSetup()
   */
  void setDisplacementBCs(const std::set<int>& disp_bdr, std::function<double(const mfem::Vector& x)> disp,
                          int component)
  {
    // Project the coefficient onto the grid function
    component_disp_bdr_coef_ = std::make_shared<mfem::FunctionCoefficient>(disp);

    bcs_.addEssential(disp_bdr, component_disp_bdr_coef_, displacement_.space(), component);
  }

  /**
   * @brief Set the displacement essential boundary conditions on a set of true degrees of freedom
   *
   * @param true_dofs A set of true degrees of freedom to set the displacement on
   * @param disp The vector function containing the prescribed displacement values
   *
   * The @a true_dofs list can be determined using functions from the @a mfem::ParFiniteElementSpace related to the
   * displacement @a serac::FiniteElementState .
   *
   * For the displacement function, the first argument is the input position, the second argument is time,
   * and the third argument is the prescribed output displacement vector.
   *
   * @note The displacement function is required to be vector-valued. However, only the dofs specified in the @a
   * true_dofs array will be set. This means that if the @a true_dofs array only contains dofs for a specific vector
   * component in a vector-valued finite element space, only that component will be set.
   *
   * @note This method must be called prior to completeSetup()
   */
  void setDisplacementBCsByDofList(const mfem::Array<int>                                          true_dofs,
                                   std::function<void(const mfem::Vector&, double, mfem::Vector&)> disp)
  {
    disp_bdr_coef_ = std::make_shared<mfem::VectorFunctionCoefficient>(dim, disp);

    bcs_.addEssential(true_dofs, disp_bdr_coef_, displacement_.space());
  }

  /**
   * @brief Set the displacement essential boundary conditions on a set of true degrees of freedom
   *
   * @param true_dofs A set of true degrees of freedom to set the displacement on
   * @param disp The vector function containing the prescribed displacement values
   *
   * The @a true_dofs list can be determined using functions from the @a mfem::ParFiniteElementSpace class.
   *
   * @note The coefficient is required to be vector-valued. However, only the dofs specified in the @a true_dofs
   * array will be set. This means that if the @a true_dofs array only contains dofs for a specific vector component in
   * a vector-valued finite element space, only that component will be set.
   *
   * @note This method must be called prior to completeSetup()
   */
  void setDisplacementBCsByDofList(const mfem::Array<int>                                  true_dofs,
                                   std::function<void(const mfem::Vector&, mfem::Vector&)> disp)
  {
    disp_bdr_coef_ = std::make_shared<mfem::VectorFunctionCoefficient>(dim, disp);

    bcs_.addEssential(true_dofs, disp_bdr_coef_, displacement_.space());
  }

  /**
   * @brief Set the displacement boundary conditions on a set of nodes within a spatially-defined area
   *
   * @param is_node_constrained A callback function that returns true if displacement nodes at a certain position should
   * be constrained by this boundary condition
   * @param disp The vector function containing the prescribed displacement values
   *
   * The displacement function takes a spatial position as the first argument and time as the second argument. It
   * computes the desired displacement and fills the third argument with these displacement values.
   *
   * @note This method searches over the entire mesh, not just the boundary nodes.
   *
   * @note This method must be called prior to completeSetup()
   */
  void setDisplacementBCs(std::function<bool(const mfem::Vector&)>                        is_node_constrained,
                          std::function<void(const mfem::Vector&, double, mfem::Vector&)> disp)
  {
    auto constrained_dofs = calculateConstrainedDofs(is_node_constrained);

    setDisplacementBCsByDofList(constrained_dofs, disp);
  }

  /**
   * @brief Set the displacement boundary conditions on a set of nodes within a spatially-defined area
   *
   * @param is_node_constrained A callback function that returns true if displacement nodes at a certain position should
   * be constrained by this boundary condition
   * @param disp The vector function containing the prescribed displacement values
   *
   * The displacement function takes a spatial position as the first argument. It computes the desired displacement
   * and fills the second argument with these displacement values.
   *
   * @note This method searches over the entire mesh, not just the boundary nodes.
   *
   * @note This method must be called prior to completeSetup()
   */
  void setDisplacementBCs(std::function<bool(const mfem::Vector&)>                is_node_constrained,
                          std::function<void(const mfem::Vector&, mfem::Vector&)> disp)
  {
    auto constrained_dofs = calculateConstrainedDofs(is_node_constrained);

    setDisplacementBCsByDofList(constrained_dofs, disp);
  }

  /**
   * @brief Set the displacement boundary conditions on a set of nodes within a spatially-defined area for a single
   * displacement vector component
   *
   * @param is_node_constrained A callback function that returns true if displacement nodes at a certain position should
   * be constrained by this boundary condition
   * @param disp The scalar function containing the prescribed component displacement values
   * @param component The component of the displacement vector that should be set by this boundary condition. The other
   * components of displacement are unconstrained.
   *
   * The displacement function takes a spatial position as the first argument and current time as the second argument.
   * It computes the desired displacement scalar for the given component and returns that value.
   *
   * @note This method searches over the entire mesh, not just the boundary nodes.
   *
   * @note This method must be called prior to completeSetup()
   */
  void setDisplacementBCs(std::function<bool(const mfem::Vector&)>           is_node_constrained,
                          std::function<double(const mfem::Vector&, double)> disp, int component)
  {
    auto constrained_dofs = calculateConstrainedDofs(is_node_constrained, component);

    auto vector_function = [disp, component](const mfem::Vector& x, double time, mfem::Vector& displacement) {
      displacement            = 0.0;
      displacement(component) = disp(x, time);
    };

    setDisplacementBCsByDofList(constrained_dofs, vector_function);
  }

  /**
   * @brief Set the displacement boundary conditions on a set of nodes within a spatially-defined area for a single
   * displacement vector component
   *
   * @param is_node_constrained A callback function that returns true if displacement nodes at a certain position should
   * be constrained by this boundary condition
   * @param disp The scalar function containing the prescribed component displacement values
   * @param component The component of the displacement vector that should be set by this boundary condition. The other
   * components of displacement are unconstrained.
   *
   * The displacement function takes a spatial position as an argument. It computes the desired displacement scalar for
   * the given component and returns that value.
   *
   * @note This method searches over the entire mesh, not just the boundary nodes.
   *
   * @note This method must be called prior to completeSetup()
   */
  void setDisplacementBCs(std::function<bool(const mfem::Vector& x)>   is_node_constrained,
                          std::function<double(const mfem::Vector& x)> disp, int component)
  {
    auto constrained_dofs = calculateConstrainedDofs(is_node_constrained, component);

    auto vector_function = [disp, component](const mfem::Vector& x, mfem::Vector& displacement) {
      displacement            = 0.0;
      displacement(component) = disp(x);
    };

    setDisplacementBCsByDofList(constrained_dofs, vector_function);
  }

  /**
   * @brief Accessor for getting named finite element state fields from the physics modules
   *
   * @param state_name The name of the Finite Element State to retrieve
   * @return The named Finite Element State
   */
  const FiniteElementState& state(const std::string& state_name) const override
  {
    if (state_name == "displacement") {
      return displacement_;
    } else if (state_name == "velocity") {
      return velocity_;
    } else if (state_name == "acceleration") {
      return acceleration_;
    }

    SLIC_ERROR_ROOT(axom::fmt::format("State '{}' requested from solid mechanics module '{}', but it doesn't exist",
                                      state_name, name_));
    return displacement_;
  }

  /**
   * @brief Set the primal solution field (displacement, velocity) for the underlying solid mechanics solver
   *
   * @param state_name The name of the field to initialize ("displacement", or "velocity")
   * @param state The finite element state vector containing the values for either the displacement or velocity fields
   *
   * It is expected that @a state has the same underlying finite element space and mesh as the selected primal solution
   * field.
   */
  void setState(const std::string& state_name, const FiniteElementState& state) override
  {
    if (state_name == "displacement") {
      displacement_ = state;
      return;
    } else if (state_name == "velocity") {
      velocity_ = state;
      return;
    }

    SLIC_ERROR_ROOT(axom::fmt::format(
        "setState for state named '{}' requested from solid mechanics module '{}', but it doesn't exist", state_name,
        name_));
  }

  /**
   * @brief Get a vector of the finite element state solution variable names
   *
   * @return The solution variable names
   */
  std::vector<std::string> stateNames() const override
  {
    return std::vector<std::string>{{"displacement"}, {"velocity"}, {"acceleration"}};
  }

  /**
   * @brief Accessor for getting named finite element state adjoint solution from the physics modules
   *
   * @param state_name The name of the Finite Element State adjoint solution to retrieve
   * @return The named adjoint Finite Element State
   */
  const FiniteElementState& adjoint(const std::string& state_name) const override
  {
    if (state_name == "displacement") {
      return adjoint_displacement_;
    }

    SLIC_ERROR_ROOT(axom::fmt::format("Adjoint '{}' requested from solid mechanics module '{}', but it doesn't exist",
                                      state_name, name_));
    return adjoint_displacement_;
  }

  /**
   * @brief Get a vector of the finite element state solution variable names
   *
   * @return The solution variable names
   */
  std::vector<std::string> adjointNames() const override { return std::vector<std::string>{{"displacement"}}; }

  /**
   * @brief register a custom domain integral calculation as part of the residual
   *
   * @tparam active_parameters a list of indices, describing which parameters to pass to the q-function
   * @tparam StateType the type that contains the internal variables (if any) for q-function
   * @param qfunction a callable that returns a tuple of body-force and stress
   * @param qdata the buffer of material internal variables at each quadrature point
   *
   * ~~~ {.cpp}
   *
   *  double lambda = 500.0;
   *  double mu = 500.0;
   *  solid_mechanics.addCustomDomainIntegral(DependsOn<>{}, [=](auto x, auto displacement, auto acceleration, auto
   * shape_displacement){ auto du_dx = serac::get<1>(displacement);
   *
   *    auto I       = Identity<dim>();
   *    auto epsilon = 0.5 * (transpose(du_dx) + du_dx);
   *    auto stress = lambda * tr(epsilon) * I + 2.0 * mu * epsilon;
   *
   *    auto d2u_dt2 = serac::get<0>(acceleration);
   *    double rho = 1.0 + x[0]; // spatially-varying density
   *
   *    return serac::tuple{rho * d2u_dt2, stress};
   *  });
   *
   * ~~~
   *
   * @note This method must be called prior to completeSetup()
   */
  template <int... active_parameters, typename callable, typename StateType = Nothing>
  void addCustomDomainIntegral(DependsOn<active_parameters...>, callable qfunction,
                               qdata_type<StateType> qdata = NoQData)
  {
    residual_->AddDomainIntegral(Dimension<dim>{}, DependsOn<0, 1, 2, active_parameters + NUM_STATE_VARS...>{},
                                 qfunction, mesh_, qdata);
  }

  /**
   * @brief Set the material stress response and mass properties for the physics module
   *
   * @tparam MaterialType The solid material type
   * @tparam StateType the type that contains the internal variables for MaterialType
   * @param material A material that provides a function to evaluate stress
   * @pre material must be a object that can be called with the following arguments:
   *    1. `MaterialType::State & state` an mutable reference to the internal variables for this quadrature point
   *    2. `tensor<T,dim,dim> du_dx` the displacement gradient at this quadrature point
   *    3. `tuple{value, derivative}`, a tuple of values and derivatives for each parameter field
   *            specified in the `DependsOn<...>` argument.
   *
   * @note The actual types of these arguments passed will be `double`, `tensor<double, ... >` or tuples thereof
   *    when doing direct evaluation. When differentiating with respect to one of the inputs, its stored
   *    values will change to `dual` numbers rather than `double`. (e.g. `tensor<double,3>` becomes `tensor<dual<...>,
   * 3>`)
   *
   * @param qdata the buffer of material internal variables at each quadrature point
   *
   * @pre MaterialType must have a public member variable `density`
   * @pre MaterialType must define operator() that returns the Cauchy stress
   *
   * @note This method must be called prior to completeSetup()
   */
  template <int... active_parameters, typename MaterialType, typename StateType = Empty>
  void setMaterial(DependsOn<active_parameters...>, MaterialType material, qdata_type<StateType> qdata = EmptyQData)
  {
    residual_->AddDomainIntegral(
        Dimension<dim>{},
        DependsOn<0, 1, 2,
                  active_parameters + NUM_STATE_VARS...>{},  // the magic number "+ NUM_STATE_VARS" accounts for the
                                                             // fact that the displacement, acceleration, and shape
                                                             // fields are always-on and come first, so the `n`th
                                                             // parameter will actually be argument `n + NUM_STATE_VARS`
        [this, material](auto /*x*/, auto& state, auto displacement, auto acceleration, auto shape, auto... params) {
          auto du_dX   = get<DERIVATIVE>(displacement);
          auto d2u_dt2 = get<VALUE>(acceleration);
          auto dp_dX   = get<DERIVATIVE>(shape);

          // Compute the displacement gradient with respect to the shape-adjusted coordinate.

          // Note that the current configuration x = X + u + p, where X is the original reference
          // configuration, u is the displacement, and p is the shape displacement. We need the gradient with
          // respect to the perturbed reference configuration X' = X + p for the material model. Therefore, we calculate
          // du/dX' = du/dX * dX/dX' = du/dX * (dX'/dX)^-1 = du/dX * (I + dp/dX)^-1

          auto du_dX_prime = dot(du_dX, inv(I + dp_dX));

          auto stress = material(state, du_dX_prime, params...);

          // dx_dX is the volumetric transform to get us back to the original
          // reference configuration (dx/dX = I + du/dX + dp/dX). If we are not including geometric
          // nonlinearities, we ignore the du/dX factor.

          auto dx_dX = 0.0 * du_dX + dp_dX + I;

          if (geom_nonlin_ == GeometricNonlinearities::On) {
            dx_dX += du_dX;
          }

          auto flux = dot(stress, transpose(inv(dx_dX))) * det(dx_dX);

          // This transpose on the stress in the following line is a
          // hack to fix a bug in the residual operator. The stress
          // should be transposed in the contraction of the Piola
          // stress with the shape function gradients.
          //
          // Note that the mass part of the return is integrated in the perturbed reference
          // configuration, hence the det(I + dp_dx) = det(dX'/dX)
          return serac::tuple{material.density * d2u_dt2 * det(I + dp_dX), flux};
        },
        mesh_, qdata);
  }

  /// @overload
  template <typename MaterialType, typename StateType = Empty>
  void setMaterial(MaterialType material, std::shared_ptr<QuadratureData<StateType>> qdata = EmptyQData)
  {
    setMaterial(DependsOn<>{}, material, qdata);
  }

  /**
   * @brief Set the underlying finite element state to a prescribed displacement
   *
   * @param disp The function describing the displacement field
   */
  void setDisplacement(std::function<void(const mfem::Vector& x, mfem::Vector& disp)> disp)
  {
    // Project the coefficient onto the grid function
    mfem::VectorFunctionCoefficient disp_coef(dim, disp);
    displacement_.project(disp_coef);
  }

  /// @overload
  void setDisplacement(const FiniteElementState& temp) { displacement_ = temp; }

  /**
   * @brief Set the underlying finite element state to a prescribed velocity
   *
   * @param vel The function describing the velocity field
   */
  void setVelocity(std::function<void(const mfem::Vector& x, mfem::Vector& vel)> vel)
  {
    // Project the coefficient onto the grid function
    mfem::VectorFunctionCoefficient vel_coef(dim, vel);
    velocity_.project(vel_coef);
  }

  /// @overload
  void setVelocity(const FiniteElementState& temp) { velocity_ = temp; }

  /**
   * @brief Set the body forcefunction
   *
   * @tparam BodyForceType The type of the body force load
   * @pre body_force must be a object that can be called with the following arguments:
   *    1. `tensor<T,dim> x` the spatial coordinates for the quadrature point
   *    2. `double t` the time (note: time will be handled differently in the future)
   *    3. `tuple{value, derivative}`, a variadic list of tuples (each with a values and derivative),
   *            one tuple for each of the trial spaces specified in the `DependsOn<...>` argument.
   * @note The actual types of these arguments passed will be `double`, `tensor<double, ... >` or tuples thereof
   *    when doing direct evaluation. When differentiating with respect to one of the inputs, its stored
   *    values will change to `dual` numbers rather than `double`. (e.g. `tensor<double,3>` becomes `tensor<dual<...>,
   * 3>`)
   *
   * @note This method must be called prior to completeSetup()
   */
  template <int... active_parameters, typename BodyForceType>
  void addBodyForce(DependsOn<active_parameters...>, BodyForceType body_force)
  {
    residual_->AddDomainIntegral(
        Dimension<dim>{}, DependsOn<0, 1, 2, active_parameters + NUM_STATE_VARS...>{},
        [body_force, this](auto x, auto /* displacement */, auto /* acceleration */, auto shape, auto... params) {
          // note: this assumes that the body force function is defined
          // per unit volume in the reference configuration
          auto p     = get<VALUE>(shape);
          auto dp_dX = get<DERIVATIVE>(shape);
          return serac::tuple{-1.0 * body_force(x + p, ode_time_point_, params...) * det(dp_dX + I), zero{}};
        },
        mesh_);
  }

  /// @overload
  template <typename BodyForceType>
  void addBodyForce(BodyForceType body_force)
  {
    addBodyForce(DependsOn<>{}, body_force);
  }

  /**
   * @brief Set the traction boundary condition
   *
   * @tparam TractionType The type of the traction load
   * @param traction_function A function describing the traction applied to a boundary
   *
   * @pre TractionType must be a object that can be called with the following arguments:
   *    1. `tensor<T,dim> x` the spatial coordinates for the quadrature point
   *    2. `tensor<T,dim> n` the outward-facing unit normal for the quadrature point
   *    3. `double t` the time (note: time will be handled differently in the future)
   *    4. `tuple{value, derivative}`, a variadic list of tuples (each with a values and derivative),
   *            one tuple for each of the trial spaces specified in the `DependsOn<...>` argument.
   *
   * @note The actual types of these arguments passed will be `double`, `tensor<double, ... >` or tuples thereof
   *    when doing direct evaluation. When differentiating with respect to one of the inputs, its stored
   *    values will change to `dual` numbers rather than `double`. (e.g. `tensor<double,3>` becomes `tensor<dual<...>,
   * 3>`)
   *
   * @note This traction is applied in the reference (undeformed) configuration.
   *
   * @note This method must be called prior to completeSetup()
   */
  template <int... active_parameters, typename TractionType>
  void setTraction(DependsOn<active_parameters...>, TractionType traction_function)
  {
    residual_->AddBoundaryIntegral(
        Dimension<dim - 1>{}, DependsOn<0, 1, 2, active_parameters + NUM_STATE_VARS...>{},
        [this, traction_function](auto X, auto /* displacement */, auto /* acceleration */, auto shape,
                                  auto... params) {
          auto x = X + shape;
          auto n = cross(get<DERIVATIVE>(x));

          // serac::Functional's boundary integrals multiply the q-function output by
          // norm(cross(dX_dxi)) at that quadrature point, but if we impose a shape displacement
          // then that weight needs to be corrected. The new weight should be
          // norm(cross(dX_dxi + dp_dxi)), so we multiply by the ratio w_new / w_old
          // to get
          //   q * area_correction * w_old
          // = q * (w_new / w_old) * w_old
          // = q * w_new
          auto area_correction = norm(n) / norm(cross(get<DERIVATIVE>(X)));
          return -1.0 * traction_function(get<VALUE>(x), normalize(n), ode_time_point_, params...) * area_correction;
        },
        mesh_);
  }

  /// @overload
  template <typename TractionType>
  void setTraction(TractionType traction_function)
  {
    setTraction(DependsOn<>{}, traction_function);
  }

  /**
   * @brief Set the pressure boundary condition
   *
   * @tparam PressureType The type of the pressure load
   * @param pressure_function A function describing the pressure applied to a boundary
   *
   * @pre PressureType must be a object that can be called with the following arguments:
   *    1. `tensor<T,dim> x` the reference configuration spatial coordinates for the quadrature point
   *    2. `double t` the time (note: time will be handled differently in the future)
   *    3. `tuple{value, derivative}`, a variadic list of tuples (each with a values and derivative),
   *            one tuple for each of the trial spaces specified in the `DependsOn<...>` argument.
   *
   * @note The actual types of these arguments passed will be `double`, `tensor<double, ... >` or tuples thereof
   *    when doing direct evaluation. When differentiating with respect to one of the inputs, its stored
   *    values will change to `dual` numbers rather than `double`. (e.g. `tensor<double,3>` becomes `tensor<dual<...>,
   * 3>`)
   *
   * @note This pressure is applied in the deformed (current) configuration if GeometricNonlinearities are on.
   *
   * @note This method must be called prior to completeSetup()
   */
  template <int... active_parameters, typename PressureType>
  void setPressure(DependsOn<active_parameters...>, PressureType pressure_function)
  {
    residual_->AddBoundaryIntegral(
        Dimension<dim - 1>{}, DependsOn<0, 1, 2, active_parameters + NUM_STATE_VARS...>{},
        [this, pressure_function](auto X, auto displacement, auto /* acceleration */, auto shape, auto... params) {
          // Calculate the position and normal in the shape perturbed deformed configuration
          auto x = X + shape + 0.0 * displacement;

          if (geom_nonlin_ == GeometricNonlinearities::On) {
            x = x + displacement;
          }

          auto n = cross(get<DERIVATIVE>(x));

          // serac::Functional's boundary integrals multiply the q-function output by
          // norm(cross(dX_dxi)) at that quadrature point, but if we impose a shape displacement
          // then that weight needs to be corrected. The new weight should be
          // norm(cross(dX_dxi + du_dxi + dp_dxi)) where u is displacement and p is shape displacement. This implies:
          //
          //   pressure * normalize(normal_new) * w_new
          // = pressure * normalize(normal_new) * (w_new / w_old) * w_old
          // = pressure * normalize(normal_new) * (norm(normal_new) / norm(normal_old)) * w_old
          // = pressure * (normal_new / norm(normal_new)) * (norm(normal_new) / norm(normal_old)) * w_old
          // = pressure * (normal_new / norm(normal_old)) * w_old

          // We always query the pressure function in the undeformed configuration
          return pressure_function(get<VALUE>(X + shape), ode_time_point_, params...) *
                 (n / norm(cross(get<DERIVATIVE>(X))));
        },
        mesh_);
  }

  /// @overload
  template <typename PressureType>
  void setPressure(PressureType pressure_function)
  {
    setPressure(DependsOn<>{}, pressure_function);
  }

  /// @brief Build the quasi-static operator corresponding to the total Lagrangian formulation
  virtual std::unique_ptr<mfem_ext::StdFunctionOperator> buildQuasistaticOperator()
  {
    // the quasistatic case is entirely described by the residual,
    // there is no ordinary differential equation
    return std::make_unique<mfem_ext::StdFunctionOperator>(
        displacement_.space().TrueVSize(),

        // residual function
        [this](const mfem::Vector& u, mfem::Vector& r) {
          const mfem::Vector res =
              (*residual_)(u, acceleration_, shape_displacement_, *parameters_[parameter_indices].state...);

          // TODO this copy is required as the sundials solvers do not allow move assignments because of their memory
          // tracking strategy
          // See https://github.com/mfem/mfem/issues/3531
          r = res;
          r.SetSubVector(bcs_.allEssentialTrueDofs(), 0.0);
        },

        // gradient of residual function
        [this](const mfem::Vector& u) -> mfem::Operator& {
          auto [r, drdu] = (*residual_)(differentiate_wrt(u), acceleration_, shape_displacement_,
                                        *parameters_[parameter_indices].state...);
          J_             = assemble(drdu);
          J_e_           = bcs_.eliminateAllEssentialDofsFromMatrix(*J_);
          return *J_;
        });
  }

  /**
   * @brief Return the assembled stiffness matrix
   *
   * This method returns a pair {K, K_e} representing the last computed linearized stiffness matrix.
   * The K matrix has the essential degree of freedom rows and columns zeroed with a
   * 1 on the diagonal and K_e contains the zeroed rows and columns, e.g. K_total = K + K_e.
   *
   * @warning This interface is not stable and may change in the future.
   *
   * @return A pair of the eliminated stiffness matrix and a matrix containing the eliminated rows and cols
   */
  std::pair<const mfem::HypreParMatrix&, const mfem::HypreParMatrix&> stiffnessMatrix() const
  {
    SLIC_ERROR_ROOT_IF(!J_ || !J_e_, "Stiffness matrix has not yet been assembled.");

    return {*J_, *J_e_};
  }

  /**
   * @brief Complete the initialization and allocation of the data structures.
   *
   * @note This must be called before AdvanceTimestep().
   */
  void completeSetup() override
  {
    // Build the dof array lookup tables
    displacement_.space().BuildDofToArrays();

    if (is_quasistatic_) {
      residual_with_bcs_ = buildQuasistaticOperator();
    } else {
      // the dynamic case is described by a residual function and a second order
      // ordinary differential equation. Here, we define the residual function in
      // terms of an acceleration.
      residual_with_bcs_ = std::make_unique<mfem_ext::StdFunctionOperator>(
          displacement_.space().TrueVSize(),

          [this](const mfem::Vector& d2u_dt2, mfem::Vector& r) {
            add(1.0, u_, c0_, d2u_dt2, predicted_displacement_);
            const mfem::Vector res = (*residual_)(predicted_displacement_, d2u_dt2, shape_displacement_,
                                                  *parameters_[parameter_indices].state...);

            // TODO this copy is required as the sundials solvers do not allow move assignments because of their memory
            // tracking strategy
            // See https://github.com/mfem/mfem/issues/3531
            r = res;
            r.SetSubVector(bcs_.allEssentialTrueDofs(), 0.0);
          },

          [this](const mfem::Vector& d2u_dt2) -> mfem::Operator& {
            add(1.0, u_, c0_, d2u_dt2, predicted_displacement_);

            // K := dR/du
            auto K =
                serac::get<DERIVATIVE>((*residual_)(differentiate_wrt(predicted_displacement_), d2u_dt2,
                                                    shape_displacement_, *parameters_[parameter_indices].state...));
            std::unique_ptr<mfem::HypreParMatrix> k_mat(assemble(K));

            // M := dR/da
            auto M =
                serac::get<DERIVATIVE>((*residual_)(predicted_displacement_, differentiate_wrt(d2u_dt2),
                                                    shape_displacement_, *parameters_[parameter_indices].state...));
            std::unique_ptr<mfem::HypreParMatrix> m_mat(assemble(M));

            // J = M + c0 * K
            J_.reset(mfem::Add(1.0, *m_mat, c0_, *k_mat));
            J_e_ = bcs_.eliminateAllEssentialDofsFromMatrix(*J_);

            return *J_;
          });
    }

    nonlin_solver_->setOperator(*residual_with_bcs_);
  }

  /// @brief Set field to zero wherever their are essential boundary conditions applies
  void zeroEssentials(FiniteElementVector& field) const
  {
    for (const auto& essential : bcs_.essentials()) {
      field.SetSubVector(essential.getLocalDofList(), 0.0);
    }
  }

  /// @brief Solve the Quasi-static Newton system
  virtual void quasiStaticSolve(double dt)
  {
    time_ += dt;

    // this method is essentially equivalent to the 1-liner
    // u += dot(inv(J), dot(J_elim[:, dofs], (U(t + dt) - u)[dofs]));
<<<<<<< HEAD

    // Update the linearized Jacobian matrix
    auto [r, drdu] = (*residual_)(differentiate_wrt(displacement_), acceleration_, shape_displacement_,
                                  *parameters_[parameter_indices].state...);
    J_             = assemble(drdu);
    J_e_           = bcs_.eliminateAllEssentialDofsFromMatrix(*J_);

    du_ = 0.0;
    for (auto& bc : bcs_.essentials()) {
      bc.setDofs(du_, time_);
    }

    auto& constrained_dofs = bcs_.allEssentialTrueDofs();
    for (int i = 0; i < constrained_dofs.Size(); i++) {
      int j = constrained_dofs[i];
      du_[j] -= displacement_(j);
    }

    dr_ = 0.0;
    mfem::EliminateBC(*J_, *J_e_, constrained_dofs, du_, dr_);

    // Update the initial guess for changes in the parameters if this is not the first solve
    for (std::size_t parameter_index = 0; parameter_index < parameters_.size(); ++parameter_index) {
      // Compute the change in parameters parameter_diff = parameter_new - parameter_old
      serac::FiniteElementState parameter_difference = *parameters_[parameter_index].state;
      parameter_difference -= *parameters_[parameter_index].previous_state;

      // Compute a linearized estimate of the residual forces due to this change in parameter
      auto drdparam        = serac::get<DERIVATIVE>(d_residual_d_[parameter_index]());
      auto residual_update = drdparam(parameter_difference);

      // Flip the sign to get the RHS of the Newton update system
      // J^-1 du = - residual
      residual_update *= -1.0;

      dr_ += residual_update;

      // Save the current parameter value for the next timestep
      *parameters_[parameter_index].previous_state = *parameters_[parameter_index].state;
    }

    for (int i = 0; i < constrained_dofs.Size(); i++) {
      int j  = constrained_dofs[i];
      dr_[j] = du_[j];
    }

    auto& lin_solver = nonlin_solver_->linearSolver();

    lin_solver.SetOperator(*J_);

    lin_solver.Mult(dr_, du_);
    displacement_ += du_;
=======
    warmStartDisplacement();
>>>>>>> ab3c7e4b

    nonlin_solver_->solve(displacement_);
  }

  /**
   *
   * @brief Advance the solid mechanics physics module in time
   *
   * Advance the underlying ODE with the requested time integration scheme using the previously set timestep.
   *
   * @param dt The increment of simulation time to advance the underlying solid mechanics problem
   */
  void advanceTimestep(double dt) override
  {
    SLIC_ERROR_ROOT_IF(!residual_, "completeSetup() must be called prior to advanceTimestep(dt) in SolidMechanics.");

    // If this is the first call, initialize the previous parameter values as the initial values
    if (cycle_ == 0) {
      for (auto& parameter : parameters_) {
        *parameter.previous_state = *parameter.state;
      }
    }

    if (is_quasistatic_) {
      quasiStaticSolve(dt);
    } else {
      ode2_.Step(displacement_, velocity_, time_, dt);
    }

    {
      // after finding displacements that satisfy equilibrium,
      // compute the residual one more time, this time enabling
      // the material state buffers to be updated
      residual_->update_qdata = true;

      // this seems like the wrong way to be doing this assignment, but
      // reactions_ = residual(displacement, ...);
      // isn't currently supported
      reactions_.Vector::operator=(
          (*residual_)(displacement_, acceleration_, shape_displacement_, *parameters_[parameter_indices].state...));

      residual_->update_qdata = false;
    }

    cycle_ += 1;

    if (cycle_ > max_cycle_) {
      timesteps_.push_back(dt);
      max_cycle_ = cycle_;
      max_time_  = time_;
    }
  }

  /**
   * @brief Set the loads for the adjoint reverse timestep solve
   *
   * @param loads The loads (e.g. right hand sides) for the adjoint problem
   *
   * @pre The adjoint load map is expected to contain an entry named "displacement"
   * @pre The adjoint load map may contain an entry named "velocity"
   * @pre The adjoint load map may contain an entry named "acceleration"
   *
   * These loads are typically defined as derivatives of a downstream quantity of intrest with respect
   * to a primal solution field (in this case, displacement). For this physics module, the unordered
   * map is expected to have one entry with the keys "displacement".
   *
   */
  virtual void setAdjointLoad(std::unordered_map<std::string, const serac::FiniteElementDual&> loads) override
  {
    SLIC_ERROR_ROOT_IF(loads.size() == 0, "Adjoint load container size must be greater than 0 in the solid mechanics.");

    auto disp_adjoint_load = loads.find("displacement");

    SLIC_ERROR_ROOT_IF(disp_adjoint_load == loads.end(), "Adjoint load for \"displacement\" not found.");

    displacement_adjoint_load_ = disp_adjoint_load->second;
    // Add the sign correction to move the term to the RHS
    displacement_adjoint_load_ *= -1.0;

    auto velo_adjoint_load = loads.find("velocity");

    if (velo_adjoint_load != loads.end()) {
      velocity_adjoint_load_ = velo_adjoint_load->second;
      // Add the sign correction to move the term to the RHS
      velocity_adjoint_load_ *= -1.0;
    }

    auto accel_adjoint_load = loads.find("acceleration");

    if (accel_adjoint_load != loads.end()) {
      acceleration_adjoint_load_ = accel_adjoint_load->second;
      // Add the sign correction to move the term to the RHS
      acceleration_adjoint_load_ *= -1.0;
    }
  }

  /**
   * @brief Solve the adjoint problem
   * @pre It is expected that the forward analysis is complete and the current displacement state is valid
   * @pre It is expected that the adjoint load has already been set in SolidMechanics::setAdjointLoad
   */
  void reverseAdjointTimestep() override
  {
    auto& lin_solver = nonlin_solver_->linearSolver();

    // By default, use a homogeneous essential boundary condition
    mfem::HypreParVector adjoint_essential(displacement_adjoint_load_);
    adjoint_essential = 0.0;

    if (is_quasistatic_) {
      auto [_, drdu] = (*residual_)(differentiate_wrt(displacement_), acceleration_, shape_displacement_,
                                    *parameters_[parameter_indices].state...);
      auto jacobian  = assemble(drdu);
      auto J_T       = std::unique_ptr<mfem::HypreParMatrix>(jacobian->Transpose());

      for (const auto& bc : bcs_.essentials()) {
        bc.apply(*J_T, displacement_adjoint_load_, adjoint_essential);
      }

      lin_solver.SetOperator(*J_T);
      lin_solver.Mult(displacement_adjoint_load_, adjoint_displacement_);

      // Reset the equation solver to use the full nonlinear residual operator.  MRT, is this needed?
      nonlin_solver_->setOperator(*residual_with_bcs_);

      return;
    }

    SLIC_ERROR_ROOT_IF(ode2_.GetTimestepper() != TimestepMethod::Newmark,
                       "Only Newmark implemented for transient adjoint solid mechanics.");

    SLIC_ERROR_ROOT_IF(cycle_ <= min_cycle_,
                       "Maximum number of adjoint timesteps exceeded! The number of adjoint timesteps must equal the "
                       "number of forward timesteps");

    // Load the end of step disp, velo, accel from the previous cycle from disk
    StateManager::loadCheckpointedStates(cycle_, {displacement_, velocity_, acceleration_});

    double dt_np1 = loadCheckpointedTimestep(cycle_);
    double dt_n   = loadCheckpointedTimestep(cycle_ - 1);

    // K := dR/du
    auto K = serac::get<DERIVATIVE>((*residual_)(differentiate_wrt(displacement_), acceleration_, shape_displacement_,
                                                 *parameters_[parameter_indices].state...));
    std::unique_ptr<mfem::HypreParMatrix> k_mat(assemble(K));

    // M := dR/da
    auto M = serac::get<DERIVATIVE>((*residual_)(displacement_, differentiate_wrt(acceleration_), shape_displacement_,
                                                 *parameters_[parameter_indices].state...));
    std::unique_ptr<mfem::HypreParMatrix> m_mat(assemble(M));

    solid_mechanics::detail::adjoint_integrate(
        dt_n, dt_np1, m_mat.get(), k_mat.get(), displacement_adjoint_load_, velocity_adjoint_load_,
        acceleration_adjoint_load_, adjoint_displacement_, implicit_sensitivity_displacement_start_of_step_,
        implicit_sensitivity_velocity_start_of_step_, adjoint_essential, bcs_, lin_solver);

    time_ -= dt_n;
    cycle_--;
  }

  /**
   * @brief Accessor for getting named finite element state primal solution from the physics modules at a given
   * checkpointed cycle index
   *
   * @param state_name The name of the Finite Element State primal solution to retrieve
   * @param cycle The previous timestep where the state solution is requested
   * @return The named primal Finite Element State
   */
  FiniteElementState loadCheckpointedState(const std::string& state_name, int cycle) const override
  {
    if (state_name == "displacement") {
      FiniteElementState previous_state = displacement_;
      StateManager::loadCheckpointedStates(cycle, {previous_state});
      return previous_state;
    } else if (state_name == "velocity") {
      FiniteElementState previous_state = velocity_;
      StateManager::loadCheckpointedStates(cycle, {previous_state});
      return previous_state;
    } else if (state_name == "acceleration") {
      FiniteElementState previous_state = acceleration_;
      StateManager::loadCheckpointedStates(cycle, {previous_state});
      return previous_state;
    }

    SLIC_ERROR_ROOT(axom::fmt::format("State '{}' requested from solid mechanics module '{}', but it doesn't exist",
                                      state_name, name_));

    return displacement_;
  }

  /**
   * @brief Compute the implicit sensitivity of the quantity of interest used in defining the load for the adjoint
   * problem with respect to the parameter field
   *
   * @param parameter_field The index of the parameter to take a derivative with respect to
   * @return The sensitivity with respect to the parameter
   *
   * @pre `reverseAdjointTimestep` with an appropriate adjoint load must be called prior to this method.
   */
  FiniteElementDual& computeTimestepSensitivity(size_t parameter_field) override
  {
    SLIC_ASSERT_MSG(parameter_field < sizeof...(parameter_indices),
                    axom::fmt::format("Invalid parameter index '{}' requested for sensitivity."));

    auto drdparam     = serac::get<DERIVATIVE>(d_residual_d_[parameter_field]());
    auto drdparam_mat = assemble(drdparam);

    drdparam_mat->MultTranspose(adjoint_displacement_, *parameters_[parameter_field].sensitivity);

    return *parameters_[parameter_field].sensitivity;
  }

  /**
   * @brief Compute the implicit sensitivity of the quantity of interest used in defining the load for the adjoint
   * problem with respect to the shape displacement field
   *
   * @return The sensitivity with respect to the shape displacement
   *
   * @pre `reverseAdjointTimestep` with an appropriate adjoint load must be called prior to this method.
   */
  FiniteElementDual& computeTimestepShapeSensitivity() override
  {
    auto drdshape = serac::get<DERIVATIVE>((*residual_)(DifferentiateWRT<SHAPE>{}, displacement_, acceleration_,
                                                        shape_displacement_, *parameters_[parameter_indices].state...));

    auto drdshape_mat = assemble(drdshape);

    drdshape_mat->MultTranspose(adjoint_displacement_, *shape_displacement_sensitivity_);

    return *shape_displacement_sensitivity_;
  }

  /**
   * @brief Compute the implicit sensitivity of the quantity of interest with respect to the initial temperature
   *
   * @return The sensitivity with respect to the initial temperature
   *
   * @pre `reverseAdjointTimestep` must be called as many times as the forward solver was advanced before this is called
   */
  const std::unordered_map<std::string, const serac::FiniteElementDual&> computeInitialConditionSensitivity() override
  {
    return {{"displacement", implicit_sensitivity_displacement_start_of_step_},
            {"velocity", implicit_sensitivity_velocity_start_of_step_}};
  }

  /**
   * @brief Get the displacement state
   *
   * @return A reference to the current displacement finite element state
   */
  const serac::FiniteElementState& displacement() const { return displacement_; };

  /**
   * @brief Get the velocity state
   *
   * @return A reference to the current velocity finite element state
   */
  const serac::FiniteElementState& velocity() const { return velocity_; };

  /**
   * @brief Get the acceleration state
   *
   * @return A reference to the current acceleration finite element state
   */
  const serac::FiniteElementState& acceleration() const { return acceleration_; };

  /// @brief getter for nodal forces (before zeroing-out essential dofs)
  const serac::FiniteElementDual& reactions() { return reactions_; };

protected:
  /// The compile-time finite element trial space for displacement and velocity (H1 of order p)
  using trial = H1<order, dim>;

  /// The compile-time finite element test space for displacement and velocity (H1 of order p)
  using test = H1<order, dim>;

  /// The compile-time finite element trial space for shape displacement (H1 of order 1, nodal displacements)
  /// The choice of polynomial order for the shape sensitivity is determined in the StateManager
  using shape_trial = H1<SHAPE_ORDER, dim>;

  /// The displacement finite element state
  FiniteElementState displacement_;

  /// The velocity finite element state
  FiniteElementState velocity_;

  /// The acceleration finite element state
  FiniteElementState acceleration_;

  // In the case of transient dynamics, this is more like an adjoint_acceleration
  /// The displacement finite element adjoint state
  FiniteElementState adjoint_displacement_;

  /// The adjoint load (RHS) for the displacement adjoint system solve (downstream -dQOI/d displacement)
  FiniteElementDual displacement_adjoint_load_;

  /// The adjoint load (RHS) for the velocity adjoint system solve (downstream -dQOI/d velocity)
  FiniteElementDual velocity_adjoint_load_;

  /// The adjoint load (RHS) for the adjoint system solve (downstream -dQOI/d acceleration)
  FiniteElementDual acceleration_adjoint_load_;

  /// The total/implicit sensitivity of the qoi with respect to the start of the previous timestep's displacement
  FiniteElementDual implicit_sensitivity_displacement_start_of_step_;

  /// The total/implicit sensitivity of the qoi with respect to the start of the previous timestep's velocity
  FiniteElementDual implicit_sensitivity_velocity_start_of_step_;

  /// nodal forces
  FiniteElementDual reactions_;

  /// serac::Functional that is used to calculate the residual and its derivatives
  std::unique_ptr<Functional<test(trial, trial, shape_trial, parameter_space...)>> residual_;

  /// mfem::Operator that calculates the residual after applying essential boundary conditions
  std::unique_ptr<mfem_ext::StdFunctionOperator> residual_with_bcs_;

  /// the specific methods and tolerances specified to solve the nonlinear residual equations
  std::unique_ptr<EquationSolver> nonlin_solver_;

  /**
   * @brief the ordinary differential equation that describes
   * how to solve for the second time derivative of displacement, given
   * the current displacement, velocity, and source terms
   */
  mfem_ext::SecondOrderODE ode2_;

  /// Assembled sparse matrix for the Jacobian df/du (11 block if using Lagrange multiplier contact)
  std::unique_ptr<mfem::HypreParMatrix> J_;

  /// rows and columns of J_ that have been separated out
  /// because are associated with essential boundary conditions
  std::unique_ptr<mfem::HypreParMatrix> J_e_;

  /// an intermediate variable used to store the predicted end-step displacement
  mfem::Vector predicted_displacement_;

  /// vector used to store the change in essential bcs between timesteps
  mfem::Vector du_;

  /// vector used to store forces arising from du_ when applying time-dependent bcs
  mfem::Vector dr_;

  /// @brief used to communicate the ODE solver's predicted displacement to the residual operator
  mfem::Vector u_;

  /// @brief used to communicate the ODE solver's predicted velocity to the residual operator
  mfem::Vector v_;

  /// coefficient used to calculate predicted displacement: u_p := u + c0 * d2u_dt2
  double c0_;

  /// coefficient used to calculate predicted velocity: dudt_p := dudt + c1 * d2u_dt2
  double c1_;

  /// @brief A flag denoting whether to compute geometric nonlinearities in the residual
  GeometricNonlinearities geom_nonlin_;

  /// @brief Coefficient containing the essential boundary values
  std::shared_ptr<mfem::VectorCoefficient> disp_bdr_coef_;

  /// @brief Coefficient containing the essential boundary values
  std::shared_ptr<mfem::Coefficient> component_disp_bdr_coef_;

  /// @brief Array functions computing the derivative of the residual with respect to each given parameter
  /// @note This is needed so the user can ask for a specific sensitivity at runtime as opposed to it being a
  /// template parameter.
  std::array<std::function<decltype((*residual_)(DifferentiateWRT<0>{}, displacement_, acceleration_,
                                                 shape_displacement_, *parameters_[parameter_indices].state...))()>,
             sizeof...(parameter_indices)>
      d_residual_d_ = {[&]() {
        return (*residual_)(DifferentiateWRT<NUM_STATE_VARS + parameter_indices>{}, displacement_, acceleration_,
                            shape_displacement_, *parameters_[parameter_indices].state...);
      }...};

  /**
   * @brief Calculate a list of constrained dofs in the true displacement vector from a function that
   * returns true if a physical coordinate is in the constrained set
   *
   * @param is_node_constrained A function that takes a point in physical space and returns true if the contained
   * degrees of freedom should be constrained
   * @param component which component is constrained (uninitialized implies all components are constrained)
   * @return An array of the constrained true dofs
   */
  mfem::Array<int> calculateConstrainedDofs(std::function<bool(const mfem::Vector&)> is_node_constrained,
                                            std::optional<int>                       component = {})
  {
    // Get the nodal positions for the displacement vector in grid function form
    mfem::ParGridFunction nodal_positions(&displacement_.space());
    mesh_.GetNodes(nodal_positions);

    const int        num_nodes = nodal_positions.Size() / dim;
    mfem::Array<int> constrained_dofs;

    for (int i = 0; i < num_nodes; i++) {
      // Determine if this "local" node (L-vector node) is in the local true vector. I.e. ensure this node is not a
      // shared node owned by another processor
      if (nodal_positions.ParFESpace()->GetLocalTDofNumber(i) >= 0) {
        mfem::Vector     node_coords(dim);
        mfem::Array<int> node_dofs;
        for (int d = 0; d < dim; d++) {
          // Get the local dof number for the prescribed component
          int local_vector_dof = mfem::Ordering::Map<mfem::Ordering::byNODES>(
              nodal_positions.FESpace()->GetNDofs(), nodal_positions.FESpace()->GetVDim(), i, d);

          // Save the spatial position for this coordinate dof
          node_coords(d) = nodal_positions(local_vector_dof);

          // Check if this component of the displacement vector is constrained
          bool is_active_component = true;
          if (component) {
            if (*component != d) {
              is_active_component = false;
            }
          }

          if (is_active_component) {
            // Add the true dof for this component to the related dof list
            node_dofs.Append(nodal_positions.ParFESpace()->GetLocalTDofNumber(local_vector_dof));
          }
        }

        // Do the user-defined spatial query to determine if these dofs should be constrained
        if (is_node_constrained(node_coords)) {
          constrained_dofs.Append(node_dofs);
        }

        // Reset the temporary container for the dofs associated with a particular node
        node_dofs.DeleteAll();
      }
    }
    return constrained_dofs;
  }

  /**
   * @brief Sets the Dirichlet BCs for the current time and computes an initial guess for parameters and displacement
   */
  void warmStartDisplacement()
  {
    // Update the linearized Jacobian matrix
    auto [r, drdu] = (*residual_)(differentiate_wrt(displacement_), zero_, shape_displacement_,
                                  *parameters_[parameter_indices].state...);
    J_             = assemble(drdu);
    J_e_           = bcs_.eliminateAllEssentialDofsFromMatrix(*J_);

    du_ = 0.0;
    for (auto& bc : bcs_.essentials()) {
      bc.setDofs(du_, time_);
    }

    auto& constrained_dofs = bcs_.allEssentialTrueDofs();
    for (int i = 0; i < constrained_dofs.Size(); i++) {
      int j = constrained_dofs[i];
      du_[j] -= displacement_(j);
    }

    dr_ = 0.0;
    mfem::EliminateBC(*J_, *J_e_, constrained_dofs, du_, dr_);

    // Update the initial guess for changes in the parameters if this is not the first solve
    for (std::size_t parameter_index = 0; parameter_index < parameters_.size(); ++parameter_index) {
      // Compute the change in parameters parameter_diff = parameter_new - parameter_old
      serac::FiniteElementState parameter_difference = *parameters_[parameter_index].state;
      parameter_difference -= *parameters_[parameter_index].previous_state;

      // Compute a linearized estimate of the residual forces due to this change in parameter
      auto drdparam        = serac::get<DERIVATIVE>(d_residual_d_[parameter_index]());
      auto residual_update = drdparam(parameter_difference);

      // Flip the sign to get the RHS of the Newton update system
      // J^-1 du = - residual
      residual_update *= -1.0;

      dr_ += residual_update;

      // Save the current parameter value for the next timestep
      *parameters_[parameter_index].previous_state = *parameters_[parameter_index].state;
    }

    for (int i = 0; i < constrained_dofs.Size(); i++) {
      int j  = constrained_dofs[i];
      dr_[j] = du_[j];
    }

    auto& lin_solver = nonlin_solver_->linearSolver();

    lin_solver.SetOperator(*J_);

    lin_solver.Mult(dr_, du_);
    displacement_ += du_;
  }
};

}  // namespace serac<|MERGE_RESOLUTION|>--- conflicted
+++ resolved
@@ -1069,62 +1069,7 @@
 
     // this method is essentially equivalent to the 1-liner
     // u += dot(inv(J), dot(J_elim[:, dofs], (U(t + dt) - u)[dofs]));
-<<<<<<< HEAD
-
-    // Update the linearized Jacobian matrix
-    auto [r, drdu] = (*residual_)(differentiate_wrt(displacement_), acceleration_, shape_displacement_,
-                                  *parameters_[parameter_indices].state...);
-    J_             = assemble(drdu);
-    J_e_           = bcs_.eliminateAllEssentialDofsFromMatrix(*J_);
-
-    du_ = 0.0;
-    for (auto& bc : bcs_.essentials()) {
-      bc.setDofs(du_, time_);
-    }
-
-    auto& constrained_dofs = bcs_.allEssentialTrueDofs();
-    for (int i = 0; i < constrained_dofs.Size(); i++) {
-      int j = constrained_dofs[i];
-      du_[j] -= displacement_(j);
-    }
-
-    dr_ = 0.0;
-    mfem::EliminateBC(*J_, *J_e_, constrained_dofs, du_, dr_);
-
-    // Update the initial guess for changes in the parameters if this is not the first solve
-    for (std::size_t parameter_index = 0; parameter_index < parameters_.size(); ++parameter_index) {
-      // Compute the change in parameters parameter_diff = parameter_new - parameter_old
-      serac::FiniteElementState parameter_difference = *parameters_[parameter_index].state;
-      parameter_difference -= *parameters_[parameter_index].previous_state;
-
-      // Compute a linearized estimate of the residual forces due to this change in parameter
-      auto drdparam        = serac::get<DERIVATIVE>(d_residual_d_[parameter_index]());
-      auto residual_update = drdparam(parameter_difference);
-
-      // Flip the sign to get the RHS of the Newton update system
-      // J^-1 du = - residual
-      residual_update *= -1.0;
-
-      dr_ += residual_update;
-
-      // Save the current parameter value for the next timestep
-      *parameters_[parameter_index].previous_state = *parameters_[parameter_index].state;
-    }
-
-    for (int i = 0; i < constrained_dofs.Size(); i++) {
-      int j  = constrained_dofs[i];
-      dr_[j] = du_[j];
-    }
-
-    auto& lin_solver = nonlin_solver_->linearSolver();
-
-    lin_solver.SetOperator(*J_);
-
-    lin_solver.Mult(dr_, du_);
-    displacement_ += du_;
-=======
     warmStartDisplacement();
->>>>>>> ab3c7e4b
 
     nonlin_solver_->solve(displacement_);
   }
@@ -1565,7 +1510,7 @@
   void warmStartDisplacement()
   {
     // Update the linearized Jacobian matrix
-    auto [r, drdu] = (*residual_)(differentiate_wrt(displacement_), zero_, shape_displacement_,
+    auto [r, drdu] = (*residual_)(differentiate_wrt(displacement_), acceleration_, shape_displacement_,
                                   *parameters_[parameter_indices].state...);
     J_             = assemble(drdu);
     J_e_           = bcs_.eliminateAllEssentialDofsFromMatrix(*J_);
