--- conflicted
+++ resolved
@@ -1134,15 +1134,10 @@
 
         // residual function
         [this](const mfem::Vector& u, mfem::Vector& r) {
-<<<<<<< HEAD
-          const mfem::Vector res = (*residual_)(ode_time_point_, shape_displacement_, u, acceleration_,
-                                                *parameters_[parameter_indices].state...);
           SERAC_MARK_FUNCTION;
-=======
           const mfem::Vector res =
               (*residual_)(time_, shape_displacement_, u, acceleration_, *parameters_[parameter_indices].state...);
 
->>>>>>> 7e5754f1
           // TODO this copy is required as the sundials solvers do not allow move assignments because of their memory
           // tracking strategy
           // See https://github.com/mfem/mfem/issues/3531
@@ -1152,12 +1147,8 @@
 
         // gradient of residual function
         [this](const mfem::Vector& u) -> mfem::Operator& {
-<<<<<<< HEAD
           SERAC_MARK_FUNCTION;
-          auto [r, drdu] = (*residual_)(ode_time_point_, shape_displacement_, differentiate_wrt(u), acceleration_,
-=======
           auto [r, drdu] = (*residual_)(time_, shape_displacement_, differentiate_wrt(u), acceleration_,
->>>>>>> 7e5754f1
                                         *parameters_[parameter_indices].state...);
           J_             = assemble(drdu);
           J_e_           = bcs_.eliminateAllEssentialDofsFromMatrix(*J_);
