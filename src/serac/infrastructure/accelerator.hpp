// Copyright (c) 2019-2022, Lawrence Livermore National Security, LLC and
// other Serac Project Developers. See the top-level LICENSE file for
// details.
//
// SPDX-License-Identifier: (BSD-3-Clause)

/**
 * @file accelerator.hpp
 *
 * @brief This file contains the interface used for initializing/terminating
 * any hardware accelerator-related functionality
 */

#pragma once

#if defined(__CUDACC__)
#define SERAC_HOST_DEVICE __host__ __device__
#define SERAC_HOST __host__
#define SERAC_DEVICE __device__

/**
 * Note: nvcc will sometimes emit a warning if a __host__ __device__ function calls a __host__-only or __device__-only
 * function. make_tensor is marked __host__ __device__ and is used frequently in the code base, so it was emitting a lot
 * of warnings. This #pragma directive suppresses the warning for a specific function.
 */

#if __CUDAVER__ >= 75000
#define SERAC_SUPPRESS_NVCC_HOSTDEVICE_WARNING #pragma nv_exec_check_disable
#else
#define SERAC_SUPPRESS_NVCC_HOSTDEVICE_WARNING #pragma hd_warning_disable
#endif

#include <cuda_runtime.h>
#else  //__CUDACC__
/**
 * @brief Macro that evaluates to `__host__ __device__` when compiling with nvcc and does nothing on a host compiler.
 */
#define SERAC_HOST_DEVICE
/**
 * @brief Macro that evaluates to `__host__` when compiling with nvcc and does nothing on a host compiler
 */
#define SERAC_HOST
/**
 * @brief Macro that evaluates to `__device__` when compiling with nvcc and does nothing on a host compiler
 */
#define SERAC_DEVICE
/**
 * @brief Macro to turn off specific nvcc warnings
 */
#define SERAC_SUPPRESS_NVCC_HOSTDEVICE_WARNING
#endif

#include <memory>

#include "axom/core.hpp"

#include "serac/infrastructure/logger.hpp"
#include "serac/infrastructure/profiling.hpp"

/**
 * @brief Accelerator functionality
 */
namespace serac {

/**
 * @brief enum used for signalling whether or not to perform certain calculations on the CPU or GPU
 */
enum class ExecutionSpace
{
  CPU,
  GPU,
  Dynamic  // Corresponds to execution that can "legally" happen on either the host or device
};

/**
 * @brief The default execution space for serac builds
 */
constexpr ExecutionSpace default_execution_space = ExecutionSpace::CPU;

namespace detail {

/**
 * @brief Trait for "translating" between serac::ExecutionSpace and axom::MemorySpace
 */
template <ExecutionSpace space>
struct execution_to_memory {
  /// @brief The corresponding axom::MemorySpace
  static constexpr axom::MemorySpace value = axom::MemorySpace::Dynamic;
};

#ifdef SERAC_USE_UMPIRE
/// @overload
template <>
struct execution_to_memory<ExecutionSpace::CPU> {
  static constexpr axom::MemorySpace value = axom::MemorySpace::Host;
};

/// @overload
template <>
struct execution_to_memory<ExecutionSpace::GPU> {
  static constexpr axom::MemorySpace value = axom::MemorySpace::Device;
};

/// @overload
template <>
struct execution_to_memory<ExecutionSpace::Dynamic> {
  static constexpr axom::MemorySpace value = axom::MemorySpace::Unified;
};
#endif

/// @brief Helper template for @p execution_to_memory trait
template <ExecutionSpace space>
inline constexpr axom::MemorySpace execution_to_memory_v = execution_to_memory<space>::value;

/// @brief set the contents of an array to zero, byte-wise
template <typename T, int dim, axom::MemorySpace space>
void zero_out(axom::Array<T, dim, space>& arr)
{
  std::memset(arr.data(), 0, static_cast<std::size_t>(arr.size()) * sizeof(T));
}
#ifdef __CUDACC__
/// @overload
template <typename T, int dim>
void zero_out(axom::Array<T, dim, execution_to_memory_v<ExecutionSpace::GPU>>& arr)
{
  cudaMemset(arr.data(), 0, static_cast<std::size_t>(arr.size()) * sizeof(T));
}
#endif

}  // namespace detail

/// @brief Alias for an Array corresponding to a particular ExecutionSpace
template <typename T, int dim, ExecutionSpace space>
using ExecArray = axom::Array<T, dim, detail::execution_to_memory_v<space>>;

/// @brief Alias for an array on the CPU
template <typename T, int dim = 1>
using CPUArray = ExecArray<T, dim, ExecutionSpace::CPU>;

#ifdef SERAC_USE_CUDA

/// @brief Alias for an array on the GPU
template <typename T, int dim = 1>
using GPUArray = ExecArray<T, dim, ExecutionSpace::GPU>;

/// @brief Alias for an array in unified memory
template <typename T, int dim = 1>
using UnifiedArray = ExecArray<T, dim, ExecutionSpace::Dynamic>;

#else
// If not a CUDA build then force all arrays to be CPU

/// @brief Alias for an array on the GPU
template <typename T, int dim = 1>
using GPUArray = ExecArray<T, dim, ExecutionSpace::CPU>;

/// @brief Alias for an array in unified memory
template <typename T, int dim = 1>
using UnifiedArray = ExecArray<T, dim, ExecutionSpace::CPU>;

#endif

/// @brief Alias for an ArrayView corresponding to a particular ExecutionSpace
template <typename T, int dim, ExecutionSpace space>
using ExecArrayView = axom::ArrayView<T, dim, detail::execution_to_memory_v<space>>;

/// @brief Alias for an array view on the CPU
template <typename T, int dim = 1>
using CPUArrayView = ExecArrayView<T, dim, ExecutionSpace::CPU>;

#ifdef SERAC_USE_CUDA

/// @brief Alias for an array view on the GPU
template <typename T, int dim = 1>
using GPUArrayView = ExecArrayView<T, dim, ExecutionSpace::GPU>;

<<<<<<< HEAD
/// @brief convenience function for creating a view of an axom::Array type
template <typename T, int dim, axom::MemorySpace space>
auto view(axom::Array<T, dim, space>& arr)
{
  return axom::ArrayView<T, dim, space>(arr);
}

=======
#else
// If not a CUDA build then force all arrays to be CPU

/// @brief Alias for an array view on the GPU
template <typename T, int dim = 1>
using GPUArrayView = ExecArrayView<T, dim, ExecutionSpace::CPU>;

#endif
>>>>>>> 67d499e3
/**
 * @brief Namespace for methods involving accelerator-enabled builds
 */
namespace accelerator {

/**
 * @brief Initializes the device (GPU)
 *
 * @note This function should only be called once
 */
void initializeDevice();

/**
 * @brief Cleans up the device, if applicable
 */
void terminateDevice();

#if defined(__CUDACC__)

/**
 * @brief Utility method to display last cuda error message
 *
 * @param[in] success_string A string to print if there are no CUDA error messages
 * @param[in] exit_on_error Exit on CUDA error
 */
inline void displayLastCUDAMessage(const char* success_string = "", bool exit_on_error = false)
{
  auto error = cudaGetLastError();
  if (error != cudaError::cudaSuccess) {
    if (exit_on_error) {
      SLIC_ERROR_ROOT(serac::profiling::concat("Last CUDA Error Message :", cudaGetErrorString(error)));
    } else {
      SLIC_WARNING_ROOT(serac::profiling::concat("Last CUDA Error Message :", cudaGetErrorString(error)));
    }
  } else if (strlen(success_string) > 0) {
    SLIC_INFO_ROOT(success_string);
  }
}

/**
 * @brief Utility method to query the amount of memory (bytes) that is free on the device at runtime
 *
 * Granularity appears to be about 2MB of device memory on volta.
 *
 * @return tuple of free and total memory at the moment on the device context
 */

inline std::tuple<std::size_t, std::size_t> getCUDAMemInfo()
{
  std::size_t free_memory, total_memory;
  auto        error = cudaMemGetInfo(&free_memory, &total_memory);
  displayLastCUDAMessage();
  return std::make_tuple(free_memory, total_memory);
}

/**
 * @brief returns a string with GPU memory information
 */

std::string getCUDAMemInfoString()
{
  auto [free_memory, total_memory] = getCUDAMemInfo();
  return axom::fmt::format("Free memory: {} Total_memory: {}", free_memory, total_memory);
}

#endif

/**
 * @brief create shared_ptr to an array of `n` values of type `T`, either on the host or device
 * @tparam T the type of the value to be stored in the array
 * @tparam exec the memory space where the data lives
 * @param n how many entries to allocate in the array
 */
template <ExecutionSpace exec, typename T>
std::shared_ptr<T[]> make_shared_array(std::size_t n)
{
  if constexpr (exec == ExecutionSpace::CPU) {
    return std::shared_ptr<T[]>(new T[n]);
  }

#if defined(__CUDACC__)
  if constexpr (exec == ExecutionSpace::GPU) {
    T* data;
    cudaMalloc(&data, sizeof(T) * n);
    auto deleter = [](T* ptr) { cudaFree(ptr); };
    return std::shared_ptr<T[]>(data, deleter);
  }
#endif
}

/**
 * @brief create shared_ptr to an array of `n` values of type `T`, either on the host or device
 * @tparam T the type of the value to be stored in the array
 * @tparam exec the memory space where the data lives
 * @param n how many entries to allocate in the array
 */
template <ExecutionSpace exec, typename... T>
auto make_shared_arrays(std::size_t n)
{
  return std::tuple{make_shared_array< exec, T >(n) ...};
}

}  // namespace accelerator

}  // namespace serac<|MERGE_RESOLUTION|>--- conflicted
+++ resolved
@@ -169,12 +169,11 @@
 using CPUArrayView = ExecArrayView<T, dim, ExecutionSpace::CPU>;
 
 #ifdef SERAC_USE_CUDA
-
 /// @brief Alias for an array view on the GPU
 template <typename T, int dim = 1>
 using GPUArrayView = ExecArrayView<T, dim, ExecutionSpace::GPU>;
-
-<<<<<<< HEAD
+#endif
+
 /// @brief convenience function for creating a view of an axom::Array type
 template <typename T, int dim, axom::MemorySpace space>
 auto view(axom::Array<T, dim, space>& arr)
@@ -182,16 +181,6 @@
   return axom::ArrayView<T, dim, space>(arr);
 }
 
-=======
-#else
-// If not a CUDA build then force all arrays to be CPU
-
-/// @brief Alias for an array view on the GPU
-template <typename T, int dim = 1>
-using GPUArrayView = ExecArrayView<T, dim, ExecutionSpace::CPU>;
-
-#endif
->>>>>>> 67d499e3
 /**
  * @brief Namespace for methods involving accelerator-enabled builds
  */
