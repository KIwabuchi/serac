--- conflicted
+++ resolved
@@ -257,7 +257,6 @@
       // Copy from the primal vector into the MFEM vector
       std::copy(ret.vec.data(), ret.vec.data() + input.Size(), output.GetData());
     };
-    result.component = -1;
     coefficient_definitions++;
   }
 
@@ -266,40 +265,35 @@
     result.scalar_function = [func(std::move(func))](const mfem::Vector& input, double t) {
       return func({input.GetData(), input.Size()}, t);
     };
-<<<<<<< HEAD
-    std::optional<int> component;
-    if (base.contains("component")) {
-      component = base["component"];
-    }
-    return {std::move(scalar_func), component};
-=======
-    result.component = base.contains("component") ? base["component"] : -1;
     coefficient_definitions++;
   }
 
   if (base.contains("constant")) {
     result.scalar_constant = base["constant"];
-    result.component       = base.contains("component") ? base["component"] : -1;
-    coefficient_definitions++;
->>>>>>> 99d36930
+    coefficient_definitions++;
   }
 
   if (base.contains("vector_constant")) {
     result.vector_constant = base["vector_constant"].get<mfem::Vector>();
-    result.component       = -1;
     coefficient_definitions++;
   }
 
   if (base.contains("piecewise_constant")) {
     result.scalar_pw_const = base["piecewise_constant"].get<std::unordered_map<int, double>>();
-    result.component       = base.contains("component") ? base["component"] : -1;
     coefficient_definitions++;
   }
 
   if (base.contains("vector_piecewise_constant")) {
     result.vector_pw_const = base["vector_piecewise_constant"].get<std::unordered_map<int, mfem::Vector>>();
-    result.component       = -1;
-    coefficient_definitions++;
+    coefficient_definitions++;
+  }
+
+  // If scalar valued, check of a component
+  if (result.scalar_constant || result.scalar_function || !result.scalar_pw_const.empty()) {
+    // If component input exists, set it in the option struct
+    if (base.contains("component")) {
+      result.component = base["component"];
+    }
   }
 
   SLIC_ERROR_IF(coefficient_definitions > 1,
