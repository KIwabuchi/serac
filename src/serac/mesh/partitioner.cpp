--- conflicted
+++ resolved
@@ -24,7 +24,6 @@
   uint32_t quotient  = n / num_blocks;
   uint32_t remainder = n % num_blocks;
 
-<<<<<<< HEAD
   std::vector< uint32_t > blocks(num_blocks + 1);
   if (blocks.size() > 0) {
     blocks[0] = 0;
@@ -35,16 +34,6 @@
       } else {
         blocks[i] = blocks[i-1] + quotient;
       }
-=======
-  std::vector<uint32_t> blocks(num_blocks + 1);
-  blocks[0] = 0;
-  for (uint32_t i = 1; i < num_blocks + 1; i++) {
-    if (remainder > 0) {
-      blocks[i] = blocks[i - 1] + quotient + 1;
-      remainder--;
-    } else {
-      blocks[i] = blocks[i - 1] + quotient;
->>>>>>> 06ffac9a
     }
   }
   return blocks;
